--- conflicted
+++ resolved
@@ -241,16 +241,6 @@
       ]
     capabilities: Basic Install
     categories: Security
-<<<<<<< HEAD
-    olm.skipRange: '>=0.4.1 <0.5.2'
-    operatorframework.io/cluster-monitoring: "true"
-    operatorframework.io/suggested-namespace: security-profiles-operator
-    operators.operatorframework.io/builder: operator-sdk-v1.22.2
-    operators.openshift.io/valid-subscription: '["OpenShift Kubernetes Engine", "OpenShift
-      Container Platform", "OpenShift Platform Plus"]'
-    operators.operatorframework.io/project_layout: go.kubebuilder.io/v3
-  name: security-profiles-operator.v0.5.2
-=======
     containerImage: registry.k8s.io/security-profiles-operator/security-profiles-operator:v0.6.0
     olm.skipRange: '>=0.4.1 <0.6.1-dev'
     operatorframework.io/cluster-monitoring: "true"
@@ -260,7 +250,6 @@
     operators.operatorframework.io/builder: operator-sdk-v1.25.0
     operators.operatorframework.io/project_layout: go.kubebuilder.io/v3
   name: security-profiles-operator.v0.6.1-dev
->>>>>>> 9d3d1dac
   namespace: placeholder
 spec:
   apiservicedefinitions: {}
@@ -867,9 +856,6 @@
                   valueFrom:
                     fieldRef:
                       fieldPath: metadata.annotations['olm.targetNamespaces']
-<<<<<<< HEAD
-                image: k8s.gcr.io/security-profiles-operator/security-profiles-operator:v0.5.0
-=======
                 - name: NODE_NAME
                   valueFrom:
                     fieldRef:
@@ -877,7 +863,6 @@
                 - name: KUBELET_DIR
                   value: /var/lib/kubelet
                 image: gcr.io/k8s-staging-sp-operator/security-profiles-operator:latest
->>>>>>> 9d3d1dac
                 imagePullPolicy: Always
                 name: security-profiles-operator
                 resources:
@@ -983,9 +968,5 @@
     name: rbac-proxy
   - image: quay.io/security-profiles-operator/selinuxd
     name: selinuxd
-<<<<<<< HEAD
-  version: 0.5.2
-=======
   replaces: security-profiles-operator.v0.5.0
-  version: 0.6.1-dev
->>>>>>> 9d3d1dac
+  version: 0.6.1-dev
apiVersion: v1
kind: Namespace
metadata:
  labels:
    app: security-profiles-operator
    openshift.io/cluster-monitoring: "true"
    pod-security.kubernetes.io/audit: privileged
    pod-security.kubernetes.io/enforce: privileged
    pod-security.kubernetes.io/warn: privileged
  name: security-profiles-operator
---
apiVersion: apiextensions.k8s.io/v1
kind: CustomResourceDefinition
metadata:
  annotations:
    controller-gen.kubebuilder.io/version: v0.8.0
  creationTimestamp: null
  labels:
    app: security-profiles-operator
  name: apparmorprofiles.security-profiles-operator.x-k8s.io
spec:
  group: security-profiles-operator.x-k8s.io
  names:
    kind: AppArmorProfile
    listKind: AppArmorProfileList
    plural: apparmorprofiles
    shortNames:
    - aa
    singular: apparmorprofile
  scope: Namespaced
  versions:
  - name: v1alpha1
    schema:
      openAPIV3Schema:
        description: AppArmorProfile is the Schema for the apparmorprofiles API
        properties:
          apiVersion:
            description: 'APIVersion defines the versioned schema of this representation
              of an object. Servers should convert recognized schemas to the latest
              internal value, and may reject unrecognized values. More info: https://git.k8s.io/community/contributors/devel/sig-architecture/api-conventions.md#resources'
            type: string
          kind:
            description: 'Kind is a string value representing the REST resource this
              object represents. Servers may infer this from the endpoint the client
              submits requests to. Cannot be updated. In CamelCase. More info: https://git.k8s.io/community/contributors/devel/sig-architecture/api-conventions.md#types-kinds'
            type: string
          metadata:
            type: object
          spec:
            description: AppArmorProfileSpec defines the desired state of AppArmorProfile
            properties:
              policy:
                type: string
            required:
            - policy
            type: object
          status:
            description: AppArmorProfileStatus defines the observed state of AppArmorProfile
            type: object
        type: object
    served: true
    storage: true
    subresources:
      status: {}
status:
  acceptedNames:
    kind: ""
    plural: ""
  conditions: []
  storedVersions: []
---
apiVersion: apiextensions.k8s.io/v1
kind: CustomResourceDefinition
metadata:
  annotations:
    controller-gen.kubebuilder.io/version: v0.11.3
  creationTimestamp: null
  labels:
    app: security-profiles-operator
  name: profilebindings.security-profiles-operator.x-k8s.io
spec:
  group: security-profiles-operator.x-k8s.io
  names:
    kind: ProfileBinding
    listKind: ProfileBindingList
    plural: profilebindings
    singular: profilebinding
  scope: Namespaced
  versions:
  - name: v1alpha1
    schema:
      openAPIV3Schema:
        description: ProfileBinding is the Schema for the profilebindings API.
        properties:
          apiVersion:
            description: 'APIVersion defines the versioned schema of this representation
              of an object. Servers should convert recognized schemas to the latest
              internal value, and may reject unrecognized values. More info: https://git.k8s.io/community/contributors/devel/sig-architecture/api-conventions.md#resources'
            type: string
          kind:
            description: 'Kind is a string value representing the REST resource this
              object represents. Servers may infer this from the endpoint the client
              submits requests to. Cannot be updated. In CamelCase. More info: https://git.k8s.io/community/contributors/devel/sig-architecture/api-conventions.md#types-kinds'
            type: string
          metadata:
            type: object
          spec:
            description: ProfileBindingSpec defines the desired state of ProfileBinding.
            properties:
              image:
                description: Image name within pod containers to match to the profile.
                type: string
              profileRef:
                description: ProfileRef references a SeccompProfile or other profile
                  type in the current namespace.
                properties:
                  kind:
                    description: Kind of object to be bound.
                    enum:
                    - SeccompProfile
                    - SelinuxProfile
                    type: string
                  name:
                    description: Name of the profile within the current namespace
                      to which to bind the selected pods.
                    type: string
                required:
                - kind
                - name
                type: object
            required:
            - image
            - profileRef
            type: object
          status:
            description: ProfileBindingStatus contains status of the Profilebinding.
            properties:
              activeWorkloads:
                items:
                  type: string
                type: array
            type: object
        type: object
    served: true
    storage: true
    subresources:
      status: {}
---
apiVersion: apiextensions.k8s.io/v1
kind: CustomResourceDefinition
metadata:
  annotations:
    controller-gen.kubebuilder.io/version: v0.11.3
  creationTimestamp: null
  labels:
    app: security-profiles-operator
  name: profilerecordings.security-profiles-operator.x-k8s.io
spec:
  group: security-profiles-operator.x-k8s.io
  names:
    kind: ProfileRecording
    listKind: ProfileRecordingList
    plural: profilerecordings
    singular: profilerecording
  scope: Namespaced
  versions:
  - additionalPrinterColumns:
    - jsonPath: .spec.podSelector
      name: PodSelector
      priority: 10
      type: string
    name: v1alpha1
    schema:
      openAPIV3Schema:
        description: ProfileRecording is the Schema for the profilerecordings API.
        properties:
          apiVersion:
            description: 'APIVersion defines the versioned schema of this representation
              of an object. Servers should convert recognized schemas to the latest
              internal value, and may reject unrecognized values. More info: https://git.k8s.io/community/contributors/devel/sig-architecture/api-conventions.md#resources'
            type: string
          kind:
            description: 'Kind is a string value representing the REST resource this
              object represents. Servers may infer this from the endpoint the client
              submits requests to. Cannot be updated. In CamelCase. More info: https://git.k8s.io/community/contributors/devel/sig-architecture/api-conventions.md#types-kinds'
            type: string
          metadata:
            type: object
          spec:
            description: ProfileRecordingSpec defines the desired state of ProfileRecording.
            properties:
              containers:
                description: Containers is a set of containers to record. This allows
                  to select only specific containers to record instead of all containers
                  present in the pod.
                items:
                  type: string
                type: array
              kind:
                description: Kind of object to be recorded.
                enum:
                - SeccompProfile
                - SelinuxProfile
                type: string
              mergeStrategy:
                default: none
                description: Whether or how to merge recorded profiles. Can be one
                  of "none" or "containers". Default is "none".
                enum:
                - none
                - containers
                type: string
              podSelector:
                description: PodSelector selects the pods to record. This field follows
                  standard label selector semantics. An empty podSelector matches
                  all pods in this namespace.
                properties:
                  matchExpressions:
                    description: matchExpressions is a list of label selector requirements.
                      The requirements are ANDed.
                    items:
                      description: A label selector requirement is a selector that
                        contains values, a key, and an operator that relates the key
                        and values.
                      properties:
                        key:
                          description: key is the label key that the selector applies
                            to.
                          type: string
                        operator:
                          description: operator represents a key's relationship to
                            a set of values. Valid operators are In, NotIn, Exists
                            and DoesNotExist.
                          type: string
                        values:
                          description: values is an array of string values. If the
                            operator is In or NotIn, the values array must be non-empty.
                            If the operator is Exists or DoesNotExist, the values
                            array must be empty. This array is replaced during a strategic
                            merge patch.
                          items:
                            type: string
                          type: array
                      required:
                      - key
                      - operator
                      type: object
                    type: array
                  matchLabels:
                    additionalProperties:
                      type: string
                    description: matchLabels is a map of {key,value} pairs. A single
                      {key,value} in the matchLabels map is equivalent to an element
                      of matchExpressions, whose key field is "key", the operator
                      is "In", and the values array contains only "value". The requirements
                      are ANDed.
                    type: object
                type: object
                x-kubernetes-map-type: atomic
              recorder:
                description: Recorder to be used.
                enum:
                - bpf
                - logs
                type: string
            required:
            - kind
            - podSelector
            - recorder
            type: object
          status:
            description: ProfileRecordingStatus contains status of the ProfileRecording.
            properties:
              activeWorkloads:
                items:
                  type: string
                type: array
            type: object
        type: object
    served: true
    storage: true
    subresources:
      status: {}
---
apiVersion: apiextensions.k8s.io/v1
kind: CustomResourceDefinition
metadata:
  annotations:
    controller-gen.kubebuilder.io/version: v0.11.3
  creationTimestamp: null
  labels:
    app: security-profiles-operator
  name: rawselinuxprofiles.security-profiles-operator.x-k8s.io
spec:
  group: security-profiles-operator.x-k8s.io
  names:
    kind: RawSelinuxProfile
    listKind: RawSelinuxProfileList
    plural: rawselinuxprofiles
    singular: rawselinuxprofile
  scope: Namespaced
  versions:
  - additionalPrinterColumns:
    - jsonPath: .status.usage
      name: Usage
      type: string
    - jsonPath: .status.status
      name: State
      type: string
    name: v1alpha2
    schema:
      openAPIV3Schema:
        description: RawSelinuxProfile is the Schema for the rawselinuxprofiles API.
        properties:
          apiVersion:
            description: 'APIVersion defines the versioned schema of this representation
              of an object. Servers should convert recognized schemas to the latest
              internal value, and may reject unrecognized values. More info: https://git.k8s.io/community/contributors/devel/sig-architecture/api-conventions.md#resources'
            type: string
          kind:
            description: 'Kind is a string value representing the REST resource this
              object represents. Servers may infer this from the endpoint the client
              submits requests to. Cannot be updated. In CamelCase. More info: https://git.k8s.io/community/contributors/devel/sig-architecture/api-conventions.md#types-kinds'
            type: string
          metadata:
            type: object
          spec:
            description: RawSelinuxProfileSpec defines the desired state of RawSelinuxProfile.
            properties:
              policy:
                type: string
            type: object
          status:
            description: SelinuxProfileStatus defines the observed state of SelinuxProfile.
            properties:
              activeWorkloads:
                items:
                  type: string
                type: array
              conditions:
                description: Conditions of the resource.
                items:
                  description: A Condition that may apply to a resource.
                  properties:
                    lastTransitionTime:
                      description: LastTransitionTime is the last time this condition
                        transitioned from one status to another.
                      format: date-time
                      type: string
                    message:
                      description: A Message containing details about this condition's
                        last transition from one status to another, if any.
                      type: string
                    reason:
                      description: A Reason for this condition's last transition from
                        one status to another.
                      type: string
                    status:
                      description: Status of this condition; is it currently True,
                        False, or Unknown?
                      type: string
                    type:
                      description: Type of this condition. At most one of each condition
                        type may apply to a resource at any point in time.
                      type: string
                  required:
                  - lastTransitionTime
                  - reason
                  - status
                  - type
                  type: object
                type: array
              status:
                description: ProfileState defines the state that the profile is in.
                  A profile in this context refers to a SeccompProfile or a SELinux
                  profile, the states are shared between them as well as the management
                  API.
                type: string
              usage:
                description: Represents the string that the SelinuxProfile object
                  can be referenced as in a pod seLinuxOptions section.
                type: string
            type: object
        type: object
    served: true
    storage: true
    subresources:
      status: {}
---
apiVersion: apiextensions.k8s.io/v1
kind: CustomResourceDefinition
metadata:
  annotations:
    controller-gen.kubebuilder.io/version: v0.11.3
  creationTimestamp: null
  labels:
    app: security-profiles-operator
  name: seccompprofiles.security-profiles-operator.x-k8s.io
spec:
  group: security-profiles-operator.x-k8s.io
  names:
    kind: SeccompProfile
    listKind: SeccompProfileList
    plural: seccompprofiles
    shortNames:
    - sp
    singular: seccompprofile
  scope: Namespaced
  versions:
  - additionalPrinterColumns:
    - jsonPath: .status.status
      name: Status
      type: string
    - jsonPath: .metadata.creationTimestamp
      name: Age
      type: date
    - jsonPath: .status.localhostProfile
      name: LocalhostProfile
      priority: 10
      type: string
    name: v1beta1
    schema:
      openAPIV3Schema:
        description: SeccompProfile is a cluster level specification for a seccomp
          profile. See https://github.com/opencontainers/runtime-spec/blob/master/config-linux.md#seccomp
        properties:
          apiVersion:
            description: 'APIVersion defines the versioned schema of this representation
              of an object. Servers should convert recognized schemas to the latest
              internal value, and may reject unrecognized values. More info: https://git.k8s.io/community/contributors/devel/sig-architecture/api-conventions.md#resources'
            type: string
          kind:
            description: 'Kind is a string value representing the REST resource this
              object represents. Servers may infer this from the endpoint the client
              submits requests to. Cannot be updated. In CamelCase. More info: https://git.k8s.io/community/contributors/devel/sig-architecture/api-conventions.md#types-kinds'
            type: string
          metadata:
            type: object
          spec:
            description: SeccompProfileSpec defines the desired state of SeccompProfile.
            properties:
              architectures:
                description: the architecture used for system calls
                items:
                  enum:
                  - SCMP_ARCH_NATIVE
                  - SCMP_ARCH_X86
                  - SCMP_ARCH_X86_64
                  - SCMP_ARCH_X32
                  - SCMP_ARCH_ARM
                  - SCMP_ARCH_AARCH64
                  - SCMP_ARCH_MIPS
                  - SCMP_ARCH_MIPS64
                  - SCMP_ARCH_MIPS64N32
                  - SCMP_ARCH_MIPSEL
                  - SCMP_ARCH_MIPSEL64
                  - SCMP_ARCH_MIPSEL64N32
                  - SCMP_ARCH_PPC
                  - SCMP_ARCH_PPC64
                  - SCMP_ARCH_PPC64LE
                  - SCMP_ARCH_S390
                  - SCMP_ARCH_S390X
                  - SCMP_ARCH_PARISC
                  - SCMP_ARCH_PARISC64
                  - SCMP_ARCH_RISCV64
                  type: string
                type: array
              baseProfileName:
                description: name of base profile (in the same namespace) what will
                  be unioned into this profile
                type: string
              defaultAction:
                description: the default action for seccomp
                enum:
                - SCMP_ACT_KILL
                - SCMP_ACT_KILL_PROCESS
                - SCMP_ACT_KILL_THREAD
                - SCMP_ACT_TRAP
                - SCMP_ACT_ERRNO
                - SCMP_ACT_TRACE
                - SCMP_ACT_ALLOW
                - SCMP_ACT_LOG
                - SCMP_ACT_NOTIFY
                type: string
              flags:
                description: list of flags to use with seccomp(2)
                items:
                  enum:
                  - SECCOMP_FILTER_FLAG_TSYNC
                  - SECCOMP_FILTER_FLAG_LOG
                  - SECCOMP_FILTER_FLAG_SPEC_ALLOW
                  - SECCOMP_FILTER_FLAG_WAIT_KILLABLE_RECV
                  type: string
                type: array
              listenerMetadata:
                description: opaque data to pass to the seccomp agent
                type: string
              listenerPath:
                description: path of UNIX domain socket to contact a seccomp agent
                  for SCMP_ACT_NOTIFY
                type: string
              syscalls:
                description: match a syscall in seccomp. While this property is OPTIONAL,
                  some values of defaultAction are not useful without syscalls entries.
                  For example, if defaultAction is SCMP_ACT_KILL and syscalls is empty
                  or unset, the kernel will kill the container process on its first
                  syscall
                items:
                  description: Syscall defines a syscall in seccomp.
                  properties:
                    action:
                      description: the action for seccomp rules
                      enum:
                      - SCMP_ACT_KILL
                      - SCMP_ACT_KILL_PROCESS
                      - SCMP_ACT_KILL_THREAD
                      - SCMP_ACT_TRAP
                      - SCMP_ACT_ERRNO
                      - SCMP_ACT_TRACE
                      - SCMP_ACT_ALLOW
                      - SCMP_ACT_LOG
                      - SCMP_ACT_NOTIFY
                      type: string
                    args:
                      description: the specific syscall in seccomp
                      items:
                        description: Arg defines the specific syscall in seccomp.
                        properties:
                          index:
                            description: the index for syscall arguments in seccomp
                            minimum: 0
                            type: integer
                          op:
                            description: the operator for syscall arguments in seccomp
                            enum:
                            - SCMP_CMP_NE
                            - SCMP_CMP_LT
                            - SCMP_CMP_LE
                            - SCMP_CMP_EQ
                            - SCMP_CMP_GE
                            - SCMP_CMP_GT
                            - SCMP_CMP_MASKED_EQ
                            type: string
                          value:
                            description: the value for syscall arguments in seccomp
                            format: int64
                            minimum: 0
                            type: integer
                          valueTwo:
                            description: the value for syscall arguments in seccomp
                            format: int64
                            minimum: 0
                            type: integer
                        required:
                        - index
                        - op
                        type: object
                      maxItems: 6
                      type: array
                    errnoRet:
                      description: the errno return code to use. Some actions like
                        SCMP_ACT_ERRNO and SCMP_ACT_TRACE allow to specify the errno
                        code to return
                      type: string
                    names:
                      description: the names of the syscalls
                      items:
                        type: string
                      type: array
                  required:
                  - action
                  - names
                  type: object
                type: array
            required:
            - defaultAction
            type: object
          status:
            description: SeccompProfileStatus contains status of the deployed SeccompProfile.
            properties:
              activeWorkloads:
                items:
                  type: string
                type: array
              conditions:
                description: Conditions of the resource.
                items:
                  description: A Condition that may apply to a resource.
                  properties:
                    lastTransitionTime:
                      description: LastTransitionTime is the last time this condition
                        transitioned from one status to another.
                      format: date-time
                      type: string
                    message:
                      description: A Message containing details about this condition's
                        last transition from one status to another, if any.
                      type: string
                    reason:
                      description: A Reason for this condition's last transition from
                        one status to another.
                      type: string
                    status:
                      description: Status of this condition; is it currently True,
                        False, or Unknown?
                      type: string
                    type:
                      description: Type of this condition. At most one of each condition
                        type may apply to a resource at any point in time.
                      type: string
                  required:
                  - lastTransitionTime
                  - reason
                  - status
                  - type
                  type: object
                type: array
              localhostProfile:
                description: The path that should be provided to the `securityContext.seccompProfile.localhostProfile`
                  field of a Pod or container spec
                type: string
              path:
                type: string
              status:
                description: ProfileState defines the state that the profile is in.
                  A profile in this context refers to a SeccompProfile or a SELinux
                  profile, the states are shared between them as well as the management
                  API.
                type: string
            type: object
        type: object
    served: true
    storage: true
    subresources:
      status: {}
---
apiVersion: apiextensions.k8s.io/v1
kind: CustomResourceDefinition
metadata:
  annotations:
    controller-gen.kubebuilder.io/version: v0.11.3
  creationTimestamp: null
  labels:
    app: security-profiles-operator
  name: securityprofilenodestatuses.security-profiles-operator.x-k8s.io
spec:
  group: security-profiles-operator.x-k8s.io
  names:
    kind: SecurityProfileNodeStatus
    listKind: SecurityProfileNodeStatusList
    plural: securityprofilenodestatuses
    shortNames:
    - spns
    singular: securityprofilenodestatus
  scope: Namespaced
  versions:
  - additionalPrinterColumns:
    - jsonPath: .status
      name: Status
      type: string
    - jsonPath: .metadata.creationTimestamp
      name: Age
      type: date
    - jsonPath: .nodeName
      name: Node
      priority: 10
      type: string
    name: v1alpha1
    schema:
      openAPIV3Schema:
        description: SecurityProfileNodeStatus is a per-node status of a security
          profile
        properties:
          apiVersion:
            description: 'APIVersion defines the versioned schema of this representation
              of an object. Servers should convert recognized schemas to the latest
              internal value, and may reject unrecognized values. More info: https://git.k8s.io/community/contributors/devel/sig-architecture/api-conventions.md#resources'
            type: string
          kind:
            description: 'Kind is a string value representing the REST resource this
              object represents. Servers may infer this from the endpoint the client
              submits requests to. Cannot be updated. In CamelCase. More info: https://git.k8s.io/community/contributors/devel/sig-architecture/api-conventions.md#types-kinds'
            type: string
          metadata:
            type: object
          nodeName:
            type: string
          spec:
            type: object
          status:
            description: ProfileState defines the state that the profile is in. A
              profile in this context refers to a SeccompProfile or a SELinux profile,
              the states are shared between them as well as the management API.
            type: string
        required:
        - nodeName
        type: object
    served: true
    storage: true
    subresources: {}
---
apiVersion: apiextensions.k8s.io/v1
kind: CustomResourceDefinition
metadata:
  annotations:
    controller-gen.kubebuilder.io/version: v0.11.3
  creationTimestamp: null
  labels:
    app: security-profiles-operator
  name: securityprofilesoperatordaemons.security-profiles-operator.x-k8s.io
spec:
  group: security-profiles-operator.x-k8s.io
  names:
    kind: SecurityProfilesOperatorDaemon
    listKind: SecurityProfilesOperatorDaemonList
    plural: securityprofilesoperatordaemons
    shortNames:
    - spod
    singular: securityprofilesoperatordaemon
  scope: Namespaced
  versions:
  - additionalPrinterColumns:
    - jsonPath: .status.state
      name: State
      type: string
    name: v1alpha1
    schema:
      openAPIV3Schema:
        description: SecurityProfilesOperatorDaemon is the Schema to configure the
          spod deployment.
        properties:
          apiVersion:
            description: 'APIVersion defines the versioned schema of this representation
              of an object. Servers should convert recognized schemas to the latest
              internal value, and may reject unrecognized values. More info: https://git.k8s.io/community/contributors/devel/sig-architecture/api-conventions.md#resources'
            type: string
          kind:
            description: 'Kind is a string value representing the REST resource this
              object represents. Servers may infer this from the endpoint the client
              submits requests to. Cannot be updated. In CamelCase. More info: https://git.k8s.io/community/contributors/devel/sig-architecture/api-conventions.md#types-kinds'
            type: string
          metadata:
            type: object
          spec:
            description: SPODStatus defines the desired state of SPOD.
            properties:
              affinity:
                description: Affinity if specified, the SPOD's affinity.
                properties:
                  nodeAffinity:
                    description: Describes node affinity scheduling rules for the
                      pod.
                    properties:
                      preferredDuringSchedulingIgnoredDuringExecution:
                        description: The scheduler will prefer to schedule pods to
                          nodes that satisfy the affinity expressions specified by
                          this field, but it may choose a node that violates one or
                          more of the expressions. The node that is most preferred
                          is the one with the greatest sum of weights, i.e. for each
                          node that meets all of the scheduling requirements (resource
                          request, requiredDuringScheduling affinity expressions,
                          etc.), compute a sum by iterating through the elements of
                          this field and adding "weight" to the sum if the node matches
                          the corresponding matchExpressions; the node(s) with the
                          highest sum are the most preferred.
                        items:
                          description: An empty preferred scheduling term matches
                            all objects with implicit weight 0 (i.e. it's a no-op).
                            A null preferred scheduling term matches no objects (i.e.
                            is also a no-op).
                          properties:
                            preference:
                              description: A node selector term, associated with the
                                corresponding weight.
                              properties:
                                matchExpressions:
                                  description: A list of node selector requirements
                                    by node's labels.
                                  items:
                                    description: A node selector requirement is a
                                      selector that contains values, a key, and an
                                      operator that relates the key and values.
                                    properties:
                                      key:
                                        description: The label key that the selector
                                          applies to.
                                        type: string
                                      operator:
                                        description: Represents a key's relationship
                                          to a set of values. Valid operators are
                                          In, NotIn, Exists, DoesNotExist. Gt, and
                                          Lt.
                                        type: string
                                      values:
                                        description: An array of string values. If
                                          the operator is In or NotIn, the values
                                          array must be non-empty. If the operator
                                          is Exists or DoesNotExist, the values array
                                          must be empty. If the operator is Gt or
                                          Lt, the values array must have a single
                                          element, which will be interpreted as an
                                          integer. This array is replaced during a
                                          strategic merge patch.
                                        items:
                                          type: string
                                        type: array
                                    required:
                                    - key
                                    - operator
                                    type: object
                                  type: array
                                matchFields:
                                  description: A list of node selector requirements
                                    by node's fields.
                                  items:
                                    description: A node selector requirement is a
                                      selector that contains values, a key, and an
                                      operator that relates the key and values.
                                    properties:
                                      key:
                                        description: The label key that the selector
                                          applies to.
                                        type: string
                                      operator:
                                        description: Represents a key's relationship
                                          to a set of values. Valid operators are
                                          In, NotIn, Exists, DoesNotExist. Gt, and
                                          Lt.
                                        type: string
                                      values:
                                        description: An array of string values. If
                                          the operator is In or NotIn, the values
                                          array must be non-empty. If the operator
                                          is Exists or DoesNotExist, the values array
                                          must be empty. If the operator is Gt or
                                          Lt, the values array must have a single
                                          element, which will be interpreted as an
                                          integer. This array is replaced during a
                                          strategic merge patch.
                                        items:
                                          type: string
                                        type: array
                                    required:
                                    - key
                                    - operator
                                    type: object
                                  type: array
                              type: object
                              x-kubernetes-map-type: atomic
                            weight:
                              description: Weight associated with matching the corresponding
                                nodeSelectorTerm, in the range 1-100.
                              format: int32
                              type: integer
                          required:
                          - preference
                          - weight
                          type: object
                        type: array
                      requiredDuringSchedulingIgnoredDuringExecution:
                        description: If the affinity requirements specified by this
                          field are not met at scheduling time, the pod will not be
                          scheduled onto the node. If the affinity requirements specified
                          by this field cease to be met at some point during pod execution
                          (e.g. due to an update), the system may or may not try to
                          eventually evict the pod from its node.
                        properties:
                          nodeSelectorTerms:
                            description: Required. A list of node selector terms.
                              The terms are ORed.
                            items:
                              description: A null or empty node selector term matches
                                no objects. The requirements of them are ANDed. The
                                TopologySelectorTerm type implements a subset of the
                                NodeSelectorTerm.
                              properties:
                                matchExpressions:
                                  description: A list of node selector requirements
                                    by node's labels.
                                  items:
                                    description: A node selector requirement is a
                                      selector that contains values, a key, and an
                                      operator that relates the key and values.
                                    properties:
                                      key:
                                        description: The label key that the selector
                                          applies to.
                                        type: string
                                      operator:
                                        description: Represents a key's relationship
                                          to a set of values. Valid operators are
                                          In, NotIn, Exists, DoesNotExist. Gt, and
                                          Lt.
                                        type: string
                                      values:
                                        description: An array of string values. If
                                          the operator is In or NotIn, the values
                                          array must be non-empty. If the operator
                                          is Exists or DoesNotExist, the values array
                                          must be empty. If the operator is Gt or
                                          Lt, the values array must have a single
                                          element, which will be interpreted as an
                                          integer. This array is replaced during a
                                          strategic merge patch.
                                        items:
                                          type: string
                                        type: array
                                    required:
                                    - key
                                    - operator
                                    type: object
                                  type: array
                                matchFields:
                                  description: A list of node selector requirements
                                    by node's fields.
                                  items:
                                    description: A node selector requirement is a
                                      selector that contains values, a key, and an
                                      operator that relates the key and values.
                                    properties:
                                      key:
                                        description: The label key that the selector
                                          applies to.
                                        type: string
                                      operator:
                                        description: Represents a key's relationship
                                          to a set of values. Valid operators are
                                          In, NotIn, Exists, DoesNotExist. Gt, and
                                          Lt.
                                        type: string
                                      values:
                                        description: An array of string values. If
                                          the operator is In or NotIn, the values
                                          array must be non-empty. If the operator
                                          is Exists or DoesNotExist, the values array
                                          must be empty. If the operator is Gt or
                                          Lt, the values array must have a single
                                          element, which will be interpreted as an
                                          integer. This array is replaced during a
                                          strategic merge patch.
                                        items:
                                          type: string
                                        type: array
                                    required:
                                    - key
                                    - operator
                                    type: object
                                  type: array
                              type: object
                              x-kubernetes-map-type: atomic
                            type: array
                        required:
                        - nodeSelectorTerms
                        type: object
                        x-kubernetes-map-type: atomic
                    type: object
                  podAffinity:
                    description: Describes pod affinity scheduling rules (e.g. co-locate
                      this pod in the same node, zone, etc. as some other pod(s)).
                    properties:
                      preferredDuringSchedulingIgnoredDuringExecution:
                        description: The scheduler will prefer to schedule pods to
                          nodes that satisfy the affinity expressions specified by
                          this field, but it may choose a node that violates one or
                          more of the expressions. The node that is most preferred
                          is the one with the greatest sum of weights, i.e. for each
                          node that meets all of the scheduling requirements (resource
                          request, requiredDuringScheduling affinity expressions,
                          etc.), compute a sum by iterating through the elements of
                          this field and adding "weight" to the sum if the node has
                          pods which matches the corresponding podAffinityTerm; the
                          node(s) with the highest sum are the most preferred.
                        items:
                          description: The weights of all of the matched WeightedPodAffinityTerm
                            fields are added per-node to find the most preferred node(s)
                          properties:
                            podAffinityTerm:
                              description: Required. A pod affinity term, associated
                                with the corresponding weight.
                              properties:
                                labelSelector:
                                  description: A label query over a set of resources,
                                    in this case pods.
                                  properties:
                                    matchExpressions:
                                      description: matchExpressions is a list of label
                                        selector requirements. The requirements are
                                        ANDed.
                                      items:
                                        description: A label selector requirement
                                          is a selector that contains values, a key,
                                          and an operator that relates the key and
                                          values.
                                        properties:
                                          key:
                                            description: key is the label key that
                                              the selector applies to.
                                            type: string
                                          operator:
                                            description: operator represents a key's
                                              relationship to a set of values. Valid
                                              operators are In, NotIn, Exists and
                                              DoesNotExist.
                                            type: string
                                          values:
                                            description: values is an array of string
                                              values. If the operator is In or NotIn,
                                              the values array must be non-empty.
                                              If the operator is Exists or DoesNotExist,
                                              the values array must be empty. This
                                              array is replaced during a strategic
                                              merge patch.
                                            items:
                                              type: string
                                            type: array
                                        required:
                                        - key
                                        - operator
                                        type: object
                                      type: array
                                    matchLabels:
                                      additionalProperties:
                                        type: string
                                      description: matchLabels is a map of {key,value}
                                        pairs. A single {key,value} in the matchLabels
                                        map is equivalent to an element of matchExpressions,
                                        whose key field is "key", the operator is
                                        "In", and the values array contains only "value".
                                        The requirements are ANDed.
                                      type: object
                                  type: object
                                  x-kubernetes-map-type: atomic
                                namespaceSelector:
                                  description: A label query over the set of namespaces
                                    that the term applies to. The term is applied
                                    to the union of the namespaces selected by this
                                    field and the ones listed in the namespaces field.
                                    null selector and null or empty namespaces list
                                    means "this pod's namespace". An empty selector
                                    ({}) matches all namespaces.
                                  properties:
                                    matchExpressions:
                                      description: matchExpressions is a list of label
                                        selector requirements. The requirements are
                                        ANDed.
                                      items:
                                        description: A label selector requirement
                                          is a selector that contains values, a key,
                                          and an operator that relates the key and
                                          values.
                                        properties:
                                          key:
                                            description: key is the label key that
                                              the selector applies to.
                                            type: string
                                          operator:
                                            description: operator represents a key's
                                              relationship to a set of values. Valid
                                              operators are In, NotIn, Exists and
                                              DoesNotExist.
                                            type: string
                                          values:
                                            description: values is an array of string
                                              values. If the operator is In or NotIn,
                                              the values array must be non-empty.
                                              If the operator is Exists or DoesNotExist,
                                              the values array must be empty. This
                                              array is replaced during a strategic
                                              merge patch.
                                            items:
                                              type: string
                                            type: array
                                        required:
                                        - key
                                        - operator
                                        type: object
                                      type: array
                                    matchLabels:
                                      additionalProperties:
                                        type: string
                                      description: matchLabels is a map of {key,value}
                                        pairs. A single {key,value} in the matchLabels
                                        map is equivalent to an element of matchExpressions,
                                        whose key field is "key", the operator is
                                        "In", and the values array contains only "value".
                                        The requirements are ANDed.
                                      type: object
                                  type: object
                                  x-kubernetes-map-type: atomic
                                namespaces:
                                  description: namespaces specifies a static list
                                    of namespace names that the term applies to. The
                                    term is applied to the union of the namespaces
                                    listed in this field and the ones selected by
                                    namespaceSelector. null or empty namespaces list
                                    and null namespaceSelector means "this pod's namespace".
                                  items:
                                    type: string
                                  type: array
                                topologyKey:
                                  description: This pod should be co-located (affinity)
                                    or not co-located (anti-affinity) with the pods
                                    matching the labelSelector in the specified namespaces,
                                    where co-located is defined as running on a node
                                    whose value of the label with key topologyKey
                                    matches that of any node on which any of the selected
                                    pods is running. Empty topologyKey is not allowed.
                                  type: string
                              required:
                              - topologyKey
                              type: object
                            weight:
                              description: weight associated with matching the corresponding
                                podAffinityTerm, in the range 1-100.
                              format: int32
                              type: integer
                          required:
                          - podAffinityTerm
                          - weight
                          type: object
                        type: array
                      requiredDuringSchedulingIgnoredDuringExecution:
                        description: If the affinity requirements specified by this
                          field are not met at scheduling time, the pod will not be
                          scheduled onto the node. If the affinity requirements specified
                          by this field cease to be met at some point during pod execution
                          (e.g. due to a pod label update), the system may or may
                          not try to eventually evict the pod from its node. When
                          there are multiple elements, the lists of nodes corresponding
                          to each podAffinityTerm are intersected, i.e. all terms
                          must be satisfied.
                        items:
                          description: Defines a set of pods (namely those matching
                            the labelSelector relative to the given namespace(s))
                            that this pod should be co-located (affinity) or not co-located
                            (anti-affinity) with, where co-located is defined as running
                            on a node whose value of the label with key <topologyKey>
                            matches that of any node on which a pod of the set of
                            pods is running
                          properties:
                            labelSelector:
                              description: A label query over a set of resources,
                                in this case pods.
                              properties:
                                matchExpressions:
                                  description: matchExpressions is a list of label
                                    selector requirements. The requirements are ANDed.
                                  items:
                                    description: A label selector requirement is a
                                      selector that contains values, a key, and an
                                      operator that relates the key and values.
                                    properties:
                                      key:
                                        description: key is the label key that the
                                          selector applies to.
                                        type: string
                                      operator:
                                        description: operator represents a key's relationship
                                          to a set of values. Valid operators are
                                          In, NotIn, Exists and DoesNotExist.
                                        type: string
                                      values:
                                        description: values is an array of string
                                          values. If the operator is In or NotIn,
                                          the values array must be non-empty. If the
                                          operator is Exists or DoesNotExist, the
                                          values array must be empty. This array is
                                          replaced during a strategic merge patch.
                                        items:
                                          type: string
                                        type: array
                                    required:
                                    - key
                                    - operator
                                    type: object
                                  type: array
                                matchLabels:
                                  additionalProperties:
                                    type: string
                                  description: matchLabels is a map of {key,value}
                                    pairs. A single {key,value} in the matchLabels
                                    map is equivalent to an element of matchExpressions,
                                    whose key field is "key", the operator is "In",
                                    and the values array contains only "value". The
                                    requirements are ANDed.
                                  type: object
                              type: object
                              x-kubernetes-map-type: atomic
                            namespaceSelector:
                              description: A label query over the set of namespaces
                                that the term applies to. The term is applied to the
                                union of the namespaces selected by this field and
                                the ones listed in the namespaces field. null selector
                                and null or empty namespaces list means "this pod's
                                namespace". An empty selector ({}) matches all namespaces.
                              properties:
                                matchExpressions:
                                  description: matchExpressions is a list of label
                                    selector requirements. The requirements are ANDed.
                                  items:
                                    description: A label selector requirement is a
                                      selector that contains values, a key, and an
                                      operator that relates the key and values.
                                    properties:
                                      key:
                                        description: key is the label key that the
                                          selector applies to.
                                        type: string
                                      operator:
                                        description: operator represents a key's relationship
                                          to a set of values. Valid operators are
                                          In, NotIn, Exists and DoesNotExist.
                                        type: string
                                      values:
                                        description: values is an array of string
                                          values. If the operator is In or NotIn,
                                          the values array must be non-empty. If the
                                          operator is Exists or DoesNotExist, the
                                          values array must be empty. This array is
                                          replaced during a strategic merge patch.
                                        items:
                                          type: string
                                        type: array
                                    required:
                                    - key
                                    - operator
                                    type: object
                                  type: array
                                matchLabels:
                                  additionalProperties:
                                    type: string
                                  description: matchLabels is a map of {key,value}
                                    pairs. A single {key,value} in the matchLabels
                                    map is equivalent to an element of matchExpressions,
                                    whose key field is "key", the operator is "In",
                                    and the values array contains only "value". The
                                    requirements are ANDed.
                                  type: object
                              type: object
                              x-kubernetes-map-type: atomic
                            namespaces:
                              description: namespaces specifies a static list of namespace
                                names that the term applies to. The term is applied
                                to the union of the namespaces listed in this field
                                and the ones selected by namespaceSelector. null or
                                empty namespaces list and null namespaceSelector means
                                "this pod's namespace".
                              items:
                                type: string
                              type: array
                            topologyKey:
                              description: This pod should be co-located (affinity)
                                or not co-located (anti-affinity) with the pods matching
                                the labelSelector in the specified namespaces, where
                                co-located is defined as running on a node whose value
                                of the label with key topologyKey matches that of
                                any node on which any of the selected pods is running.
                                Empty topologyKey is not allowed.
                              type: string
                          required:
                          - topologyKey
                          type: object
                        type: array
                    type: object
                  podAntiAffinity:
                    description: Describes pod anti-affinity scheduling rules (e.g.
                      avoid putting this pod in the same node, zone, etc. as some
                      other pod(s)).
                    properties:
                      preferredDuringSchedulingIgnoredDuringExecution:
                        description: The scheduler will prefer to schedule pods to
                          nodes that satisfy the anti-affinity expressions specified
                          by this field, but it may choose a node that violates one
                          or more of the expressions. The node that is most preferred
                          is the one with the greatest sum of weights, i.e. for each
                          node that meets all of the scheduling requirements (resource
                          request, requiredDuringScheduling anti-affinity expressions,
                          etc.), compute a sum by iterating through the elements of
                          this field and adding "weight" to the sum if the node has
                          pods which matches the corresponding podAffinityTerm; the
                          node(s) with the highest sum are the most preferred.
                        items:
                          description: The weights of all of the matched WeightedPodAffinityTerm
                            fields are added per-node to find the most preferred node(s)
                          properties:
                            podAffinityTerm:
                              description: Required. A pod affinity term, associated
                                with the corresponding weight.
                              properties:
                                labelSelector:
                                  description: A label query over a set of resources,
                                    in this case pods.
                                  properties:
                                    matchExpressions:
                                      description: matchExpressions is a list of label
                                        selector requirements. The requirements are
                                        ANDed.
                                      items:
                                        description: A label selector requirement
                                          is a selector that contains values, a key,
                                          and an operator that relates the key and
                                          values.
                                        properties:
                                          key:
                                            description: key is the label key that
                                              the selector applies to.
                                            type: string
                                          operator:
                                            description: operator represents a key's
                                              relationship to a set of values. Valid
                                              operators are In, NotIn, Exists and
                                              DoesNotExist.
                                            type: string
                                          values:
                                            description: values is an array of string
                                              values. If the operator is In or NotIn,
                                              the values array must be non-empty.
                                              If the operator is Exists or DoesNotExist,
                                              the values array must be empty. This
                                              array is replaced during a strategic
                                              merge patch.
                                            items:
                                              type: string
                                            type: array
                                        required:
                                        - key
                                        - operator
                                        type: object
                                      type: array
                                    matchLabels:
                                      additionalProperties:
                                        type: string
                                      description: matchLabels is a map of {key,value}
                                        pairs. A single {key,value} in the matchLabels
                                        map is equivalent to an element of matchExpressions,
                                        whose key field is "key", the operator is
                                        "In", and the values array contains only "value".
                                        The requirements are ANDed.
                                      type: object
                                  type: object
                                  x-kubernetes-map-type: atomic
                                namespaceSelector:
                                  description: A label query over the set of namespaces
                                    that the term applies to. The term is applied
                                    to the union of the namespaces selected by this
                                    field and the ones listed in the namespaces field.
                                    null selector and null or empty namespaces list
                                    means "this pod's namespace". An empty selector
                                    ({}) matches all namespaces.
                                  properties:
                                    matchExpressions:
                                      description: matchExpressions is a list of label
                                        selector requirements. The requirements are
                                        ANDed.
                                      items:
                                        description: A label selector requirement
                                          is a selector that contains values, a key,
                                          and an operator that relates the key and
                                          values.
                                        properties:
                                          key:
                                            description: key is the label key that
                                              the selector applies to.
                                            type: string
                                          operator:
                                            description: operator represents a key's
                                              relationship to a set of values. Valid
                                              operators are In, NotIn, Exists and
                                              DoesNotExist.
                                            type: string
                                          values:
                                            description: values is an array of string
                                              values. If the operator is In or NotIn,
                                              the values array must be non-empty.
                                              If the operator is Exists or DoesNotExist,
                                              the values array must be empty. This
                                              array is replaced during a strategic
                                              merge patch.
                                            items:
                                              type: string
                                            type: array
                                        required:
                                        - key
                                        - operator
                                        type: object
                                      type: array
                                    matchLabels:
                                      additionalProperties:
                                        type: string
                                      description: matchLabels is a map of {key,value}
                                        pairs. A single {key,value} in the matchLabels
                                        map is equivalent to an element of matchExpressions,
                                        whose key field is "key", the operator is
                                        "In", and the values array contains only "value".
                                        The requirements are ANDed.
                                      type: object
                                  type: object
                                  x-kubernetes-map-type: atomic
                                namespaces:
                                  description: namespaces specifies a static list
                                    of namespace names that the term applies to. The
                                    term is applied to the union of the namespaces
                                    listed in this field and the ones selected by
                                    namespaceSelector. null or empty namespaces list
                                    and null namespaceSelector means "this pod's namespace".
                                  items:
                                    type: string
                                  type: array
                                topologyKey:
                                  description: This pod should be co-located (affinity)
                                    or not co-located (anti-affinity) with the pods
                                    matching the labelSelector in the specified namespaces,
                                    where co-located is defined as running on a node
                                    whose value of the label with key topologyKey
                                    matches that of any node on which any of the selected
                                    pods is running. Empty topologyKey is not allowed.
                                  type: string
                              required:
                              - topologyKey
                              type: object
                            weight:
                              description: weight associated with matching the corresponding
                                podAffinityTerm, in the range 1-100.
                              format: int32
                              type: integer
                          required:
                          - podAffinityTerm
                          - weight
                          type: object
                        type: array
                      requiredDuringSchedulingIgnoredDuringExecution:
                        description: If the anti-affinity requirements specified by
                          this field are not met at scheduling time, the pod will
                          not be scheduled onto the node. If the anti-affinity requirements
                          specified by this field cease to be met at some point during
                          pod execution (e.g. due to a pod label update), the system
                          may or may not try to eventually evict the pod from its
                          node. When there are multiple elements, the lists of nodes
                          corresponding to each podAffinityTerm are intersected, i.e.
                          all terms must be satisfied.
                        items:
                          description: Defines a set of pods (namely those matching
                            the labelSelector relative to the given namespace(s))
                            that this pod should be co-located (affinity) or not co-located
                            (anti-affinity) with, where co-located is defined as running
                            on a node whose value of the label with key <topologyKey>
                            matches that of any node on which a pod of the set of
                            pods is running
                          properties:
                            labelSelector:
                              description: A label query over a set of resources,
                                in this case pods.
                              properties:
                                matchExpressions:
                                  description: matchExpressions is a list of label
                                    selector requirements. The requirements are ANDed.
                                  items:
                                    description: A label selector requirement is a
                                      selector that contains values, a key, and an
                                      operator that relates the key and values.
                                    properties:
                                      key:
                                        description: key is the label key that the
                                          selector applies to.
                                        type: string
                                      operator:
                                        description: operator represents a key's relationship
                                          to a set of values. Valid operators are
                                          In, NotIn, Exists and DoesNotExist.
                                        type: string
                                      values:
                                        description: values is an array of string
                                          values. If the operator is In or NotIn,
                                          the values array must be non-empty. If the
                                          operator is Exists or DoesNotExist, the
                                          values array must be empty. This array is
                                          replaced during a strategic merge patch.
                                        items:
                                          type: string
                                        type: array
                                    required:
                                    - key
                                    - operator
                                    type: object
                                  type: array
                                matchLabels:
                                  additionalProperties:
                                    type: string
                                  description: matchLabels is a map of {key,value}
                                    pairs. A single {key,value} in the matchLabels
                                    map is equivalent to an element of matchExpressions,
                                    whose key field is "key", the operator is "In",
                                    and the values array contains only "value". The
                                    requirements are ANDed.
                                  type: object
                              type: object
                              x-kubernetes-map-type: atomic
                            namespaceSelector:
                              description: A label query over the set of namespaces
                                that the term applies to. The term is applied to the
                                union of the namespaces selected by this field and
                                the ones listed in the namespaces field. null selector
                                and null or empty namespaces list means "this pod's
                                namespace". An empty selector ({}) matches all namespaces.
                              properties:
                                matchExpressions:
                                  description: matchExpressions is a list of label
                                    selector requirements. The requirements are ANDed.
                                  items:
                                    description: A label selector requirement is a
                                      selector that contains values, a key, and an
                                      operator that relates the key and values.
                                    properties:
                                      key:
                                        description: key is the label key that the
                                          selector applies to.
                                        type: string
                                      operator:
                                        description: operator represents a key's relationship
                                          to a set of values. Valid operators are
                                          In, NotIn, Exists and DoesNotExist.
                                        type: string
                                      values:
                                        description: values is an array of string
                                          values. If the operator is In or NotIn,
                                          the values array must be non-empty. If the
                                          operator is Exists or DoesNotExist, the
                                          values array must be empty. This array is
                                          replaced during a strategic merge patch.
                                        items:
                                          type: string
                                        type: array
                                    required:
                                    - key
                                    - operator
                                    type: object
                                  type: array
                                matchLabels:
                                  additionalProperties:
                                    type: string
                                  description: matchLabels is a map of {key,value}
                                    pairs. A single {key,value} in the matchLabels
                                    map is equivalent to an element of matchExpressions,
                                    whose key field is "key", the operator is "In",
                                    and the values array contains only "value". The
                                    requirements are ANDed.
                                  type: object
                              type: object
                              x-kubernetes-map-type: atomic
                            namespaces:
                              description: namespaces specifies a static list of namespace
                                names that the term applies to. The term is applied
                                to the union of the namespaces listed in this field
                                and the ones selected by namespaceSelector. null or
                                empty namespaces list and null namespaceSelector means
                                "this pod's namespace".
                              items:
                                type: string
                              type: array
                            topologyKey:
                              description: This pod should be co-located (affinity)
                                or not co-located (anti-affinity) with the pods matching
                                the labelSelector in the specified namespaces, where
                                co-located is defined as running on a node whose value
                                of the label with key topologyKey matches that of
                                any node on which any of the selected pods is running.
                                Empty topologyKey is not allowed.
                              type: string
                          required:
                          - topologyKey
                          type: object
                        type: array
                    type: object
                type: object
              allowedSeccompActions:
                description: AllowedSeccompActions if specified, a list of allowed
                  seccomp actions.
                items:
                  description: Action taken upon Seccomp rule match
                  type: string
                type: array
              allowedSyscalls:
                description: AllowedSyscalls if specified, a list of system calls
                  which are allowed in seccomp profiles.
                items:
                  type: string
                type: array
              daemonResourceRequirements:
                description: DaemonResourceRequirements if defined, overwrites the
                  default resource requirements of SPOD daemon.
                properties:
                  claims:
                    description: "Claims lists the names of resources, defined in
                      spec.resourceClaims, that are used by this container. \n This
                      is an alpha field and requires enabling the DynamicResourceAllocation
                      feature gate. \n This field is immutable."
                    items:
                      description: ResourceClaim references one entry in PodSpec.ResourceClaims.
                      properties:
                        name:
                          description: Name must match the name of one entry in pod.spec.resourceClaims
                            of the Pod where this field is used. It makes that resource
                            available inside a container.
                          type: string
                      required:
                      - name
                      type: object
                    type: array
                    x-kubernetes-list-map-keys:
                    - name
                    x-kubernetes-list-type: map
                  limits:
                    additionalProperties:
                      anyOf:
                      - type: integer
                      - type: string
                      pattern: ^(\+|-)?(([0-9]+(\.[0-9]*)?)|(\.[0-9]+))(([KMGTPE]i)|[numkMGTPE]|([eE](\+|-)?(([0-9]+(\.[0-9]*)?)|(\.[0-9]+))))?$
                      x-kubernetes-int-or-string: true
                    description: 'Limits describes the maximum amount of compute resources
                      allowed. More info: https://kubernetes.io/docs/concepts/configuration/manage-resources-containers/'
                    type: object
                  requests:
                    additionalProperties:
                      anyOf:
                      - type: integer
                      - type: string
                      pattern: ^(\+|-)?(([0-9]+(\.[0-9]*)?)|(\.[0-9]+))(([KMGTPE]i)|[numkMGTPE]|([eE](\+|-)?(([0-9]+(\.[0-9]*)?)|(\.[0-9]+))))?$
                      x-kubernetes-int-or-string: true
                    description: 'Requests describes the minimum amount of compute
                      resources required. If Requests is omitted for a container,
                      it defaults to Limits if that is explicitly specified, otherwise
                      to an implementation-defined value. More info: https://kubernetes.io/docs/concepts/configuration/manage-resources-containers/'
                    type: object
                type: object
              enableAppArmor:
                description: tells the operator whether or not to enable AppArmor
                  support for this SPOD instance.
                type: boolean
              enableBpfRecorder:
                description: tells the operator whether or not to enable bpf recorder
                  support for this SPOD instance.
                type: boolean
              enableLogEnricher:
                description: tells the operator whether or not to enable log enrichment
                  support for this SPOD instance.
                type: boolean
              enableMemoryOptimization:
                description: EnableMemoryOptimization enables memory optimization
                  in the controller running inside of SPOD instance and watching for
                  pods in the cluster. This will make the controller loading in the
                  cache memory only the pods labelled explicitly for profile recording
                  with 'spo.x-k8s.io/enable-recording=true'.
                type: boolean
              enableProfiling:
                description: EnableProfiling tells the operator whether or not to
                  enable profiling support for this SPOD instance.
                type: boolean
              enableSelinux:
                description: tells the operator whether or not to enable SELinux support
                  for this SPOD instance.
                type: boolean
              hostProcVolumePath:
                description: HostProcVolumePath is the path for specifying a custom
                  host /proc volume, which is required for the log-enricher as well
                  as bpf-recorder to retrieve the container ID for a process ID. This
                  can be helpful for nested environments, for example when using "kind".
                type: string
              imagePullSecrets:
                description: ImagePullSecrets if defined, list of references to secrets
                  in the security-profiles-operator's namespace to use for pulling
                  the images from SPOD pod from a private registry.
                items:
                  description: LocalObjectReference contains enough information to
                    let you locate the referenced object inside the same namespace.
                  properties:
                    name:
                      description: 'Name of the referent. More info: https://kubernetes.io/docs/concepts/overview/working-with-objects/names/#names
                        TODO: Add other useful fields. apiVersion, kind, uid?'
                      type: string
                  type: object
                  x-kubernetes-map-type: atomic
                type: array
              priorityClassName:
                default: system-node-critical
                description: PriorityClassName if defined, indicates the spod pod
                  priority class.
                type: string
              selinuxOptions:
                description: Defines options specific to the SELinux functionality
                  of the SecurityProfilesOperator
                properties:
                  allowedSystemProfiles:
                    default:
                    - container
                    description: Lists the profiles coming from the system itself
                      that are allowed to be inherited by workloads. Use this with
                      care, as this might provide a lot of permissions depending on
                      the policy.
                    items:
                      type: string
                    type: array
                type: object
              selinuxTypeTag:
                default: spc_t
                description: If specified, the SELinux type tag applied to the security
                  context of SPOD.
                type: string
              staticWebhookConfig:
                description: StaticWebhookConfig indicates whether the webhook configuration
                  and its related resources are statically deployed. In this case,
                  the operator will not create or update the webhook configuration
                  and its related resources.
                type: boolean
              tolerations:
                description: If specified, the SPOD's tolerations.
                items:
                  description: The pod this Toleration is attached to tolerates any
                    taint that matches the triple <key,value,effect> using the matching
                    operator <operator>.
                  properties:
                    effect:
                      description: Effect indicates the taint effect to match. Empty
                        means match all taint effects. When specified, allowed values
                        are NoSchedule, PreferNoSchedule and NoExecute.
                      type: string
                    key:
                      description: Key is the taint key that the toleration applies
                        to. Empty means match all taint keys. If the key is empty,
                        operator must be Exists; this combination means to match all
                        values and all keys.
                      type: string
                    operator:
                      description: Operator represents a key's relationship to the
                        value. Valid operators are Exists and Equal. Defaults to Equal.
                        Exists is equivalent to wildcard for value, so that a pod
                        can tolerate all taints of a particular category.
                      type: string
                    tolerationSeconds:
                      description: TolerationSeconds represents the period of time
                        the toleration (which must be of effect NoExecute, otherwise
                        this field is ignored) tolerates the taint. By default, it
                        is not set, which means tolerate the taint forever (do not
                        evict). Zero and negative values will be treated as 0 (evict
                        immediately) by the system.
                      format: int64
                      type: integer
                    value:
                      description: Value is the taint value the toleration matches
                        to. If the operator is Exists, the value should be empty,
                        otherwise just a regular string.
                      type: string
                  type: object
                type: array
              verbosity:
                description: Verbosity specifies the logging verbosity of the daemon.
                type: integer
              webhookOptions:
                description: WebhookOpts set custom namespace selectors and failure
                  mode for SPO's webhooks
                items:
                  properties:
                    failurePolicy:
                      description: FailurePolicy sets the webhook failure policy
                      type: string
                    name:
                      description: Name specifies which webhook do we configure
                      type: string
                    namespaceSelector:
                      description: NamespaceSelector sets webhook's namespace selector
                      properties:
                        matchExpressions:
                          description: matchExpressions is a list of label selector
                            requirements. The requirements are ANDed.
                          items:
                            description: A label selector requirement is a selector
                              that contains values, a key, and an operator that relates
                              the key and values.
                            properties:
                              key:
                                description: key is the label key that the selector
                                  applies to.
                                type: string
                              operator:
                                description: operator represents a key's relationship
                                  to a set of values. Valid operators are In, NotIn,
                                  Exists and DoesNotExist.
                                type: string
                              values:
                                description: values is an array of string values.
                                  If the operator is In or NotIn, the values array
                                  must be non-empty. If the operator is Exists or
                                  DoesNotExist, the values array must be empty. This
                                  array is replaced during a strategic merge patch.
                                items:
                                  type: string
                                type: array
                            required:
                            - key
                            - operator
                            type: object
                          type: array
                        matchLabels:
                          additionalProperties:
                            type: string
                          description: matchLabels is a map of {key,value} pairs.
                            A single {key,value} in the matchLabels map is equivalent
                            to an element of matchExpressions, whose key field is
                            "key", the operator is "In", and the values array contains
                            only "value". The requirements are ANDed.
                          type: object
                      type: object
                      x-kubernetes-map-type: atomic
                    objectSelector:
                      description: ObjectSelector sets webhook's object selector
                      properties:
                        matchExpressions:
                          description: matchExpressions is a list of label selector
                            requirements. The requirements are ANDed.
                          items:
                            description: A label selector requirement is a selector
                              that contains values, a key, and an operator that relates
                              the key and values.
                            properties:
                              key:
                                description: key is the label key that the selector
                                  applies to.
                                type: string
                              operator:
                                description: operator represents a key's relationship
                                  to a set of values. Valid operators are In, NotIn,
                                  Exists and DoesNotExist.
                                type: string
                              values:
                                description: values is an array of string values.
                                  If the operator is In or NotIn, the values array
                                  must be non-empty. If the operator is Exists or
                                  DoesNotExist, the values array must be empty. This
                                  array is replaced during a strategic merge patch.
                                items:
                                  type: string
                                type: array
                            required:
                            - key
                            - operator
                            type: object
                          type: array
                        matchLabels:
                          additionalProperties:
                            type: string
                          description: matchLabels is a map of {key,value} pairs.
                            A single {key,value} in the matchLabels map is equivalent
                            to an element of matchExpressions, whose key field is
                            "key", the operator is "In", and the values array contains
                            only "value". The requirements are ANDed.
                          type: object
                      type: object
                      x-kubernetes-map-type: atomic
                  type: object
                type: array
            type: object
          status:
            description: SPODStatus defines the observed state of SPOD.
            properties:
              conditions:
                description: Conditions of the resource.
                items:
                  description: A Condition that may apply to a resource.
                  properties:
                    lastTransitionTime:
                      description: LastTransitionTime is the last time this condition
                        transitioned from one status to another.
                      format: date-time
                      type: string
                    message:
                      description: A Message containing details about this condition's
                        last transition from one status to another, if any.
                      type: string
                    reason:
                      description: A Reason for this condition's last transition from
                        one status to another.
                      type: string
                    status:
                      description: Status of this condition; is it currently True,
                        False, or Unknown?
                      type: string
                    type:
                      description: Type of this condition. At most one of each condition
                        type may apply to a resource at any point in time.
                      type: string
                  required:
                  - lastTransitionTime
                  - reason
                  - status
                  - type
                  type: object
                type: array
              state:
                description: 'Represents the state that the policy is in. Can be:
                  PENDING, IN-PROGRESS, RUNNING or ERROR'
                type: string
            type: object
        type: object
    served: true
    storage: true
    subresources:
      status: {}
---
apiVersion: apiextensions.k8s.io/v1
kind: CustomResourceDefinition
metadata:
  annotations:
    controller-gen.kubebuilder.io/version: v0.11.3
  creationTimestamp: null
  labels:
    app: security-profiles-operator
  name: selinuxprofiles.security-profiles-operator.x-k8s.io
spec:
  group: security-profiles-operator.x-k8s.io
  names:
    kind: SelinuxProfile
    listKind: SelinuxProfileList
    plural: selinuxprofiles
    singular: selinuxprofile
  scope: Namespaced
  versions:
  - additionalPrinterColumns:
    - jsonPath: .status.usage
      name: Usage
      type: string
    - jsonPath: .status.status
      name: State
      type: string
    name: v1alpha2
    schema:
      openAPIV3Schema:
        description: SelinuxProfile is the Schema for the selinuxprofiles API.
        properties:
          apiVersion:
            description: 'APIVersion defines the versioned schema of this representation
              of an object. Servers should convert recognized schemas to the latest
              internal value, and may reject unrecognized values. More info: https://git.k8s.io/community/contributors/devel/sig-architecture/api-conventions.md#resources'
            type: string
          kind:
            description: 'Kind is a string value representing the REST resource this
              object represents. Servers may infer this from the endpoint the client
              submits requests to. Cannot be updated. In CamelCase. More info: https://git.k8s.io/community/contributors/devel/sig-architecture/api-conventions.md#types-kinds'
            type: string
          metadata:
            type: object
          spec:
            description: SelinuxProfileSpec defines the desired state of SelinuxProfile.
            properties:
              allow:
                additionalProperties:
                  additionalProperties:
                    items:
                      type: string
                    type: array
                  type: object
                description: Defines the allow policy for the profile
                type: object
              inherit:
                default:
                - kind: System
                  name: container
                description: A SELinuxProfile or set of profiles that this inherits
                  from. Note that they need to be in the same namespace.
                items:
                  properties:
                    kind:
                      default: System
                      description: The Kind of the policy that this inherits from.
                        Can be a SelinuxProfile object Or "System" if an already installed
                        policy will be used. The allowed "System" policies are available
                        in the SecurityProfilesOpertorDaemon instance.
                      enum:
                      - System
                      - SelinuxProfile
                      type: string
                    name:
                      description: The name of the policy that this inherits from.
                      type: string
                  required:
                  - name
                  type: object
                type: array
              permissive:
                default: false
                description: Permissive, when true will cause the SELinux profile
                  to only log violations instead of enforcing them.
                type: boolean
            type: object
          status:
            description: SelinuxProfileStatus defines the observed state of SelinuxProfile.
            properties:
              activeWorkloads:
                items:
                  type: string
                type: array
              conditions:
                description: Conditions of the resource.
                items:
                  description: A Condition that may apply to a resource.
                  properties:
                    lastTransitionTime:
                      description: LastTransitionTime is the last time this condition
                        transitioned from one status to another.
                      format: date-time
                      type: string
                    message:
                      description: A Message containing details about this condition's
                        last transition from one status to another, if any.
                      type: string
                    reason:
                      description: A Reason for this condition's last transition from
                        one status to another.
                      type: string
                    status:
                      description: Status of this condition; is it currently True,
                        False, or Unknown?
                      type: string
                    type:
                      description: Type of this condition. At most one of each condition
                        type may apply to a resource at any point in time.
                      type: string
                  required:
                  - lastTransitionTime
                  - reason
                  - status
                  - type
                  type: object
                type: array
              status:
                description: ProfileState defines the state that the profile is in.
                  A profile in this context refers to a SeccompProfile or a SELinux
                  profile, the states are shared between them as well as the management
                  API.
                type: string
              usage:
                description: Represents the string that the SelinuxProfile object
                  can be referenced as in a pod seLinuxOptions section.
                type: string
            type: object
        type: object
    served: true
    storage: true
    subresources:
      status: {}
---
apiVersion: v1
kind: ServiceAccount
metadata:
  labels:
    app: security-profiles-operator
<<<<<<< HEAD
  name: selinuxprofiles.security-profiles-operator.x-k8s.io
spec:
  group: security-profiles-operator.x-k8s.io
  names:
    kind: SelinuxProfile
    listKind: SelinuxProfileList
    plural: selinuxprofiles
    singular: selinuxprofile
  scope: Namespaced
  versions:
  - additionalPrinterColumns:
    - jsonPath: .status.usage
      name: Usage
      type: string
    - jsonPath: .status.status
      name: State
      type: string
    name: v1alpha2
    schema:
      openAPIV3Schema:
        description: SelinuxProfile is the Schema for the selinuxprofiles API.
        properties:
          apiVersion:
            description: 'APIVersion defines the versioned schema of this representation
              of an object. Servers should convert recognized schemas to the latest
              internal value, and may reject unrecognized values. More info: https://git.k8s.io/community/contributors/devel/sig-architecture/api-conventions.md#resources'
            type: string
          kind:
            description: 'Kind is a string value representing the REST resource this
              object represents. Servers may infer this from the endpoint the client
              submits requests to. Cannot be updated. In CamelCase. More info: https://git.k8s.io/community/contributors/devel/sig-architecture/api-conventions.md#types-kinds'
            type: string
          metadata:
            type: object
          spec:
            description: SelinuxProfileSpec defines the desired state of SelinuxProfile.
            properties:
              allow:
                additionalProperties:
                  additionalProperties:
                    items:
                      type: string
                    type: array
                  type: object
                description: Defines the allow policy for the profile
                type: object
              inherit:
                default:
                - kind: System
                  name: container
                description: A SELinuxProfile or set of profiles that this inherits
                  from. Note that they need to be in the same namespace.
                items:
                  properties:
                    kind:
                      default: System
                      description: The Kind of the policy that this inherits from.
                        Can be a SelinuxProfile object Or "System" if an already installed
                        policy will be used. The allowed "System" policies are available
                        in the SecurityProfilesOpertorDaemon instance.
                      enum:
                      - System
                      - SelinuxProfile
                      type: string
                    name:
                      description: The name of the policy that this inherits from.
                      type: string
                  required:
                  - name
                  type: object
                type: array
              permissive:
                default: false
                description: Permissive, when true will cause the SELinux profile
                  to only log violations instead of enforcing them.
                type: boolean
            type: object
          status:
            description: SelinuxProfileStatus defines the observed state of SelinuxProfile.
            properties:
              activeWorkloads:
                items:
                  type: string
                type: array
              conditions:
                description: Conditions of the resource.
                items:
                  description: A Condition that may apply to a resource.
                  properties:
                    lastTransitionTime:
                      description: LastTransitionTime is the last time this condition
                        transitioned from one status to another.
                      format: date-time
                      type: string
                    message:
                      description: A Message containing details about this condition's
                        last transition from one status to another, if any.
                      type: string
                    reason:
                      description: A Reason for this condition's last transition from
                        one status to another.
                      type: string
                    status:
                      description: Status of this condition; is it currently True,
                        False, or Unknown?
                      type: string
                    type:
                      description: Type of this condition. At most one of each condition
                        type may apply to a resource at any point in time.
                      type: string
                  required:
                  - lastTransitionTime
                  - reason
                  - status
                  - type
                  type: object
                type: array
              status:
                description: ProfileState defines the state that the profile is in.
                  A profile in this context refers to a SeccompProfile or a SELinux
                  profile, the states are shared between them as well as the management
                  API.
                type: string
              usage:
                description: Represents the string that the SelinuxProfile object
                  can be referenced as in a pod seLinuxOptions section.
                type: string
            type: object
        type: object
    served: true
    storage: true
    subresources:
      status: {}
=======
  name: security-profiles-operator
  namespace: security-profiles-operator
>>>>>>> 9d3d1dac
---
apiVersion: v1
kind: ServiceAccount
metadata:
  labels:
    app: security-profiles-operator
  name: spo-webhook
  namespace: security-profiles-operator
---
apiVersion: v1
kind: ServiceAccount
metadata:
  labels:
    app: security-profiles-operator
  name: spod
  namespace: security-profiles-operator
---
apiVersion: rbac.authorization.k8s.io/v1
kind: Role
metadata:
  creationTimestamp: null
  labels:
    app: security-profiles-operator
  name: security-profiles-operator
  namespace: security-profiles-operator
rules:
- apiGroups:
  - coordination.k8s.io
  resources:
  - leases
  verbs:
  - create
  - get
  - update
- apiGroups:
  - security.openshift.io
  resources:
  - securitycontextconstraints
  verbs:
  - use
---
apiVersion: rbac.authorization.k8s.io/v1
kind: Role
metadata:
  creationTimestamp: null
  labels:
    app: security-profiles-operator
  name: spo-webhook
  namespace: security-profiles-operator
rules:
- apiGroups:
  - coordination.k8s.io
  resources:
  - leases
  verbs:
  - create
- apiGroups:
  - coordination.k8s.io
  resourceNames:
  - security-profiles-operator-webhook-lock
  resources:
  - leases
  verbs:
  - get
  - patch
  - update
- apiGroups:
  - security.openshift.io
  resources:
  - securitycontextconstraints
  verbs:
  - use
---
apiVersion: rbac.authorization.k8s.io/v1
kind: Role
metadata:
  creationTimestamp: null
  labels:
    app: security-profiles-operator
  name: spod
  namespace: security-profiles-operator
rules:
- apiGroups:
  - security.openshift.io
  resources:
  - securitycontextconstraints
  verbs:
  - use
---
apiVersion: rbac.authorization.k8s.io/v1
kind: ClusterRole
metadata:
  creationTimestamp: null
  labels:
    app: security-profiles-operator
  name: security-profiles-operator
rules:
- apiGroups:
  - ""
  resources:
  - nodes
  verbs:
  - get
  - list
  - watch
- apiGroups:
  - ""
  resources:
  - services
  verbs:
  - create
  - get
  - list
  - patch
  - update
  - watch
- apiGroups:
  - admissionregistration.k8s.io
  resources:
  - mutatingwebhookconfigurations
  verbs:
  - create
  - get
  - list
  - patch
  - update
  - watch
- apiGroups:
  - apps
  resources:
  - daemonsets
  - deployments
  verbs:
  - create
  - get
  - list
  - patch
  - update
  - watch
- apiGroups:
  - apps
  resources:
  - daemonsets/finalizers
  - deployments
  verbs:
  - delete
  - get
  - patch
  - update
- apiGroups:
  - apps
  resources:
  - deployments
  verbs:
  - get
  - list
  - watch
- apiGroups:
  - cert-manager.io
  resources:
  - certificates
  - issuers
  verbs:
  - create
  - get
  - list
  - patch
  - update
  - watch
- apiGroups:
  - config.openshift.io
  resources:
  - clusteroperators
  verbs:
  - get
  - list
  - watch
- apiGroups:
  - ""
  resources:
  - events
  verbs:
  - create
- apiGroups:
  - ""
  resources:
  - pods
  verbs:
  - get
  - list
  - watch
- apiGroups:
  - monitoring.coreos.com
  resources:
  - servicemonitors
  verbs:
  - create
  - get
  - list
  - patch
  - update
  - watch
- apiGroups:
  - security-profiles-operator.x-k8s.io
  resources:
  - profilerecordings
  verbs:
  - get
  - list
  - watch
- apiGroups:
  - security-profiles-operator.x-k8s.io
  resources:
  - profilerecordings/finalizers
  verbs:
  - get
  - list
  - watch
- apiGroups:
  - security-profiles-operator.x-k8s.io
  resources:
  - rawselinuxprofiles
  verbs:
  - create
  - get
  - list
  - patch
  - update
  - watch
- apiGroups:
  - security-profiles-operator.x-k8s.io
  resources:
  - rawselinuxprofiles/finalizers
  verbs:
  - delete
  - get
  - patch
  - update
- apiGroups:
  - security-profiles-operator.x-k8s.io
  resources:
  - rawselinuxprofiles/status
  verbs:
  - get
  - patch
  - update
- apiGroups:
  - security-profiles-operator.x-k8s.io
  resources:
  - seccompprofiles
  verbs:
  - create
  - delete
  - deletecollection
  - get
  - list
  - patch
  - update
  - watch
- apiGroups:
  - security-profiles-operator.x-k8s.io
  resources:
  - seccompprofiles/finalizers
  verbs:
  - delete
  - get
  - patch
  - update
- apiGroups:
  - security-profiles-operator.x-k8s.io
  resources:
  - seccompprofiles/status
  verbs:
  - get
  - patch
  - update
- apiGroups:
  - security-profiles-operator.x-k8s.io
  resources:
  - securityprofilenodestatuses
  verbs:
  - delete
  - get
  - list
  - watch
- apiGroups:
  - security-profiles-operator.x-k8s.io
  resources:
  - securityprofilesoperatordaemons
  verbs:
  - create
  - get
  - list
  - update
  - watch
- apiGroups:
  - security-profiles-operator.x-k8s.io
  resources:
  - securityprofilesoperatordaemons/finalizers
  verbs:
  - delete
  - get
  - patch
  - update
- apiGroups:
  - security-profiles-operator.x-k8s.io
  resources:
  - securityprofilesoperatordaemons/status
  verbs:
  - get
  - patch
  - update
- apiGroups:
  - security-profiles-operator.x-k8s.io
  resources:
  - selinuxprofiles
  verbs:
  - create
  - delete
  - deletecollection
  - get
  - list
  - patch
  - update
  - watch
- apiGroups:
  - security-profiles-operator.x-k8s.io
  resources:
  - selinuxprofiles/finalizers
  verbs:
  - delete
  - get
  - patch
  - update
- apiGroups:
  - security-profiles-operator.x-k8s.io
  resources:
  - selinuxprofiles/status
  verbs:
  - get
  - patch
  - update
---
apiVersion: rbac.authorization.k8s.io/v1
kind: ClusterRole
metadata:
  labels:
    app: security-profiles-operator
  name: spo-metrics-client
rules:
- nonResourceURLs:
  - /metrics
  - /metrics-spod
  verbs:
  - get
---
apiVersion: rbac.authorization.k8s.io/v1
kind: ClusterRole
metadata:
  creationTimestamp: null
  labels:
    app: security-profiles-operator
  name: spo-webhook
rules:
- apiGroups:
  - ""
  resources:
  - events
  verbs:
  - create
- apiGroups:
  - ""
  resources:
  - pods
  verbs:
  - get
  - list
  - watch
- apiGroups:
  - security-profiles-operator.x-k8s.io
  resources:
  - profilebindings
  verbs:
  - create
  - get
  - list
  - patch
  - update
  - watch
- apiGroups:
  - security-profiles-operator.x-k8s.io
  resources:
  - profilebindings/finalizers
  verbs:
  - delete
  - get
  - patch
  - update
- apiGroups:
  - security-profiles-operator.x-k8s.io
  resources:
  - profilebindings/status
  verbs:
  - get
  - patch
  - update
- apiGroups:
  - security-profiles-operator.x-k8s.io
  resources:
  - profilerecordings
  verbs:
  - create
  - get
  - list
  - patch
  - update
  - watch
- apiGroups:
  - security-profiles-operator.x-k8s.io
  resources:
  - profilerecordings/finalizers
  verbs:
  - delete
  - get
  - patch
  - update
- apiGroups:
  - security-profiles-operator.x-k8s.io
  resources:
  - profilerecordings/status
  verbs:
  - get
  - patch
  - update
- apiGroups:
  - security-profiles-operator.x-k8s.io
  resources:
  - seccompprofiles
  verbs:
  - get
  - list
  - watch
- apiGroups:
  - security-profiles-operator.x-k8s.io
  resources:
  - selinuxprofiles
  verbs:
  - get
  - list
  - watch
---
apiVersion: rbac.authorization.k8s.io/v1
kind: ClusterRole
metadata:
  creationTimestamp: null
  labels:
    app: security-profiles-operator
  name: spod
rules:
- apiGroups:
  - authentication.k8s.io
  resources:
  - subjectaccessreviews
  - tokenreviews
  verbs:
  - create
- apiGroups:
  - authorization.k8s.io
  resources:
  - subjectaccessreviews
  verbs:
  - create
- apiGroups:
  - ""
  resources:
  - events
  verbs:
  - create
  - get
  - patch
  - update
- apiGroups:
  - ""
  resources:
  - nodes
  verbs:
  - get
  - list
  - watch
- apiGroups:
  - ""
  resources:
  - pods
  verbs:
  - get
  - list
  - watch
- apiGroups:
  - security-profiles-operator.x-k8s.io
  resources:
  - apparmorprofiles
  verbs:
  - create
  - get
  - list
  - patch
  - update
  - watch
- apiGroups:
  - security-profiles-operator.x-k8s.io
  resources:
  - apparmorprofiles/finalizers
  verbs:
  - delete
  - get
  - patch
  - update
- apiGroups:
  - security-profiles-operator.x-k8s.io
  resources:
  - apparmorprofiles/status
  verbs:
  - get
  - patch
  - update
- apiGroups:
  - security-profiles-operator.x-k8s.io
  resources:
  - profilerecordings
  verbs:
  - get
  - list
  - patch
  - update
  - watch
- apiGroups:
  - security-profiles-operator.x-k8s.io
  resources:
  - rawselinuxprofiles
  verbs:
  - create
  - get
  - list
  - patch
  - update
  - watch
- apiGroups:
  - security-profiles-operator.x-k8s.io
  resources:
  - rawselinuxprofiles/finalizers
  verbs:
  - delete
  - get
  - patch
  - update
- apiGroups:
  - security-profiles-operator.x-k8s.io
  resources:
  - rawselinuxprofiles/status
  verbs:
  - get
  - patch
  - update
- apiGroups:
  - security-profiles-operator.x-k8s.io
  resources:
  - seccompprofiles
  verbs:
  - create
  - delete
  - get
  - list
  - patch
  - update
  - watch
- apiGroups:
  - security-profiles-operator.x-k8s.io
  resources:
  - seccompprofiles/finalizers
  verbs:
  - delete
  - get
  - patch
  - update
- apiGroups:
  - security-profiles-operator.x-k8s.io
  resources:
  - seccompprofiles/status
  verbs:
  - get
  - patch
  - update
- apiGroups:
  - security-profiles-operator.x-k8s.io
  resources:
  - securityprofilenodestatuses
  verbs:
  - create
  - delete
  - get
  - list
  - patch
  - update
  - watch
- apiGroups:
  - security-profiles-operator.x-k8s.io
  resources:
  - securityprofilesoperatordaemons
  verbs:
  - get
  - list
  - watch
- apiGroups:
  - security-profiles-operator.x-k8s.io
  resources:
  - selinuxprofiles
  verbs:
  - create
  - get
  - list
  - patch
  - update
  - watch
- apiGroups:
  - security-profiles-operator.x-k8s.io
  resources:
  - selinuxprofiles/finalizers
  verbs:
  - delete
  - get
  - patch
  - update
- apiGroups:
  - security-profiles-operator.x-k8s.io
  resources:
  - selinuxprofiles/status
  verbs:
  - get
  - patch
  - update
---
apiVersion: rbac.authorization.k8s.io/v1
kind: RoleBinding
metadata:
  labels:
    app: security-profiles-operator
  name: security-profiles-operator
  namespace: security-profiles-operator
roleRef:
  apiGroup: rbac.authorization.k8s.io
  kind: Role
  name: security-profiles-operator
subjects:
- kind: ServiceAccount
  name: security-profiles-operator
---
apiVersion: rbac.authorization.k8s.io/v1
kind: RoleBinding
metadata:
  labels:
    app: security-profiles-operator
  name: spo-webhook
  namespace: security-profiles-operator
roleRef:
  apiGroup: rbac.authorization.k8s.io
  kind: Role
  name: spo-webhook
subjects:
- kind: ServiceAccount
  name: spo-webhook
---
apiVersion: rbac.authorization.k8s.io/v1
kind: RoleBinding
metadata:
  labels:
    app: security-profiles-operator
  name: spod
  namespace: security-profiles-operator
roleRef:
  apiGroup: rbac.authorization.k8s.io
  kind: Role
  name: spod
subjects:
- kind: ServiceAccount
  name: spod
  namespace: security-profiles-operator
---
apiVersion: rbac.authorization.k8s.io/v1
kind: ClusterRoleBinding
metadata:
  labels:
    app: security-profiles-operator
  name: security-profiles-operator
roleRef:
  apiGroup: rbac.authorization.k8s.io
  kind: ClusterRole
  name: security-profiles-operator
subjects:
- kind: ServiceAccount
  name: security-profiles-operator
  namespace: security-profiles-operator
---
apiVersion: rbac.authorization.k8s.io/v1
kind: ClusterRoleBinding
metadata:
  labels:
    app: security-profiles-operator
  name: spo-metrics-client
roleRef:
  apiGroup: rbac.authorization.k8s.io
  kind: ClusterRole
  name: spo-metrics-client
subjects:
- kind: ServiceAccount
  name: default
  namespace: security-profiles-operator
---
apiVersion: rbac.authorization.k8s.io/v1
kind: ClusterRoleBinding
metadata:
  labels:
    app: security-profiles-operator
  name: spo-webhook
roleRef:
  apiGroup: rbac.authorization.k8s.io
  kind: ClusterRole
  name: spo-webhook
subjects:
- kind: ServiceAccount
  name: spo-webhook
  namespace: security-profiles-operator
---
apiVersion: rbac.authorization.k8s.io/v1
kind: ClusterRoleBinding
metadata:
  labels:
    app: security-profiles-operator
  name: spod
roleRef:
  apiGroup: rbac.authorization.k8s.io
  kind: ClusterRole
  name: spod
subjects:
- kind: ServiceAccount
  name: spod
  namespace: security-profiles-operator
---
apiVersion: v1
data:
  security-profiles-operator.json: |
    {
      "defaultAction": "SCMP_ACT_ERRNO",
      "architectures": ["SCMP_ARCH_X86_64", "SCMP_ARCH_X86", "SCMP_ARCH_X32", "SCMP_ARCH_AARCH64"],
      "syscalls": [
        {
          "names": [
            "accept4",
            "access",
            "arch_prctl",
            "bind",
            "brk",
            "capget",
            "capset",
            "chdir",
            "clone",
            "clone3",
            "close",
            "connect",
            "epoll_create1",
            "epoll_ctl",
            "epoll_pwait",
            "epoll_wait",
            "execve",
            "exit",
            "exit_group",
            "fchown",
            "fcntl",
            "fstat",
            "fstatfs",
            "futex",
            "getcwd",
            "getdents64",
            "getgid",
            "getpeername",
            "getpgrp",
            "getpid",
            "getppid",
            "getrandom",
            "getrlimit",
            "getsockname",
            "getsockopt",
            "gettid",
            "getuid",
            "inotify_add_watch",
            "inotify_init1",
            "listen",
            "madvise",
            "membarrier",
            "mkdirat",
            "mlock",
            "mmap",
            "mprotect",
            "munmap",
            "nanosleep",
            "newfstatat",
            "open",
            "openat",
            "pipe2",
            "prctl",
            "pread64",
            "read",
            "readlinkat",
            "rt_sigaction",
            "rt_sigprocmask",
            "rt_sigreturn",
            "sched_getaffinity",
            "sched_yield",
            "set_robust_list",
            "set_tid_address",
            "setgid",
            "setgroups",
            "setsockopt",
            "setuid",
            "sigaltstack",
            "socket",
            "tgkill",
            "time",
            "uname",
            "unlinkat",
            "write"
          ],
          "action": "SCMP_ACT_ALLOW"
        }
      ]
    }
  selinuxd.cil: |
    (block selinuxd
        (blockinherit container)
        (allow process process ( capability ( dac_override dac_read_search lease audit_write audit_control )))

        (allow process default_context_t ( dir ( add_name create getattr ioctl lock open read remove_name rmdir search setattr write )))
        (allow process default_context_t ( fifo_file ( getattr read write append ioctl lock open )))
        (allow process default_context_t ( file ( append create getattr ioctl lock map open read rename setattr unlink write )))
        (allow process default_context_t ( sock_file ( append getattr open read write )))
        (allow process etc_t ( dir ( add_name create getattr ioctl lock open read remove_name rmdir search setattr write watch )))
        (allow process etc_t ( fifo_file ( getattr read write append ioctl lock open )))
        (allow process etc_t ( file ( append create getattr ioctl lock map open read rename setattr unlink write )))
        (allow process etc_t ( sock_file ( append getattr open read write )))
        (allow process file_context_t ( dir ( add_name create getattr ioctl lock open read remove_name rmdir search setattr write )))
        (allow process file_context_t ( fifo_file ( getattr read write append ioctl lock open )))
        (allow process file_context_t ( file ( append create getattr ioctl lock map open read rename setattr unlink write )))
        (allow process file_context_t ( sock_file ( append getattr open read write )))
        (allow process security_t ( file ( append create getattr ioctl lock map open read rename setattr unlink write )))
        (allow process security_t ( security ( load_policy )))
        (allow process selinux_config_t ( dir ( add_name create getattr ioctl lock open read remove_name rename rmdir search setattr write )))
        (allow process selinux_config_t ( fifo_file ( getattr read write append ioctl lock open )))
        (allow process selinux_config_t ( file ( append create getattr ioctl lock map open read rename setattr unlink write )))
        (allow process selinux_config_t ( sock_file ( append getattr open read write )))
        (allow process selinux_login_config_t ( dir ( add_name create getattr ioctl lock open read remove_name rmdir search setattr write )))
        (allow process selinux_login_config_t ( fifo_file ( getattr read write append ioctl lock open )))
        (allow process selinux_login_config_t ( file ( append create getattr ioctl lock map open read rename setattr unlink write )))
        (allow process selinux_login_config_t ( sock_file ( append getattr open read write )))
        (allow process semanage_read_lock_t ( dir ( add_name create getattr ioctl lock open read remove_name rmdir search setattr write )))
        (allow process semanage_read_lock_t ( fifo_file ( getattr read write append ioctl lock open )))
        (allow process semanage_read_lock_t ( file ( append create getattr ioctl lock map open read rename setattr unlink write )))
        (allow process semanage_read_lock_t ( sock_file ( append getattr open read write )))
        (allow process semanage_store_t ( dir ( add_name create getattr ioctl lock open read rename remove_name rmdir search setattr write )))
        (allow process semanage_store_t ( fifo_file ( getattr read write append ioctl lock open )))
        (allow process semanage_store_t ( file ( append create getattr ioctl lock map open read rename setattr unlink write )))
        (allow process semanage_store_t ( sock_file ( append getattr open read write )))
        (allow process semanage_trans_lock_t ( dir ( add_name create getattr ioctl lock open read remove_name rmdir search setattr write )))
        (allow process semanage_trans_lock_t ( fifo_file ( getattr read write append ioctl lock open )))
        (allow process semanage_trans_lock_t ( file ( append create getattr ioctl lock map open read rename setattr unlink write )))
        (allow process semanage_trans_lock_t ( sock_file ( append getattr open read write )))
        (allow process sysfs_t ( dir ( add_name create getattr ioctl lock open read remove_name rmdir search setattr write )))
        (allow process sysfs_t ( fifo_file ( getattr read write append ioctl lock open )))
        (allow process sysfs_t ( file ( append create getattr ioctl lock map open read rename setattr unlink write )))
        (allow process sysfs_t ( sock_file ( append getattr open read write )))
    )
  selinuxrecording.cil: |
    (block selinuxrecording
      (blockinherit container)
      (typepermissive process)
    )
kind: ConfigMap
metadata:
  labels:
    app: security-profiles-operator
  name: security-profiles-operator-profile
  namespace: security-profiles-operator
---
apiVersion: v1
kind: Secret
metadata:
  annotations:
    kubernetes.io/service-account.name: default
  labels:
    app: security-profiles-operator
  name: metrics-token
  namespace: security-profiles-operator
type: kubernetes.io/service-account-token
---
apiVersion: apps/v1
kind: Deployment
metadata:
  labels:
    app: security-profiles-operator
  name: security-profiles-operator
  namespace: security-profiles-operator
spec:
  replicas: 3
  selector:
    matchLabels:
      app: security-profiles-operator
      name: security-profiles-operator
  template:
    metadata:
      labels:
        app: security-profiles-operator
        name: security-profiles-operator
    spec:
      containers:
      - args:
        - manager
        env:
        - name: RELATED_IMAGE_RBAC_PROXY
          value: gcr.io/kubebuilder/kube-rbac-proxy:v0.13.1
        - name: RELATED_IMAGE_SELINUXD
          value: quay.io/security-profiles-operator/selinuxd
        - name: OPERATOR_NAMESPACE
          valueFrom:
            fieldRef:
              fieldPath: metadata.namespace
        - name: WATCH_NAMESPACE
          valueFrom:
            fieldRef:
              apiVersion: v1
              fieldPath: metadata.annotations['olm.targetNamespaces']
<<<<<<< HEAD
        image: k8s.gcr.io/security-profiles-operator/security-profiles-operator:v0.5.0
=======
        - name: NODE_NAME
          valueFrom:
            fieldRef:
              fieldPath: spec.nodeName
        - name: KUBELET_DIR
          value: /var/lib/kubelet
        image: image-registry.openshift-image-registry.svc:5000/openshift/security-profiles-operator:latest
>>>>>>> 9d3d1dac
        imagePullPolicy: Always
        name: security-profiles-operator
        resources:
          limits:
            memory: 128Mi
          requests:
            cpu: 250m
            memory: 50Mi
        securityContext:
          allowPrivilegeEscalation: false
          readOnlyRootFilesystem: true
      securityContext:
        seccompProfile:
          type: RuntimeDefault
      serviceAccountName: security-profiles-operator
      tolerations:
      - effect: NoSchedule
        key: node-role.kubernetes.io/master
        operator: Exists
      - effect: NoSchedule
        key: node-role.kubernetes.io/control-plane
        operator: Exists
      - effect: NoExecute
        key: node.kubernetes.io/not-ready
        operator: Exists
---
apiVersion: admissionregistration.k8s.io/v1
kind: MutatingWebhookConfiguration
metadata:
  labels:
    app: security-profiles-operator
  name: spo-mutating-webhook-configuration<|MERGE_RESOLUTION|>--- conflicted
+++ resolved
@@ -2052,144 +2052,8 @@
 metadata:
   labels:
     app: security-profiles-operator
-<<<<<<< HEAD
-  name: selinuxprofiles.security-profiles-operator.x-k8s.io
-spec:
-  group: security-profiles-operator.x-k8s.io
-  names:
-    kind: SelinuxProfile
-    listKind: SelinuxProfileList
-    plural: selinuxprofiles
-    singular: selinuxprofile
-  scope: Namespaced
-  versions:
-  - additionalPrinterColumns:
-    - jsonPath: .status.usage
-      name: Usage
-      type: string
-    - jsonPath: .status.status
-      name: State
-      type: string
-    name: v1alpha2
-    schema:
-      openAPIV3Schema:
-        description: SelinuxProfile is the Schema for the selinuxprofiles API.
-        properties:
-          apiVersion:
-            description: 'APIVersion defines the versioned schema of this representation
-              of an object. Servers should convert recognized schemas to the latest
-              internal value, and may reject unrecognized values. More info: https://git.k8s.io/community/contributors/devel/sig-architecture/api-conventions.md#resources'
-            type: string
-          kind:
-            description: 'Kind is a string value representing the REST resource this
-              object represents. Servers may infer this from the endpoint the client
-              submits requests to. Cannot be updated. In CamelCase. More info: https://git.k8s.io/community/contributors/devel/sig-architecture/api-conventions.md#types-kinds'
-            type: string
-          metadata:
-            type: object
-          spec:
-            description: SelinuxProfileSpec defines the desired state of SelinuxProfile.
-            properties:
-              allow:
-                additionalProperties:
-                  additionalProperties:
-                    items:
-                      type: string
-                    type: array
-                  type: object
-                description: Defines the allow policy for the profile
-                type: object
-              inherit:
-                default:
-                - kind: System
-                  name: container
-                description: A SELinuxProfile or set of profiles that this inherits
-                  from. Note that they need to be in the same namespace.
-                items:
-                  properties:
-                    kind:
-                      default: System
-                      description: The Kind of the policy that this inherits from.
-                        Can be a SelinuxProfile object Or "System" if an already installed
-                        policy will be used. The allowed "System" policies are available
-                        in the SecurityProfilesOpertorDaemon instance.
-                      enum:
-                      - System
-                      - SelinuxProfile
-                      type: string
-                    name:
-                      description: The name of the policy that this inherits from.
-                      type: string
-                  required:
-                  - name
-                  type: object
-                type: array
-              permissive:
-                default: false
-                description: Permissive, when true will cause the SELinux profile
-                  to only log violations instead of enforcing them.
-                type: boolean
-            type: object
-          status:
-            description: SelinuxProfileStatus defines the observed state of SelinuxProfile.
-            properties:
-              activeWorkloads:
-                items:
-                  type: string
-                type: array
-              conditions:
-                description: Conditions of the resource.
-                items:
-                  description: A Condition that may apply to a resource.
-                  properties:
-                    lastTransitionTime:
-                      description: LastTransitionTime is the last time this condition
-                        transitioned from one status to another.
-                      format: date-time
-                      type: string
-                    message:
-                      description: A Message containing details about this condition's
-                        last transition from one status to another, if any.
-                      type: string
-                    reason:
-                      description: A Reason for this condition's last transition from
-                        one status to another.
-                      type: string
-                    status:
-                      description: Status of this condition; is it currently True,
-                        False, or Unknown?
-                      type: string
-                    type:
-                      description: Type of this condition. At most one of each condition
-                        type may apply to a resource at any point in time.
-                      type: string
-                  required:
-                  - lastTransitionTime
-                  - reason
-                  - status
-                  - type
-                  type: object
-                type: array
-              status:
-                description: ProfileState defines the state that the profile is in.
-                  A profile in this context refers to a SeccompProfile or a SELinux
-                  profile, the states are shared between them as well as the management
-                  API.
-                type: string
-              usage:
-                description: Represents the string that the SelinuxProfile object
-                  can be referenced as in a pod seLinuxOptions section.
-                type: string
-            type: object
-        type: object
-    served: true
-    storage: true
-    subresources:
-      status: {}
-=======
   name: security-profiles-operator
   namespace: security-profiles-operator
->>>>>>> 9d3d1dac
 ---
 apiVersion: v1
 kind: ServiceAccount
@@ -3128,9 +2992,6 @@
             fieldRef:
               apiVersion: v1
               fieldPath: metadata.annotations['olm.targetNamespaces']
-<<<<<<< HEAD
-        image: k8s.gcr.io/security-profiles-operator/security-profiles-operator:v0.5.0
-=======
         - name: NODE_NAME
           valueFrom:
             fieldRef:
@@ -3138,7 +2999,6 @@
         - name: KUBELET_DIR
           value: /var/lib/kubelet
         image: image-registry.openshift-image-registry.svc:5000/openshift/security-profiles-operator:latest
->>>>>>> 9d3d1dac
         imagePullPolicy: Always
         name: security-profiles-operator
         resources:

--- conflicted
+++ resolved
@@ -3190,11 +3190,7 @@
               fieldPath: spec.nodeName
         - name: KUBELET_DIR
           value: /var/lib/kubelet
-<<<<<<< HEAD
-        image: registry.k8s.io/security-profiles-operator/security-profiles-operator:v0.8.1
-=======
         image: registry.k8s.io/security-profiles-operator/security-profiles-operator:v0.8.4
->>>>>>> 4c0611e2
         imagePullPolicy: Always
         name: security-profiles-operator
         resources:

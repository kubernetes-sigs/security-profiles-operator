--- conflicted
+++ resolved
@@ -7,11 +7,7 @@
   # newTag: latest
   # For images to be released:
   newName: registry.k8s.io/security-profiles-operator/security-profiles-operator
-<<<<<<< HEAD
-  newTag: v0.8.1
-=======
   newTag: v0.8.4
->>>>>>> 4c0611e2
 
 
 resources:

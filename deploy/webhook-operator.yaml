--- conflicted
+++ resolved
@@ -2999,9 +2999,6 @@
             fieldRef:
               apiVersion: v1
               fieldPath: metadata.annotations['olm.targetNamespaces']
-<<<<<<< HEAD
-        image: k8s.gcr.io/security-profiles-operator/security-profiles-operator:v0.5.0
-=======
         - name: NODE_NAME
           valueFrom:
             fieldRef:
@@ -3009,7 +3006,6 @@
         - name: KUBELET_DIR
           value: /var/lib/kubelet
         image: gcr.io/k8s-staging-sp-operator/security-profiles-operator:latest
->>>>>>> 9d3d1dac
         imagePullPolicy: Always
         name: security-profiles-operator
         resources:

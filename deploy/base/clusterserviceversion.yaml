---
apiVersion: operators.coreos.com/v1alpha1
kind: ClusterServiceVersion
metadata:
  annotations:
    alm-examples: '[]'
    capabilities: Basic Install
    categories: Security
<<<<<<< HEAD
    containerImage: registry.k8s.io/security-profiles-operator/security-profiles-operator:v0.8.1
=======
    containerImage: registry.k8s.io/security-profiles-operator/security-profiles-operator:v0.8.4
>>>>>>> 4c0611e2
    olm.skipRange: '>=0.4.1 <0.4.2-dev'
    operatorframework.io/suggested-namespace: security-profiles-operator
    operators.openshift.io/valid-subscription: '["OpenShift Kubernetes Engine", "OpenShift Container Platform", "OpenShift Platform Plus"]'
    operatorframework.io/cluster-monitoring: "true"
  name: security-profiles-operator.v0.0.0
  namespace: placeholder
spec:
  apiservicedefinitions: {}
  customresourcedefinitions:
    owned:
    - description: AppArmorProfile is a cluster level specification for an AppArmor
        profile.
      displayName: App Armor Profile
      kind: AppArmorProfile
      name: apparmorprofiles.security-profiles-operator.x-k8s.io
      version: v1alpha1
    - description: ProfileBinding is the Schema for the profilebindings API.
      displayName: Profile Binding
      kind: ProfileBinding
      name: profilebindings.security-profiles-operator.x-k8s.io
      version: v1alpha1
    - description: ProfileRecording is the Schema for the profilerecordings API.
      displayName: Profile Recording
      kind: ProfileRecording
      name: profilerecordings.security-profiles-operator.x-k8s.io
      version: v1alpha1
    - description: SeccompProfile is a cluster level specification for a seccomp profile.
        See https://github.com/opencontainers/runtime-spec/blob/master/config-linux.md#seccomp
      displayName: Seccomp Profile
      kind: SeccompProfile
      name: seccompprofiles.security-profiles-operator.x-k8s.io
      version: v1beta1
    - description: SecurityProfileNodeStatus is a per-node status of a security profile
      displayName: Security Profile Node Status
      kind: SecurityProfileNodeStatus
      name: securityprofilenodestatuses.security-profiles-operator.x-k8s.io
      version: v1alpha1
    - description: SecurityProfilesOperatorDaemon is the Schema to configure the spod
        deployment.
      displayName: Security Profiles Operator Daemon
      kind: SecurityProfilesOperatorDaemon
      name: securityprofilesoperatordaemons.security-profiles-operator.x-k8s.io
      version: v1alpha1
    - description: SelinuxProfile is the Schema for the selinuxprofiles API.
      displayName: Selinux Profile
      kind: SelinuxProfile
      name: selinuxprofiles.security-profiles-operator.x-k8s.io
      version: v1alpha2
  description: SPO is an operator which aims to make it easier for users to use SELinux, seccomp and AppArmor in Kubernetes clusters
  displayName: Security Profiles Operator
  icon:
  - base64data: "PHN2ZyB4bWxucz0iaHR0cDovL3d3dy53My5vcmcvMjAwMC9zdmciIHZpZXdCb3g9IjAgMCAyNTguNTEgMjU4LjUxIj48ZGVmcz48c3R5bGU+LmNscy0xe2ZpbGw6I2QxZDFkMTt9LmNscy0ye2ZpbGw6IzhkOGQ4Zjt9PC9zdHlsZT48L2RlZnM+PHRpdGxlPkFzc2V0IDQ8L3RpdGxlPjxnIGlkPSJMYXllcl8yIiBkYXRhLW5hbWU9IkxheWVyIDIiPjxnIGlkPSJMYXllcl8xLTIiIGRhdGEtbmFtZT0iTGF5ZXIgMSI+PHBhdGggY2xhc3M9ImNscy0xIiBkPSJNMTI5LjI1LDIwQTEwOS4xLDEwOS4xLDAsMCwxLDIwNi40LDIwNi40LDEwOS4xLDEwOS4xLDAsMSwxLDUyLjExLDUyLjExLDEwOC40NSwxMDguNDUsMCwwLDEsMTI5LjI1LDIwbTAtMjBoMEM1OC4xNiwwLDAsNTguMTYsMCwxMjkuMjVIMGMwLDcxLjA5LDU4LjE2LDEyOS4yNiwxMjkuMjUsMTI5LjI2aDBjNzEuMDksMCwxMjkuMjYtNTguMTcsMTI5LjI2LTEyOS4yNmgwQzI1OC41MSw1OC4xNiwyMDAuMzQsMCwxMjkuMjUsMFoiLz48cGF0aCBjbGFzcz0iY2xzLTIiIGQ9Ik0xNzcuNTQsMTAzLjQxSDE0MS42NkwxNTQuOSw2NS43NmMxLjI1LTQuNC0yLjMzLTguNzYtNy4yMS04Ljc2SDEwMi45M2E3LjMyLDcuMzIsMCwwLDAtNy40LDZsLTEwLDY5LjYxYy0uNTksNC4xNywyLjg5LDcuODksNy40LDcuODloMzYuOUwxMTUuNTUsMTk3Yy0xLjEyLDQuNDEsMi40OCw4LjU1LDcuMjQsOC41NWE3LjU4LDcuNTgsMCwwLDAsNi40Ny0zLjQ4TDE4NCwxMTMuODVDMTg2Ljg2LDEwOS4yNCwxODMuMjksMTAzLjQxLDE3Ny41NCwxMDMuNDFaIi8+PC9nPjwvZz48L3N2Zz4="
    mediatype: "image/svg+xml"
  install:
    spec:
      deployments: null
    strategy: ""
  installModes:
  - supported: true
    type: OwnNamespace
  - supported: true
    type: SingleNamespace
  - supported: true
    type: MultiNamespace
  - supported: true
    type: AllNamespaces
  keywords:
  - security
  - selinux
  - seccomp
  - apparmor
  - ebpf
  links:
  - name: Security Profiles Operator
    url: https://github.com/kubernetes-sigs/security-profiles-operator
  maintainers:
  - email: dev@kubernetes.io
    name: Kubernetes upstream
  maturity: alpha
  provider:
    name: Kubernetes SIGs
    url: https://github.com/kubernetes-sigs
  replaces: security-profiles-operator.v0.8.3
  version: 0.0.0<|MERGE_RESOLUTION|>--- conflicted
+++ resolved
@@ -6,11 +6,7 @@
     alm-examples: '[]'
     capabilities: Basic Install
     categories: Security
-<<<<<<< HEAD
-    containerImage: registry.k8s.io/security-profiles-operator/security-profiles-operator:v0.8.1
-=======
     containerImage: registry.k8s.io/security-profiles-operator/security-profiles-operator:v0.8.4
->>>>>>> 4c0611e2
     olm.skipRange: '>=0.4.1 <0.4.2-dev'
     operatorframework.io/suggested-namespace: security-profiles-operator
     operators.openshift.io/valid-subscription: '["OpenShift Kubernetes Engine", "OpenShift Container Platform", "OpenShift Platform Plus"]'

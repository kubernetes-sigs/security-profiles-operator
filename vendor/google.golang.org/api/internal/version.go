--- conflicted
+++ resolved
@@ -5,8 +5,4 @@
 package internal
 
 // Version is the current tagged release of the library.
-<<<<<<< HEAD
-const Version = "0.128.0"
-=======
-const Version = "0.172.0"
->>>>>>> 4c0611e2
+const Version = "0.172.0"
// Copyright 2017 Google LLC.
// Use of this source code is governed by a BSD-style
// license that can be found in the LICENSE file.

// Package internal supports the options and transport packages.
package internal

import (
	"crypto/tls"
	"errors"
	"net/http"
	"os"
	"strconv"
	"time"

	"golang.org/x/oauth2"
	"golang.org/x/oauth2/google"
	"google.golang.org/api/internal/impersonate"
	"google.golang.org/grpc"
)

const (
	newAuthLibEnVar       = "GOOGLE_API_GO_EXPERIMENTAL_USE_NEW_AUTH_LIB"
	universeDomainDefault = "googleapis.com"
)

// DialSettings holds information needed to establish a connection with a
// Google API service.
type DialSettings struct {
	Endpoint                      string
	DefaultEndpoint               string
	DefaultEndpointTemplate       string
	DefaultMTLSEndpoint           string
	Scopes                        []string
	DefaultScopes                 []string
	EnableJwtWithScope            bool
	TokenSource                   oauth2.TokenSource
	Credentials                   *google.Credentials
	CredentialsFile               string // if set, Token Source is ignored.
	CredentialsJSON               []byte
	InternalCredentials           *google.Credentials
	UserAgent                     string
	APIKey                        string
	Audiences                     []string
	DefaultAudience               string
	HTTPClient                    *http.Client
	GRPCDialOpts                  []grpc.DialOption
	GRPCConn                      *grpc.ClientConn
	GRPCConnPool                  ConnPool
	GRPCConnPoolSize              int
	NoAuth                        bool
	TelemetryDisabled             bool
	ClientCertSource              func(*tls.CertificateRequestInfo) (*tls.Certificate, error)
	CustomClaims                  map[string]interface{}
	SkipValidation                bool
	ImpersonationConfig           *impersonate.Config
	EnableDirectPath              bool
	EnableDirectPathXds           bool
<<<<<<< HEAD
=======
	EnableNewAuthLibrary          bool
>>>>>>> 4c0611e2
	AllowNonDefaultServiceAccount bool
	UniverseDomain                string
	DefaultUniverseDomain         string

	// Google API system parameters. For more information please read:
	// https://cloud.google.com/apis/docs/system-parameters
	QuotaProject  string
	RequestReason string
}

// GetScopes returns the user-provided scopes, if set, or else falls back to the
// default scopes.
func (ds *DialSettings) GetScopes() []string {
	if len(ds.Scopes) > 0 {
		return ds.Scopes
	}
	return ds.DefaultScopes
}

// GetAudience returns the user-provided audience, if set, or else falls back to the default audience.
func (ds *DialSettings) GetAudience() string {
	if ds.HasCustomAudience() {
		return ds.Audiences[0]
	}
	return ds.DefaultAudience
}

// HasCustomAudience returns true if a custom audience is provided by users.
func (ds *DialSettings) HasCustomAudience() bool {
	return len(ds.Audiences) > 0
}

// IsNewAuthLibraryEnabled returns true if the new auth library should be used.
func (ds *DialSettings) IsNewAuthLibraryEnabled() bool {
	if ds.EnableNewAuthLibrary {
		return true
	}
	if b, err := strconv.ParseBool(os.Getenv(newAuthLibEnVar)); err == nil {
		return b
	}
	return false
}

// Validate reports an error if ds is invalid.
func (ds *DialSettings) Validate() error {
	if ds.SkipValidation {
		return nil
	}
	hasCreds := ds.APIKey != "" || ds.TokenSource != nil || ds.CredentialsFile != "" || ds.Credentials != nil
	if ds.NoAuth && hasCreds {
		return errors.New("options.WithoutAuthentication is incompatible with any option that provides credentials")
	}
	// Credentials should not appear with other options.
	// We currently allow TokenSource and CredentialsFile to coexist.
	// TODO(jba): make TokenSource & CredentialsFile an error (breaking change).
	nCreds := 0
	if ds.Credentials != nil {
		nCreds++
	}
	if ds.CredentialsJSON != nil {
		nCreds++
	}
	if ds.CredentialsFile != "" {
		nCreds++
	}
	if ds.APIKey != "" {
		nCreds++
	}
	if ds.TokenSource != nil {
		nCreds++
	}
	if len(ds.Scopes) > 0 && len(ds.Audiences) > 0 {
		return errors.New("WithScopes is incompatible with WithAudience")
	}
	// Accept only one form of credentials, except we allow TokenSource and CredentialsFile for backwards compatibility.
	if nCreds > 1 && !(nCreds == 2 && ds.TokenSource != nil && ds.CredentialsFile != "") {
		return errors.New("multiple credential options provided")
	}
	if ds.GRPCConn != nil && ds.GRPCConnPool != nil {
		return errors.New("WithGRPCConn is incompatible with WithConnPool")
	}
	if ds.HTTPClient != nil && ds.GRPCConnPool != nil {
		return errors.New("WithHTTPClient is incompatible with WithConnPool")
	}
	if ds.HTTPClient != nil && ds.GRPCConn != nil {
		return errors.New("WithHTTPClient is incompatible with WithGRPCConn")
	}
	if ds.HTTPClient != nil && ds.GRPCDialOpts != nil {
		return errors.New("WithHTTPClient is incompatible with gRPC dial options")
	}
	if ds.HTTPClient != nil && ds.QuotaProject != "" {
		return errors.New("WithHTTPClient is incompatible with QuotaProject")
	}
	if ds.HTTPClient != nil && ds.RequestReason != "" {
		return errors.New("WithHTTPClient is incompatible with RequestReason")
	}
	if ds.HTTPClient != nil && ds.ClientCertSource != nil {
		return errors.New("WithHTTPClient is incompatible with WithClientCertSource")
	}
	if ds.ClientCertSource != nil && (ds.GRPCConn != nil || ds.GRPCConnPool != nil || ds.GRPCConnPoolSize != 0 || ds.GRPCDialOpts != nil) {
		return errors.New("WithClientCertSource is currently only supported for HTTP. gRPC settings are incompatible")
	}
	if ds.ImpersonationConfig != nil && len(ds.ImpersonationConfig.Scopes) == 0 && len(ds.Scopes) == 0 {
		return errors.New("WithImpersonatedCredentials requires scopes being provided")
	}
	return nil
}

// GetDefaultUniverseDomain returns the default service domain for a given Cloud
// universe, as configured with internaloption.WithDefaultUniverseDomain.
// The default value is "googleapis.com".
func (ds *DialSettings) GetDefaultUniverseDomain() string {
	if ds.DefaultUniverseDomain == "" {
		return universeDomainDefault
	}
	return ds.DefaultUniverseDomain
}

// GetUniverseDomain returns the default service domain for a given Cloud
// universe, as configured with option.WithUniverseDomain.
// The default value is the value of GetDefaultUniverseDomain, as configured
// with internaloption.WithDefaultUniverseDomain.
func (ds *DialSettings) GetUniverseDomain() string {
	if ds.UniverseDomain == "" {
		return ds.GetDefaultUniverseDomain()
	}
	return ds.UniverseDomain
}

// IsUniverseDomainGDU returns true if the universe domain is the default Google
// universe.
func (ds *DialSettings) IsUniverseDomainGDU() bool {
	return ds.GetUniverseDomain() == ds.GetDefaultUniverseDomain()
}

// GetUniverseDomain returns the default service domain for a given Cloud
// universe, from google.Credentials, for comparison with the value returned by
// (*DialSettings).GetUniverseDomain. This wrapper function should be removed
// to close https://github.com/googleapis/google-api-go-client/issues/2399.
func GetUniverseDomain(creds *google.Credentials) (string, error) {
	timer := time.NewTimer(time.Second)
	defer timer.Stop()
	errors := make(chan error)
	results := make(chan string)

	go func() {
		result, err := creds.GetUniverseDomain()
		if err != nil {
			errors <- err
			return
		}
		results <- result
	}()

	select {
	case <-errors:
		// An error that is returned before the timer expires is likely to be
		// connection refused. Temporarily (2024-03-21) return the GDU domain.
		return universeDomainDefault, nil
	case res := <-results:
		return res, nil
	case <-timer.C: // Timer is expired.
		// If err or res was not returned, it means that creds.GetUniverseDomain()
		// did not complete in 1s. Assume that MDS is likely never responding to
		// the endpoint and will timeout. This is the source of issues such as
		// https://github.com/googleapis/google-cloud-go/issues/9350.
		// Temporarily (2024-02-02) return the GDU domain. Restore the original
		// calls to creds.GetUniverseDomain() in grpc/dial.go and http/dial.go
		// and remove this method to close
		// https://github.com/googleapis/google-api-go-client/issues/2399.
		return universeDomainDefault, nil
	}
}<|MERGE_RESOLUTION|>--- conflicted
+++ resolved
@@ -56,10 +56,7 @@
 	ImpersonationConfig           *impersonate.Config
 	EnableDirectPath              bool
 	EnableDirectPathXds           bool
-<<<<<<< HEAD
-=======
 	EnableNewAuthLibrary          bool
->>>>>>> 4c0611e2
 	AllowNonDefaultServiceAccount bool
 	UniverseDomain                string
 	DefaultUniverseDomain         string

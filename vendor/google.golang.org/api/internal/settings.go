--- conflicted
+++ resolved
@@ -63,10 +63,7 @@
 	AllowNonDefaultServiceAccount bool
 	DefaultUniverseDomain         string
 	UniverseDomain                string
-<<<<<<< HEAD
-=======
 	AllowHardBoundTokens          []string
->>>>>>> 3f8de1eb
 	Logger                        *slog.Logger
 	// Google API system parameters. For more information please read:
 	// https://cloud.google.com/apis/docs/system-parameters

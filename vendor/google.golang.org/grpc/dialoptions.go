/*
 *
 * Copyright 2018 gRPC authors.
 *
 * Licensed under the Apache License, Version 2.0 (the "License");
 * you may not use this file except in compliance with the License.
 * You may obtain a copy of the License at
 *
 *     http://www.apache.org/licenses/LICENSE-2.0
 *
 * Unless required by applicable law or agreed to in writing, software
 * distributed under the License is distributed on an "AS IS" BASIS,
 * WITHOUT WARRANTIES OR CONDITIONS OF ANY KIND, either express or implied.
 * See the License for the specific language governing permissions and
 * limitations under the License.
 *
 */

package grpc

import (
	"context"
	"net"
	"time"

	"google.golang.org/grpc/backoff"
	"google.golang.org/grpc/channelz"
	"google.golang.org/grpc/credentials"
	"google.golang.org/grpc/credentials/insecure"
	"google.golang.org/grpc/internal"
	internalbackoff "google.golang.org/grpc/internal/backoff"
	"google.golang.org/grpc/internal/binarylog"
	"google.golang.org/grpc/internal/transport"
	"google.golang.org/grpc/keepalive"
	"google.golang.org/grpc/resolver"
	"google.golang.org/grpc/stats"
)

func init() {
	internal.AddGlobalDialOptions = func(opt ...DialOption) {
		globalDialOptions = append(globalDialOptions, opt...)
	}
	internal.ClearGlobalDialOptions = func() {
		globalDialOptions = nil
	}
	internal.WithBinaryLogger = withBinaryLogger
	internal.JoinDialOptions = newJoinDialOption
	internal.DisableGlobalDialOptions = newDisableGlobalDialOptions
	internal.WithRecvBufferPool = withRecvBufferPool
}

// dialOptions configure a Dial call. dialOptions are set by the DialOption
// values passed to Dial.
type dialOptions struct {
	unaryInt  UnaryClientInterceptor
	streamInt StreamClientInterceptor

	chainUnaryInts  []UnaryClientInterceptor
	chainStreamInts []StreamClientInterceptor

	cp                          Compressor
	dc                          Decompressor
	bs                          internalbackoff.Strategy
	block                       bool
	returnLastError             bool
	timeout                     time.Duration
	authority                   string
	binaryLogger                binarylog.Logger
	copts                       transport.ConnectOptions
	callOptions                 []CallOption
	channelzParent              channelz.Identifier
	disableServiceConfig        bool
	disableRetry                bool
	disableHealthCheck          bool
	healthCheckFunc             internal.HealthChecker
	minConnectTimeout           func() time.Duration
	defaultServiceConfig        *ServiceConfig // defaultServiceConfig is parsed from defaultServiceConfigRawJSON.
	defaultServiceConfigRawJSON *string
	resolvers                   []resolver.Builder
	idleTimeout                 time.Duration
	recvBufferPool              SharedBufferPool
<<<<<<< HEAD
=======
	defaultScheme               string
>>>>>>> 4c0611e2
}

// DialOption configures how we set up the connection.
type DialOption interface {
	apply(*dialOptions)
}

var globalDialOptions []DialOption

// EmptyDialOption does not alter the dial configuration. It can be embedded in
// another structure to build custom dial options.
//
// # Experimental
//
// Notice: This type is EXPERIMENTAL and may be changed or removed in a
// later release.
type EmptyDialOption struct{}

func (EmptyDialOption) apply(*dialOptions) {}

type disableGlobalDialOptions struct{}

func (disableGlobalDialOptions) apply(*dialOptions) {}

// newDisableGlobalDialOptions returns a DialOption that prevents the ClientConn
// from applying the global DialOptions (set via AddGlobalDialOptions).
func newDisableGlobalDialOptions() DialOption {
	return &disableGlobalDialOptions{}
}

// funcDialOption wraps a function that modifies dialOptions into an
// implementation of the DialOption interface.
type funcDialOption struct {
	f func(*dialOptions)
}

func (fdo *funcDialOption) apply(do *dialOptions) {
	fdo.f(do)
}

func newFuncDialOption(f func(*dialOptions)) *funcDialOption {
	return &funcDialOption{
		f: f,
	}
}

type joinDialOption struct {
	opts []DialOption
}

func (jdo *joinDialOption) apply(do *dialOptions) {
	for _, opt := range jdo.opts {
		opt.apply(do)
	}
}

func newJoinDialOption(opts ...DialOption) DialOption {
	return &joinDialOption{opts: opts}
}

// WithSharedWriteBuffer allows reusing per-connection transport write buffer.
// If this option is set to true every connection will release the buffer after
// flushing the data on the wire.
//
// # Experimental
//
// Notice: This API is EXPERIMENTAL and may be changed or removed in a
// later release.
func WithSharedWriteBuffer(val bool) DialOption {
	return newFuncDialOption(func(o *dialOptions) {
		o.copts.SharedWriteBuffer = val
	})
}

// WithWriteBufferSize determines how much data can be batched before doing a
// write on the wire. The default value for this buffer is 32KB.
//
// Zero or negative values will disable the write buffer such that each write
// will be on underlying connection. Note: A Send call may not directly
// translate to a write.
func WithWriteBufferSize(s int) DialOption {
	return newFuncDialOption(func(o *dialOptions) {
		o.copts.WriteBufferSize = s
	})
}

// WithReadBufferSize lets you set the size of read buffer, this determines how
// much data can be read at most for each read syscall.
//
// The default value for this buffer is 32KB. Zero or negative values will
// disable read buffer for a connection so data framer can access the
// underlying conn directly.
func WithReadBufferSize(s int) DialOption {
	return newFuncDialOption(func(o *dialOptions) {
		o.copts.ReadBufferSize = s
	})
}

// WithInitialWindowSize returns a DialOption which sets the value for initial
// window size on a stream. The lower bound for window size is 64K and any value
// smaller than that will be ignored.
func WithInitialWindowSize(s int32) DialOption {
	return newFuncDialOption(func(o *dialOptions) {
		o.copts.InitialWindowSize = s
	})
}

// WithInitialConnWindowSize returns a DialOption which sets the value for
// initial window size on a connection. The lower bound for window size is 64K
// and any value smaller than that will be ignored.
func WithInitialConnWindowSize(s int32) DialOption {
	return newFuncDialOption(func(o *dialOptions) {
		o.copts.InitialConnWindowSize = s
	})
}

// WithMaxMsgSize returns a DialOption which sets the maximum message size the
// client can receive.
//
// Deprecated: use WithDefaultCallOptions(MaxCallRecvMsgSize(s)) instead.  Will
// be supported throughout 1.x.
func WithMaxMsgSize(s int) DialOption {
	return WithDefaultCallOptions(MaxCallRecvMsgSize(s))
}

// WithDefaultCallOptions returns a DialOption which sets the default
// CallOptions for calls over the connection.
func WithDefaultCallOptions(cos ...CallOption) DialOption {
	return newFuncDialOption(func(o *dialOptions) {
		o.callOptions = append(o.callOptions, cos...)
	})
}

// WithCodec returns a DialOption which sets a codec for message marshaling and
// unmarshaling.
//
// Deprecated: use WithDefaultCallOptions(ForceCodec(_)) instead.  Will be
// supported throughout 1.x.
func WithCodec(c Codec) DialOption {
	return WithDefaultCallOptions(CallCustomCodec(c))
}

// WithCompressor returns a DialOption which sets a Compressor to use for
// message compression. It has lower priority than the compressor set by the
// UseCompressor CallOption.
//
// Deprecated: use UseCompressor instead.  Will be supported throughout 1.x.
func WithCompressor(cp Compressor) DialOption {
	return newFuncDialOption(func(o *dialOptions) {
		o.cp = cp
	})
}

// WithDecompressor returns a DialOption which sets a Decompressor to use for
// incoming message decompression.  If incoming response messages are encoded
// using the decompressor's Type(), it will be used.  Otherwise, the message
// encoding will be used to look up the compressor registered via
// encoding.RegisterCompressor, which will then be used to decompress the
// message.  If no compressor is registered for the encoding, an Unimplemented
// status error will be returned.
//
// Deprecated: use encoding.RegisterCompressor instead.  Will be supported
// throughout 1.x.
func WithDecompressor(dc Decompressor) DialOption {
	return newFuncDialOption(func(o *dialOptions) {
		o.dc = dc
	})
}

// WithConnectParams configures the ClientConn to use the provided ConnectParams
// for creating and maintaining connections to servers.
//
// The backoff configuration specified as part of the ConnectParams overrides
// all defaults specified in
// https://github.com/grpc/grpc/blob/master/doc/connection-backoff.md. Consider
// using the backoff.DefaultConfig as a base, in cases where you want to
// override only a subset of the backoff configuration.
func WithConnectParams(p ConnectParams) DialOption {
	return newFuncDialOption(func(o *dialOptions) {
		o.bs = internalbackoff.Exponential{Config: p.Backoff}
		o.minConnectTimeout = func() time.Duration {
			return p.MinConnectTimeout
		}
	})
}

// WithBackoffMaxDelay configures the dialer to use the provided maximum delay
// when backing off after failed connection attempts.
//
// Deprecated: use WithConnectParams instead. Will be supported throughout 1.x.
func WithBackoffMaxDelay(md time.Duration) DialOption {
	return WithBackoffConfig(BackoffConfig{MaxDelay: md})
}

// WithBackoffConfig configures the dialer to use the provided backoff
// parameters after connection failures.
//
// Deprecated: use WithConnectParams instead. Will be supported throughout 1.x.
func WithBackoffConfig(b BackoffConfig) DialOption {
	bc := backoff.DefaultConfig
	bc.MaxDelay = b.MaxDelay
	return withBackoff(internalbackoff.Exponential{Config: bc})
}

// withBackoff sets the backoff strategy used for connectRetryNum after a failed
// connection attempt.
//
// This can be exported if arbitrary backoff strategies are allowed by gRPC.
func withBackoff(bs internalbackoff.Strategy) DialOption {
	return newFuncDialOption(func(o *dialOptions) {
		o.bs = bs
	})
}

// WithBlock returns a DialOption which makes callers of Dial block until the
// underlying connection is up. Without this, Dial returns immediately and
// connecting the server happens in background.
//
// Use of this feature is not recommended.  For more information, please see:
// https://github.com/grpc/grpc-go/blob/master/Documentation/anti-patterns.md
<<<<<<< HEAD
=======
//
// Deprecated: this DialOption is not supported by NewClient.
// Will be supported throughout 1.x.
>>>>>>> 4c0611e2
func WithBlock() DialOption {
	return newFuncDialOption(func(o *dialOptions) {
		o.block = true
	})
}

// WithReturnConnectionError returns a DialOption which makes the client connection
// return a string containing both the last connection error that occurred and
// the context.DeadlineExceeded error.
// Implies WithBlock()
//
// Use of this feature is not recommended.  For more information, please see:
// https://github.com/grpc/grpc-go/blob/master/Documentation/anti-patterns.md
<<<<<<< HEAD
//
// # Experimental
=======
>>>>>>> 4c0611e2
//
// Deprecated: this DialOption is not supported by NewClient.
// Will be supported throughout 1.x.
func WithReturnConnectionError() DialOption {
	return newFuncDialOption(func(o *dialOptions) {
		o.block = true
		o.returnLastError = true
	})
}

// WithInsecure returns a DialOption which disables transport security for this
// ClientConn. Under the hood, it uses insecure.NewCredentials().
//
// Note that using this DialOption with per-RPC credentials (through
// WithCredentialsBundle or WithPerRPCCredentials) which require transport
// security is incompatible and will cause grpc.Dial() to fail.
//
// Deprecated: use WithTransportCredentials and insecure.NewCredentials()
// instead. Will be supported throughout 1.x.
func WithInsecure() DialOption {
	return newFuncDialOption(func(o *dialOptions) {
		o.copts.TransportCredentials = insecure.NewCredentials()
	})
}

// WithNoProxy returns a DialOption which disables the use of proxies for this
// ClientConn. This is ignored if WithDialer or WithContextDialer are used.
//
// # Experimental
//
// Notice: This API is EXPERIMENTAL and may be changed or removed in a
// later release.
func WithNoProxy() DialOption {
	return newFuncDialOption(func(o *dialOptions) {
		o.copts.UseProxy = false
	})
}

// WithTransportCredentials returns a DialOption which configures a connection
// level security credentials (e.g., TLS/SSL). This should not be used together
// with WithCredentialsBundle.
func WithTransportCredentials(creds credentials.TransportCredentials) DialOption {
	return newFuncDialOption(func(o *dialOptions) {
		o.copts.TransportCredentials = creds
	})
}

// WithPerRPCCredentials returns a DialOption which sets credentials and places
// auth state on each outbound RPC.
func WithPerRPCCredentials(creds credentials.PerRPCCredentials) DialOption {
	return newFuncDialOption(func(o *dialOptions) {
		o.copts.PerRPCCredentials = append(o.copts.PerRPCCredentials, creds)
	})
}

// WithCredentialsBundle returns a DialOption to set a credentials bundle for
// the ClientConn.WithCreds. This should not be used together with
// WithTransportCredentials.
//
// # Experimental
//
// Notice: This API is EXPERIMENTAL and may be changed or removed in a
// later release.
func WithCredentialsBundle(b credentials.Bundle) DialOption {
	return newFuncDialOption(func(o *dialOptions) {
		o.copts.CredsBundle = b
	})
}

// WithTimeout returns a DialOption that configures a timeout for dialing a
// ClientConn initially. This is valid if and only if WithBlock() is present.
//
// Deprecated: this DialOption is not supported by NewClient.
// Will be supported throughout 1.x.
func WithTimeout(d time.Duration) DialOption {
	return newFuncDialOption(func(o *dialOptions) {
		o.timeout = d
	})
}

// WithContextDialer returns a DialOption that sets a dialer to create
// connections. If FailOnNonTempDialError() is set to true, and an error is
// returned by f, gRPC checks the error's Temporary() method to decide if it
// should try to reconnect to the network address.
//
// Note: All supported releases of Go (as of December 2023) override the OS
// defaults for TCP keepalive time and interval to 15s. To enable TCP keepalive
// with OS defaults for keepalive time and interval, use a net.Dialer that sets
// the KeepAlive field to a negative value, and sets the SO_KEEPALIVE socket
// option to true from the Control field. For a concrete example of how to do
// this, see internal.NetDialerWithTCPKeepalive().
//
// For more information, please see [issue 23459] in the Go github repo.
//
// [issue 23459]: https://github.com/golang/go/issues/23459
func WithContextDialer(f func(context.Context, string) (net.Conn, error)) DialOption {
	return newFuncDialOption(func(o *dialOptions) {
		o.copts.Dialer = f
	})
}

func init() {
	internal.WithHealthCheckFunc = withHealthCheckFunc
}

// WithDialer returns a DialOption that specifies a function to use for dialing
// network addresses. If FailOnNonTempDialError() is set to true, and an error
// is returned by f, gRPC checks the error's Temporary() method to decide if it
// should try to reconnect to the network address.
//
// Deprecated: use WithContextDialer instead.  Will be supported throughout
// 1.x.
func WithDialer(f func(string, time.Duration) (net.Conn, error)) DialOption {
	return WithContextDialer(
		func(ctx context.Context, addr string) (net.Conn, error) {
			if deadline, ok := ctx.Deadline(); ok {
				return f(addr, time.Until(deadline))
			}
			return f(addr, 0)
		})
}

// WithStatsHandler returns a DialOption that specifies the stats handler for
// all the RPCs and underlying network connections in this ClientConn.
func WithStatsHandler(h stats.Handler) DialOption {
	return newFuncDialOption(func(o *dialOptions) {
		if h == nil {
			logger.Error("ignoring nil parameter in grpc.WithStatsHandler ClientOption")
			// Do not allow a nil stats handler, which would otherwise cause
			// panics.
			return
		}
		o.copts.StatsHandlers = append(o.copts.StatsHandlers, h)
	})
}

// withBinaryLogger returns a DialOption that specifies the binary logger for
// this ClientConn.
func withBinaryLogger(bl binarylog.Logger) DialOption {
	return newFuncDialOption(func(o *dialOptions) {
		o.binaryLogger = bl
	})
}

// FailOnNonTempDialError returns a DialOption that specifies if gRPC fails on
// non-temporary dial errors. If f is true, and dialer returns a non-temporary
// error, gRPC will fail the connection to the network address and won't try to
// reconnect. The default value of FailOnNonTempDialError is false.
//
// FailOnNonTempDialError only affects the initial dial, and does not do
// anything useful unless you are also using WithBlock().
//
// Use of this feature is not recommended.  For more information, please see:
// https://github.com/grpc/grpc-go/blob/master/Documentation/anti-patterns.md
<<<<<<< HEAD
//
// # Experimental
=======
>>>>>>> 4c0611e2
//
// Deprecated: this DialOption is not supported by NewClient.
// This API may be changed or removed in a
// later release.
func FailOnNonTempDialError(f bool) DialOption {
	return newFuncDialOption(func(o *dialOptions) {
		o.copts.FailOnNonTempDialError = f
	})
}

// WithUserAgent returns a DialOption that specifies a user agent string for all
// the RPCs.
func WithUserAgent(s string) DialOption {
	return newFuncDialOption(func(o *dialOptions) {
		o.copts.UserAgent = s + " " + grpcUA
	})
}

// WithKeepaliveParams returns a DialOption that specifies keepalive parameters
// for the client transport.
func WithKeepaliveParams(kp keepalive.ClientParameters) DialOption {
	if kp.Time < internal.KeepaliveMinPingTime {
		logger.Warningf("Adjusting keepalive ping interval to minimum period of %v", internal.KeepaliveMinPingTime)
		kp.Time = internal.KeepaliveMinPingTime
	}
	return newFuncDialOption(func(o *dialOptions) {
		o.copts.KeepaliveParams = kp
	})
}

// WithUnaryInterceptor returns a DialOption that specifies the interceptor for
// unary RPCs.
func WithUnaryInterceptor(f UnaryClientInterceptor) DialOption {
	return newFuncDialOption(func(o *dialOptions) {
		o.unaryInt = f
	})
}

// WithChainUnaryInterceptor returns a DialOption that specifies the chained
// interceptor for unary RPCs. The first interceptor will be the outer most,
// while the last interceptor will be the inner most wrapper around the real call.
// All interceptors added by this method will be chained, and the interceptor
// defined by WithUnaryInterceptor will always be prepended to the chain.
func WithChainUnaryInterceptor(interceptors ...UnaryClientInterceptor) DialOption {
	return newFuncDialOption(func(o *dialOptions) {
		o.chainUnaryInts = append(o.chainUnaryInts, interceptors...)
	})
}

// WithStreamInterceptor returns a DialOption that specifies the interceptor for
// streaming RPCs.
func WithStreamInterceptor(f StreamClientInterceptor) DialOption {
	return newFuncDialOption(func(o *dialOptions) {
		o.streamInt = f
	})
}

// WithChainStreamInterceptor returns a DialOption that specifies the chained
// interceptor for streaming RPCs. The first interceptor will be the outer most,
// while the last interceptor will be the inner most wrapper around the real call.
// All interceptors added by this method will be chained, and the interceptor
// defined by WithStreamInterceptor will always be prepended to the chain.
func WithChainStreamInterceptor(interceptors ...StreamClientInterceptor) DialOption {
	return newFuncDialOption(func(o *dialOptions) {
		o.chainStreamInts = append(o.chainStreamInts, interceptors...)
	})
}

// WithAuthority returns a DialOption that specifies the value to be used as the
// :authority pseudo-header and as the server name in authentication handshake.
func WithAuthority(a string) DialOption {
	return newFuncDialOption(func(o *dialOptions) {
		o.authority = a
	})
}

// WithChannelzParentID returns a DialOption that specifies the channelz ID of
// current ClientConn's parent. This function is used in nested channel creation
// (e.g. grpclb dial).
//
// # Experimental
//
// Notice: This API is EXPERIMENTAL and may be changed or removed in a
// later release.
func WithChannelzParentID(c channelz.Identifier) DialOption {
	return newFuncDialOption(func(o *dialOptions) {
		o.channelzParent = c
	})
}

// WithDisableServiceConfig returns a DialOption that causes gRPC to ignore any
// service config provided by the resolver and provides a hint to the resolver
// to not fetch service configs.
//
// Note that this dial option only disables service config from resolver. If
// default service config is provided, gRPC will use the default service config.
func WithDisableServiceConfig() DialOption {
	return newFuncDialOption(func(o *dialOptions) {
		o.disableServiceConfig = true
	})
}

// WithDefaultServiceConfig returns a DialOption that configures the default
// service config, which will be used in cases where:
//
// 1. WithDisableServiceConfig is also used, or
//
// 2. The name resolver does not provide a service config or provides an
// invalid service config.
//
// The parameter s is the JSON representation of the default service config.
// For more information about service configs, see:
// https://github.com/grpc/grpc/blob/master/doc/service_config.md
// For a simple example of usage, see:
// examples/features/load_balancing/client/main.go
func WithDefaultServiceConfig(s string) DialOption {
	return newFuncDialOption(func(o *dialOptions) {
		o.defaultServiceConfigRawJSON = &s
	})
}

// WithDisableRetry returns a DialOption that disables retries, even if the
// service config enables them.  This does not impact transparent retries, which
// will happen automatically if no data is written to the wire or if the RPC is
// unprocessed by the remote server.
func WithDisableRetry() DialOption {
	return newFuncDialOption(func(o *dialOptions) {
		o.disableRetry = true
	})
}

// MaxHeaderListSizeDialOption is a DialOption that specifies the maximum
// (uncompressed) size of header list that the client is prepared to accept.
type MaxHeaderListSizeDialOption struct {
	MaxHeaderListSize uint32
}

func (o MaxHeaderListSizeDialOption) apply(do *dialOptions) {
	do.copts.MaxHeaderListSize = &o.MaxHeaderListSize
}

// WithMaxHeaderListSize returns a DialOption that specifies the maximum
// (uncompressed) size of header list that the client is prepared to accept.
func WithMaxHeaderListSize(s uint32) DialOption {
	return MaxHeaderListSizeDialOption{
		MaxHeaderListSize: s,
	}
}

// WithDisableHealthCheck disables the LB channel health checking for all
// SubConns of this ClientConn.
//
// # Experimental
//
// Notice: This API is EXPERIMENTAL and may be changed or removed in a
// later release.
func WithDisableHealthCheck() DialOption {
	return newFuncDialOption(func(o *dialOptions) {
		o.disableHealthCheck = true
	})
}

// withHealthCheckFunc replaces the default health check function with the
// provided one. It makes tests easier to change the health check function.
//
// For testing purpose only.
func withHealthCheckFunc(f internal.HealthChecker) DialOption {
	return newFuncDialOption(func(o *dialOptions) {
		o.healthCheckFunc = f
	})
}

func defaultDialOptions() dialOptions {
	return dialOptions{
		copts: transport.ConnectOptions{
			ReadBufferSize:  defaultReadBufSize,
			WriteBufferSize: defaultWriteBufSize,
			UseProxy:        true,
			UserAgent:       grpcUA,
		},
<<<<<<< HEAD
		recvBufferPool: nopBufferPool{},
=======
		bs:              internalbackoff.DefaultExponential,
		healthCheckFunc: internal.HealthCheckFunc,
		idleTimeout:     30 * time.Minute,
		recvBufferPool:  nopBufferPool{},
		defaultScheme:   "dns",
>>>>>>> 4c0611e2
	}
}

// withMinConnectDeadline specifies the function that clientconn uses to
// get minConnectDeadline. This can be used to make connection attempts happen
// faster/slower.
//
// For testing purpose only.
func withMinConnectDeadline(f func() time.Duration) DialOption {
	return newFuncDialOption(func(o *dialOptions) {
		o.minConnectTimeout = f
	})
}

// withDefaultScheme is used to allow Dial to use "passthrough" as the default
// name resolver, while NewClient uses "dns" otherwise.
func withDefaultScheme(s string) DialOption {
	return newFuncDialOption(func(o *dialOptions) {
		o.defaultScheme = s
	})
}

// WithResolvers allows a list of resolver implementations to be registered
// locally with the ClientConn without needing to be globally registered via
// resolver.Register.  They will be matched against the scheme used for the
// current Dial only, and will take precedence over the global registry.
//
// # Experimental
//
// Notice: This API is EXPERIMENTAL and may be changed or removed in a
// later release.
func WithResolvers(rs ...resolver.Builder) DialOption {
	return newFuncDialOption(func(o *dialOptions) {
		o.resolvers = append(o.resolvers, rs...)
	})
}

// WithIdleTimeout returns a DialOption that configures an idle timeout for the
// channel. If the channel is idle for the configured timeout, i.e there are no
// ongoing RPCs and no new RPCs are initiated, the channel will enter idle mode
// and as a result the name resolver and load balancer will be shut down. The
// channel will exit idle mode when the Connect() method is called or when an
// RPC is initiated.
//
<<<<<<< HEAD
// By default this feature is disabled, which can also be explicitly configured
// by passing zero to this function.
=======
// A default timeout of 30 minutes will be used if this dial option is not set
// at dial time and idleness can be disabled by passing a timeout of zero.
>>>>>>> 4c0611e2
//
// # Experimental
//
// Notice: This API is EXPERIMENTAL and may be changed or removed in a
// later release.
func WithIdleTimeout(d time.Duration) DialOption {
	return newFuncDialOption(func(o *dialOptions) {
		o.idleTimeout = d
	})
}

// WithRecvBufferPool returns a DialOption that configures the ClientConn
// to use the provided shared buffer pool for parsing incoming messages. Depending
// on the application's workload, this could result in reduced memory allocation.
//
// If you are unsure about how to implement a memory pool but want to utilize one,
// begin with grpc.NewSharedBufferPool.
//
// Note: The shared buffer pool feature will not be active if any of the following
// options are used: WithStatsHandler, EnableTracing, or binary logging. In such
// cases, the shared buffer pool will be ignored.
//
<<<<<<< HEAD
// # Experimental
//
// Notice: This API is EXPERIMENTAL and may be changed or removed in a
// later release.
func WithRecvBufferPool(bufferPool SharedBufferPool) DialOption {
=======
// Deprecated: use experimental.WithRecvBufferPool instead.  Will be deleted in
// v1.60.0 or later.
func WithRecvBufferPool(bufferPool SharedBufferPool) DialOption {
	return withRecvBufferPool(bufferPool)
}

func withRecvBufferPool(bufferPool SharedBufferPool) DialOption {
>>>>>>> 4c0611e2
	return newFuncDialOption(func(o *dialOptions) {
		o.recvBufferPool = bufferPool
	})
}<|MERGE_RESOLUTION|>--- conflicted
+++ resolved
@@ -79,10 +79,7 @@
 	resolvers                   []resolver.Builder
 	idleTimeout                 time.Duration
 	recvBufferPool              SharedBufferPool
-<<<<<<< HEAD
-=======
 	defaultScheme               string
->>>>>>> 4c0611e2
 }
 
 // DialOption configures how we set up the connection.
@@ -303,12 +300,9 @@
 //
 // Use of this feature is not recommended.  For more information, please see:
 // https://github.com/grpc/grpc-go/blob/master/Documentation/anti-patterns.md
-<<<<<<< HEAD
-=======
 //
 // Deprecated: this DialOption is not supported by NewClient.
 // Will be supported throughout 1.x.
->>>>>>> 4c0611e2
 func WithBlock() DialOption {
 	return newFuncDialOption(func(o *dialOptions) {
 		o.block = true
@@ -322,11 +316,6 @@
 //
 // Use of this feature is not recommended.  For more information, please see:
 // https://github.com/grpc/grpc-go/blob/master/Documentation/anti-patterns.md
-<<<<<<< HEAD
-//
-// # Experimental
-=======
->>>>>>> 4c0611e2
 //
 // Deprecated: this DialOption is not supported by NewClient.
 // Will be supported throughout 1.x.
@@ -481,11 +470,6 @@
 //
 // Use of this feature is not recommended.  For more information, please see:
 // https://github.com/grpc/grpc-go/blob/master/Documentation/anti-patterns.md
-<<<<<<< HEAD
-//
-// # Experimental
-=======
->>>>>>> 4c0611e2
 //
 // Deprecated: this DialOption is not supported by NewClient.
 // This API may be changed or removed in a
@@ -666,15 +650,11 @@
 			UseProxy:        true,
 			UserAgent:       grpcUA,
 		},
-<<<<<<< HEAD
-		recvBufferPool: nopBufferPool{},
-=======
 		bs:              internalbackoff.DefaultExponential,
 		healthCheckFunc: internal.HealthCheckFunc,
 		idleTimeout:     30 * time.Minute,
 		recvBufferPool:  nopBufferPool{},
 		defaultScheme:   "dns",
->>>>>>> 4c0611e2
 	}
 }
 
@@ -719,13 +699,8 @@
 // channel will exit idle mode when the Connect() method is called or when an
 // RPC is initiated.
 //
-<<<<<<< HEAD
-// By default this feature is disabled, which can also be explicitly configured
-// by passing zero to this function.
-=======
 // A default timeout of 30 minutes will be used if this dial option is not set
 // at dial time and idleness can be disabled by passing a timeout of zero.
->>>>>>> 4c0611e2
 //
 // # Experimental
 //
@@ -748,13 +723,6 @@
 // options are used: WithStatsHandler, EnableTracing, or binary logging. In such
 // cases, the shared buffer pool will be ignored.
 //
-<<<<<<< HEAD
-// # Experimental
-//
-// Notice: This API is EXPERIMENTAL and may be changed or removed in a
-// later release.
-func WithRecvBufferPool(bufferPool SharedBufferPool) DialOption {
-=======
 // Deprecated: use experimental.WithRecvBufferPool instead.  Will be deleted in
 // v1.60.0 or later.
 func WithRecvBufferPool(bufferPool SharedBufferPool) DialOption {
@@ -762,7 +730,6 @@
 }
 
 func withRecvBufferPool(bufferPool SharedBufferPool) DialOption {
->>>>>>> 4c0611e2
 	return newFuncDialOption(func(o *dialOptions) {
 		o.recvBufferPool = bufferPool
 	})

/*
 *
 * Copyright 2018 gRPC authors.
 *
 * Licensed under the Apache License, Version 2.0 (the "License");
 * you may not use this file except in compliance with the License.
 * You may obtain a copy of the License at
 *
 *     http://www.apache.org/licenses/LICENSE-2.0
 *
 * Unless required by applicable law or agreed to in writing, software
 * distributed under the License is distributed on an "AS IS" BASIS,
 * WITHOUT WARRANTIES OR CONDITIONS OF ANY KIND, either express or implied.
 * See the License for the specific language governing permissions and
 * limitations under the License.
 *
 */

// Package envconfig contains grpc settings configured by environment variables.
package envconfig

import (
	"os"
	"strconv"
	"strings"
)

var (
	// EnableTXTServiceConfig is set if the DNS resolver should perform TXT
	// lookups for service config ("GRPC_ENABLE_TXT_SERVICE_CONFIG" is not
	// "false").
	EnableTXTServiceConfig = boolFromEnv("GRPC_ENABLE_TXT_SERVICE_CONFIG", true)

	// TXTErrIgnore is set if TXT errors should be ignored
	// ("GRPC_GO_IGNORE_TXT_ERRORS" is not "false").
	TXTErrIgnore = boolFromEnv("GRPC_GO_IGNORE_TXT_ERRORS", true)

	// RingHashCap indicates the maximum ring size which defaults to 4096
	// entries but may be overridden by setting the environment variable
	// "GRPC_RING_HASH_CAP".  This does not override the default bounds
	// checking which NACKs configs specifying ring sizes > 8*1024*1024 (~8M).
	RingHashCap = uint64FromEnv("GRPC_RING_HASH_CAP", 4096, 1, 8*1024*1024)

	// ALTSMaxConcurrentHandshakes is the maximum number of concurrent ALTS
	// handshakes that can be performed.
	ALTSMaxConcurrentHandshakes = uint64FromEnv("GRPC_ALTS_MAX_CONCURRENT_HANDSHAKES", 100, 1, 100)

	// EnforceALPNEnabled is set if TLS connections to servers with ALPN disabled
	// should be rejected. The HTTP/2 protocol requires ALPN to be enabled, this
	// option is present for backward compatibility. This option may be overridden
	// by setting the environment variable "GRPC_ENFORCE_ALPN_ENABLED" to "true"
	// or "false".
	EnforceALPNEnabled = boolFromEnv("GRPC_ENFORCE_ALPN_ENABLED", true)
<<<<<<< HEAD
	// XDSFallbackSupport is the env variable that controls whether support for
	// xDS fallback is turned on. If this is unset or is false, only the first
	// xDS server in the list of server configs will be used.
	XDSFallbackSupport = boolFromEnv("GRPC_EXPERIMENTAL_XDS_FALLBACK", true)
=======

>>>>>>> 3f8de1eb
	// NewPickFirstEnabled is set if the new pickfirst leaf policy is to be used
	// instead of the exiting pickfirst implementation. This can be disabled by
	// setting the environment variable "GRPC_EXPERIMENTAL_ENABLE_NEW_PICK_FIRST"
	// to "false".
	NewPickFirstEnabled = boolFromEnv("GRPC_EXPERIMENTAL_ENABLE_NEW_PICK_FIRST", true)

	// XDSEndpointHashKeyBackwardCompat controls the parsing of the endpoint hash
	// key from EDS LbEndpoint metadata. Endpoint hash keys can be disabled by
	// setting "GRPC_XDS_ENDPOINT_HASH_KEY_BACKWARD_COMPAT" to "true". When the
	// implementation of A76 is stable, we will flip the default value to false
	// in a subsequent release. A final release will remove this environment
	// variable, enabling the new behavior unconditionally.
	XDSEndpointHashKeyBackwardCompat = boolFromEnv("GRPC_XDS_ENDPOINT_HASH_KEY_BACKWARD_COMPAT", true)

	// RingHashSetRequestHashKey is set if the ring hash balancer can get the
	// request hash header by setting the "requestHashHeader" field, according
	// to gRFC A76. It can be enabled by setting the environment variable
	// "GRPC_EXPERIMENTAL_RING_HASH_SET_REQUEST_HASH_KEY" to "true".
	RingHashSetRequestHashKey = boolFromEnv("GRPC_EXPERIMENTAL_RING_HASH_SET_REQUEST_HASH_KEY", false)

	// ALTSHandshakerKeepaliveParams is set if we should add the
	// KeepaliveParams when dial the ALTS handshaker service.
	ALTSHandshakerKeepaliveParams = boolFromEnv("GRPC_EXPERIMENTAL_ALTS_HANDSHAKER_KEEPALIVE_PARAMS", false)
)

func boolFromEnv(envVar string, def bool) bool {
	if def {
		// The default is true; return true unless the variable is "false".
		return !strings.EqualFold(os.Getenv(envVar), "false")
	}
	// The default is false; return false unless the variable is "true".
	return strings.EqualFold(os.Getenv(envVar), "true")
}

func uint64FromEnv(envVar string, def, min, max uint64) uint64 {
	v, err := strconv.ParseUint(os.Getenv(envVar), 10, 64)
	if err != nil {
		return def
	}
	if v < min {
		return min
	}
	if v > max {
		return max
	}
	return v
}<|MERGE_RESOLUTION|>--- conflicted
+++ resolved
@@ -51,14 +51,7 @@
 	// by setting the environment variable "GRPC_ENFORCE_ALPN_ENABLED" to "true"
 	// or "false".
 	EnforceALPNEnabled = boolFromEnv("GRPC_ENFORCE_ALPN_ENABLED", true)
-<<<<<<< HEAD
-	// XDSFallbackSupport is the env variable that controls whether support for
-	// xDS fallback is turned on. If this is unset or is false, only the first
-	// xDS server in the list of server configs will be used.
-	XDSFallbackSupport = boolFromEnv("GRPC_EXPERIMENTAL_XDS_FALLBACK", true)
-=======
 
->>>>>>> 3f8de1eb
 	// NewPickFirstEnabled is set if the new pickfirst leaf policy is to be used
 	// instead of the exiting pickfirst implementation. This can be disabled by
 	// setting the environment variable "GRPC_EXPERIMENTAL_ENABLE_NEW_PICK_FIRST"

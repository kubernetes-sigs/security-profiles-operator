--- conflicted
+++ resolved
@@ -27,78 +27,48 @@
 var logger = grpclog.Component("channelz")
 
 // Info logs and adds a trace event if channelz is on.
-<<<<<<< HEAD
-func Info(l grpclog.DepthLoggerV2, id *Identifier, args ...any) {
-	AddTraceEvent(l, id, 1, &TraceEventDesc{
-=======
 func Info(l grpclog.DepthLoggerV2, e Entity, args ...any) {
 	AddTraceEvent(l, e, 1, &TraceEvent{
->>>>>>> 4c0611e2
 		Desc:     fmt.Sprint(args...),
 		Severity: CtInfo,
 	})
 }
 
 // Infof logs and adds a trace event if channelz is on.
-<<<<<<< HEAD
-func Infof(l grpclog.DepthLoggerV2, id *Identifier, format string, args ...any) {
-	AddTraceEvent(l, id, 1, &TraceEventDesc{
-=======
 func Infof(l grpclog.DepthLoggerV2, e Entity, format string, args ...any) {
 	AddTraceEvent(l, e, 1, &TraceEvent{
->>>>>>> 4c0611e2
 		Desc:     fmt.Sprintf(format, args...),
 		Severity: CtInfo,
 	})
 }
 
 // Warning logs and adds a trace event if channelz is on.
-<<<<<<< HEAD
-func Warning(l grpclog.DepthLoggerV2, id *Identifier, args ...any) {
-	AddTraceEvent(l, id, 1, &TraceEventDesc{
-=======
 func Warning(l grpclog.DepthLoggerV2, e Entity, args ...any) {
 	AddTraceEvent(l, e, 1, &TraceEvent{
->>>>>>> 4c0611e2
 		Desc:     fmt.Sprint(args...),
 		Severity: CtWarning,
 	})
 }
 
 // Warningf logs and adds a trace event if channelz is on.
-<<<<<<< HEAD
-func Warningf(l grpclog.DepthLoggerV2, id *Identifier, format string, args ...any) {
-	AddTraceEvent(l, id, 1, &TraceEventDesc{
-=======
 func Warningf(l grpclog.DepthLoggerV2, e Entity, format string, args ...any) {
 	AddTraceEvent(l, e, 1, &TraceEvent{
->>>>>>> 4c0611e2
 		Desc:     fmt.Sprintf(format, args...),
 		Severity: CtWarning,
 	})
 }
 
 // Error logs and adds a trace event if channelz is on.
-<<<<<<< HEAD
-func Error(l grpclog.DepthLoggerV2, id *Identifier, args ...any) {
-	AddTraceEvent(l, id, 1, &TraceEventDesc{
-=======
 func Error(l grpclog.DepthLoggerV2, e Entity, args ...any) {
 	AddTraceEvent(l, e, 1, &TraceEvent{
->>>>>>> 4c0611e2
 		Desc:     fmt.Sprint(args...),
 		Severity: CtError,
 	})
 }
 
 // Errorf logs and adds a trace event if channelz is on.
-<<<<<<< HEAD
-func Errorf(l grpclog.DepthLoggerV2, id *Identifier, format string, args ...any) {
-	AddTraceEvent(l, id, 1, &TraceEventDesc{
-=======
 func Errorf(l grpclog.DepthLoggerV2, e Entity, format string, args ...any) {
 	AddTraceEvent(l, e, 1, &TraceEvent{
->>>>>>> 4c0611e2
 		Desc:     fmt.Sprintf(format, args...),
 		Severity: CtError,
 	})

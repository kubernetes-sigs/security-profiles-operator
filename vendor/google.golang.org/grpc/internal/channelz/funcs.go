/*
 *
 * Copyright 2018 gRPC authors.
 *
 * Licensed under the Apache License, Version 2.0 (the "License");
 * you may not use this file except in compliance with the License.
 * You may obtain a copy of the License at
 *
 *     http://www.apache.org/licenses/LICENSE-2.0
 *
 * Unless required by applicable law or agreed to in writing, software
 * distributed under the License is distributed on an "AS IS" BASIS,
 * WITHOUT WARRANTIES OR CONDITIONS OF ANY KIND, either express or implied.
 * See the License for the specific language governing permissions and
 * limitations under the License.
 *
 */

// Package channelz defines internal APIs for enabling channelz service, entry
// registration/deletion, and accessing channelz data. It also defines channelz
// metric struct formats.
package channelz

import (
<<<<<<< HEAD
	"errors"
	"sort"
	"sync"
=======
>>>>>>> 4c0611e2
	"sync/atomic"
	"time"

	"google.golang.org/grpc/internal"
)

var (
	// IDGen is the global channelz entity ID generator.  It should not be used
	// outside this package except by tests.
	IDGen IDGenerator

<<<<<<< HEAD
	db dbWrapper
	// EntryPerPage defines the number of channelz entries to be shown on a web page.
	EntryPerPage  = int64(50)
	curState      int32
	maxTraceEntry = defaultMaxTraceEntry
=======
	db *channelMap = newChannelMap()
	// EntriesPerPage defines the number of channelz entries to be shown on a web page.
	EntriesPerPage = 50
	curState       int32
>>>>>>> 4c0611e2
)

// TurnOn turns on channelz data collection.
func TurnOn() {
<<<<<<< HEAD
	if !IsOn() {
		db.set(newChannelMap())
		IDGen.Reset()
		atomic.StoreInt32(&curState, 1)
=======
	atomic.StoreInt32(&curState, 1)
}

func init() {
	internal.ChannelzTurnOffForTesting = func() {
		atomic.StoreInt32(&curState, 0)
>>>>>>> 4c0611e2
	}
}

// IsOn returns whether channelz data collection is on.
func IsOn() bool {
	return atomic.LoadInt32(&curState) == 1
}

<<<<<<< HEAD
// SetMaxTraceEntry sets maximum number of trace entry per entity (i.e. channel/subchannel).
// Setting it to 0 will disable channel tracing.
func SetMaxTraceEntry(i int32) {
	atomic.StoreInt32(&maxTraceEntry, i)
}

// ResetMaxTraceEntryToDefault resets the maximum number of trace entry per entity to default.
func ResetMaxTraceEntryToDefault() {
	atomic.StoreInt32(&maxTraceEntry, defaultMaxTraceEntry)
}

func getMaxTraceEntry() int {
	i := atomic.LoadInt32(&maxTraceEntry)
	return int(i)
}

// dbWarpper wraps around a reference to internal channelz data storage, and
// provide synchronized functionality to set and get the reference.
type dbWrapper struct {
	mu sync.RWMutex
	DB *channelMap
}

func (d *dbWrapper) set(db *channelMap) {
	d.mu.Lock()
	d.DB = db
	d.mu.Unlock()
}

func (d *dbWrapper) get() *channelMap {
	d.mu.RLock()
	defer d.mu.RUnlock()
	return d.DB
}

=======
>>>>>>> 4c0611e2
// GetTopChannels returns a slice of top channel's ChannelMetric, along with a
// boolean indicating whether there's more top channels to be queried for.
//
// The arg id specifies that only top channel with id at or above it will be
// included in the result. The returned slice is up to a length of the arg
// maxResults or EntriesPerPage if maxResults is zero, and is sorted in ascending
// id order.
func GetTopChannels(id int64, maxResults int) ([]*Channel, bool) {
	return db.getTopChannels(id, maxResults)
}

// GetServers returns a slice of server's ServerMetric, along with a
// boolean indicating whether there's more servers to be queried for.
//
// The arg id specifies that only server with id at or above it will be included
// in the result. The returned slice is up to a length of the arg maxResults or
// EntriesPerPage if maxResults is zero, and is sorted in ascending id order.
func GetServers(id int64, maxResults int) ([]*Server, bool) {
	return db.getServers(id, maxResults)
}

// GetServerSockets returns a slice of server's (identified by id) normal socket's
// SocketMetrics, along with a boolean indicating whether there's more sockets to
// be queried for.
//
// The arg startID specifies that only sockets with id at or above it will be
// included in the result. The returned slice is up to a length of the arg maxResults
// or EntriesPerPage if maxResults is zero, and is sorted in ascending id order.
func GetServerSockets(id int64, startID int64, maxResults int) ([]*Socket, bool) {
	return db.getServerSockets(id, startID, maxResults)
}

// GetChannel returns the Channel for the channel (identified by id).
func GetChannel(id int64) *Channel {
	return db.getChannel(id)
}

// GetSubChannel returns the SubChannel for the subchannel (identified by id).
func GetSubChannel(id int64) *SubChannel {
	return db.getSubChannel(id)
}

// GetSocket returns the Socket for the socket (identified by id).
func GetSocket(id int64) *Socket {
	return db.getSocket(id)
}

// GetServer returns the ServerMetric for the server (identified by id).
func GetServer(id int64) *Server {
	return db.getServer(id)
}

// RegisterChannel registers the given channel c in the channelz database with
// target as its target and reference name, and adds it to the child list of its
// parent.  parent == nil means no parent.
//
// Returns a unique channelz identifier assigned to this channel.
//
// If channelz is not turned ON, the channelz database is not mutated.
<<<<<<< HEAD
func RegisterChannel(c Channel, pid *Identifier, ref string) *Identifier {
	id := IDGen.genID()
	var parent int64
	isTopChannel := true
	if pid != nil {
		isTopChannel = false
		parent = pid.Int()
	}
=======
func RegisterChannel(parent *Channel, target string) *Channel {
	id := IDGen.genID()
>>>>>>> 4c0611e2

	if !IsOn() {
		return &Channel{ID: id}
	}

	isTopChannel := parent == nil

	cn := &Channel{
		ID:          id,
		RefName:     target,
		nestedChans: make(map[int64]string),
		subChans:    make(map[int64]string),
		Parent:      parent,
		trace:       &ChannelTrace{CreationTime: time.Now(), Events: make([]*traceEvent, 0, getMaxTraceEntry())},
	}
	cn.ChannelMetrics.Target.Store(&target)
	db.addChannel(id, cn, isTopChannel, cn.getParentID())
	return cn
}

// RegisterSubChannel registers the given subChannel c in the channelz database
// with ref as its reference name, and adds it to the child list of its parent
// (identified by pid).
//
// Returns a unique channelz identifier assigned to this subChannel.
//
// If channelz is not turned ON, the channelz database is not mutated.
func RegisterSubChannel(parent *Channel, ref string) *SubChannel {
	id := IDGen.genID()
	sc := &SubChannel{
		ID:      id,
		RefName: ref,
		parent:  parent,
	}
<<<<<<< HEAD
	id := IDGen.genID()
=======

>>>>>>> 4c0611e2
	if !IsOn() {
		return sc
	}

	sc.sockets = make(map[int64]string)
	sc.trace = &ChannelTrace{CreationTime: time.Now(), Events: make([]*traceEvent, 0, getMaxTraceEntry())}
	db.addSubChannel(id, sc, parent.ID)
	return sc
}

// RegisterServer registers the given server s in channelz database. It returns
// the unique channelz tracking id assigned to this server.
//
// If channelz is not turned ON, the channelz database is not mutated.
<<<<<<< HEAD
func RegisterServer(s Server, ref string) *Identifier {
=======
func RegisterServer(ref string) *Server {
>>>>>>> 4c0611e2
	id := IDGen.genID()
	if !IsOn() {
		return &Server{ID: id}
	}

	svr := &Server{
		RefName:       ref,
		sockets:       make(map[int64]string),
		listenSockets: make(map[int64]string),
		ID:            id,
	}
	db.addServer(id, svr)
	return svr
}

<<<<<<< HEAD
// RegisterListenSocket registers the given listen socket s in channelz database
// with ref as its reference name, and add it to the child list of its parent
// (identified by pid). It returns the unique channelz tracking id assigned to
// this listen socket.
//
// If channelz is not turned ON, the channelz database is not mutated.
func RegisterListenSocket(s Socket, pid *Identifier, ref string) (*Identifier, error) {
	if pid == nil {
		return nil, errors.New("a ListenSocket's parent id cannot be 0")
	}
	id := IDGen.genID()
	if !IsOn() {
		return newIdentifer(RefListenSocket, id, pid), nil
	}

	ls := &listenSocket{refName: ref, s: s, id: id, pid: pid.Int()}
	db.get().addListenSocket(id, ls, pid.Int())
	return newIdentifer(RefListenSocket, id, pid), nil
}

// RegisterNormalSocket registers the given normal socket s in channelz database
=======
// RegisterSocket registers the given normal socket s in channelz database
>>>>>>> 4c0611e2
// with ref as its reference name, and adds it to the child list of its parent
// (identified by skt.Parent, which must be set). It returns the unique channelz
// tracking id assigned to this normal socket.
//
// If channelz is not turned ON, the channelz database is not mutated.
<<<<<<< HEAD
func RegisterNormalSocket(s Socket, pid *Identifier, ref string) (*Identifier, error) {
	if pid == nil {
		return nil, errors.New("a NormalSocket's parent id cannot be 0")
	}
	id := IDGen.genID()
	if !IsOn() {
		return newIdentifer(RefNormalSocket, id, pid), nil
=======
func RegisterSocket(skt *Socket) *Socket {
	skt.ID = IDGen.genID()
	if IsOn() {
		db.addSocket(skt)
>>>>>>> 4c0611e2
	}
	return skt
}

// RemoveEntry removes an entry with unique channelz tracking id to be id from
// channelz database.
//
// If channelz is not turned ON, this function is a no-op.
func RemoveEntry(id int64) {
	if !IsOn() {
		return
	}
	db.removeEntry(id)
}

<<<<<<< HEAD
// TraceEventDesc is what the caller of AddTraceEvent should provide to describe
// the event to be added to the channel trace.
//
// The Parent field is optional. It is used for an event that will be recorded
// in the entity's parent trace.
type TraceEventDesc struct {
	Desc     string
	Severity Severity
	Parent   *TraceEventDesc
}

// AddTraceEvent adds trace related to the entity with specified id, using the
// provided TraceEventDesc.
//
// If channelz is not turned ON, this will simply log the event descriptions.
func AddTraceEvent(l grpclog.DepthLoggerV2, id *Identifier, depth int, desc *TraceEventDesc) {
	// Log only the trace description associated with the bottom most entity.
	switch desc.Severity {
	case CtUnknown, CtInfo:
		l.InfoDepth(depth+1, withParens(id)+desc.Desc)
	case CtWarning:
		l.WarningDepth(depth+1, withParens(id)+desc.Desc)
	case CtError:
		l.ErrorDepth(depth+1, withParens(id)+desc.Desc)
	}

	if getMaxTraceEntry() == 0 {
		return
	}
	if IsOn() {
		db.get().traceEvent(id.Int(), desc)
	}
}

// channelMap is the storage data structure for channelz.
// Methods of channelMap can be divided in two two categories with respect to locking.
// 1. Methods acquire the global lock.
// 2. Methods that can only be called when global lock is held.
// A second type of method need always to be called inside a first type of method.
type channelMap struct {
	mu               sync.RWMutex
	topLevelChannels map[int64]struct{}
	servers          map[int64]*server
	channels         map[int64]*channel
	subChannels      map[int64]*subChannel
	listenSockets    map[int64]*listenSocket
	normalSockets    map[int64]*normalSocket
}

func newChannelMap() *channelMap {
	return &channelMap{
		topLevelChannels: make(map[int64]struct{}),
		channels:         make(map[int64]*channel),
		listenSockets:    make(map[int64]*listenSocket),
		normalSockets:    make(map[int64]*normalSocket),
		servers:          make(map[int64]*server),
		subChannels:      make(map[int64]*subChannel),
	}
}

func (c *channelMap) addServer(id int64, s *server) {
	c.mu.Lock()
	s.cm = c
	c.servers[id] = s
	c.mu.Unlock()
}

func (c *channelMap) addChannel(id int64, cn *channel, isTopChannel bool, pid int64) {
	c.mu.Lock()
	cn.cm = c
	cn.trace.cm = c
	c.channels[id] = cn
	if isTopChannel {
		c.topLevelChannels[id] = struct{}{}
	} else {
		c.findEntry(pid).addChild(id, cn)
	}
	c.mu.Unlock()
}

func (c *channelMap) addSubChannel(id int64, sc *subChannel, pid int64) {
	c.mu.Lock()
	sc.cm = c
	sc.trace.cm = c
	c.subChannels[id] = sc
	c.findEntry(pid).addChild(id, sc)
	c.mu.Unlock()
}

func (c *channelMap) addListenSocket(id int64, ls *listenSocket, pid int64) {
	c.mu.Lock()
	ls.cm = c
	c.listenSockets[id] = ls
	c.findEntry(pid).addChild(id, ls)
	c.mu.Unlock()
}

func (c *channelMap) addNormalSocket(id int64, ns *normalSocket, pid int64) {
	c.mu.Lock()
	ns.cm = c
	c.normalSockets[id] = ns
	c.findEntry(pid).addChild(id, ns)
	c.mu.Unlock()
}

// removeEntry triggers the removal of an entry, which may not indeed delete the entry, if it has to
// wait on the deletion of its children and until no other entity's channel trace references it.
// It may lead to a chain of entry deletion. For example, deleting the last socket of a gracefully
// shutting down server will lead to the server being also deleted.
func (c *channelMap) removeEntry(id int64) {
	c.mu.Lock()
	c.findEntry(id).triggerDelete()
	c.mu.Unlock()
}

// c.mu must be held by the caller
func (c *channelMap) decrTraceRefCount(id int64) {
	e := c.findEntry(id)
	if v, ok := e.(tracedChannel); ok {
		v.decrTraceRefCount()
		e.deleteSelfIfReady()
	}
}

// c.mu must be held by the caller.
func (c *channelMap) findEntry(id int64) entry {
	var v entry
	var ok bool
	if v, ok = c.channels[id]; ok {
		return v
	}
	if v, ok = c.subChannels[id]; ok {
		return v
	}
	if v, ok = c.servers[id]; ok {
		return v
	}
	if v, ok = c.listenSockets[id]; ok {
		return v
	}
	if v, ok = c.normalSockets[id]; ok {
		return v
	}
	return &dummyEntry{idNotFound: id}
}

// c.mu must be held by the caller
// deleteEntry simply deletes an entry from the channelMap. Before calling this
// method, caller must check this entry is ready to be deleted, i.e removeEntry()
// has been called on it, and no children still exist.
// Conditionals are ordered by the expected frequency of deletion of each entity
// type, in order to optimize performance.
func (c *channelMap) deleteEntry(id int64) {
	var ok bool
	if _, ok = c.normalSockets[id]; ok {
		delete(c.normalSockets, id)
		return
	}
	if _, ok = c.subChannels[id]; ok {
		delete(c.subChannels, id)
		return
	}
	if _, ok = c.channels[id]; ok {
		delete(c.channels, id)
		delete(c.topLevelChannels, id)
		return
	}
	if _, ok = c.listenSockets[id]; ok {
		delete(c.listenSockets, id)
		return
	}
	if _, ok = c.servers[id]; ok {
		delete(c.servers, id)
		return
	}
}

func (c *channelMap) traceEvent(id int64, desc *TraceEventDesc) {
	c.mu.Lock()
	child := c.findEntry(id)
	childTC, ok := child.(tracedChannel)
	if !ok {
		c.mu.Unlock()
		return
	}
	childTC.getChannelTrace().append(&TraceEvent{Desc: desc.Desc, Severity: desc.Severity, Timestamp: time.Now()})
	if desc.Parent != nil {
		parent := c.findEntry(child.getParentID())
		var chanType RefChannelType
		switch child.(type) {
		case *channel:
			chanType = RefChannel
		case *subChannel:
			chanType = RefSubChannel
		}
		if parentTC, ok := parent.(tracedChannel); ok {
			parentTC.getChannelTrace().append(&TraceEvent{
				Desc:      desc.Parent.Desc,
				Severity:  desc.Parent.Severity,
				Timestamp: time.Now(),
				RefID:     id,
				RefName:   childTC.getRefName(),
				RefType:   chanType,
			})
			childTC.incrTraceRefCount()
		}
	}
	c.mu.Unlock()
}

type int64Slice []int64

func (s int64Slice) Len() int           { return len(s) }
func (s int64Slice) Swap(i, j int)      { s[i], s[j] = s[j], s[i] }
func (s int64Slice) Less(i, j int) bool { return s[i] < s[j] }

func copyMap(m map[int64]string) map[int64]string {
	n := make(map[int64]string)
	for k, v := range m {
		n[k] = v
	}
	return n
}

func min(a, b int64) int64 {
	if a < b {
		return a
	}
	return b
}

func (c *channelMap) GetTopChannels(id int64, maxResults int64) ([]*ChannelMetric, bool) {
	if maxResults <= 0 {
		maxResults = EntryPerPage
	}
	c.mu.RLock()
	l := int64(len(c.topLevelChannels))
	ids := make([]int64, 0, l)
	cns := make([]*channel, 0, min(l, maxResults))

	for k := range c.topLevelChannels {
		ids = append(ids, k)
	}
	sort.Sort(int64Slice(ids))
	idx := sort.Search(len(ids), func(i int) bool { return ids[i] >= id })
	count := int64(0)
	var end bool
	var t []*ChannelMetric
	for i, v := range ids[idx:] {
		if count == maxResults {
			break
		}
		if cn, ok := c.channels[v]; ok {
			cns = append(cns, cn)
			t = append(t, &ChannelMetric{
				NestedChans: copyMap(cn.nestedChans),
				SubChans:    copyMap(cn.subChans),
			})
			count++
		}
		if i == len(ids[idx:])-1 {
			end = true
			break
		}
	}
	c.mu.RUnlock()
	if count == 0 {
		end = true
	}

	for i, cn := range cns {
		t[i].ChannelData = cn.c.ChannelzMetric()
		t[i].ID = cn.id
		t[i].RefName = cn.refName
		t[i].Trace = cn.trace.dumpData()
	}
	return t, end
}

func (c *channelMap) GetServers(id, maxResults int64) ([]*ServerMetric, bool) {
	if maxResults <= 0 {
		maxResults = EntryPerPage
	}
	c.mu.RLock()
	l := int64(len(c.servers))
	ids := make([]int64, 0, l)
	ss := make([]*server, 0, min(l, maxResults))
	for k := range c.servers {
		ids = append(ids, k)
	}
	sort.Sort(int64Slice(ids))
	idx := sort.Search(len(ids), func(i int) bool { return ids[i] >= id })
	count := int64(0)
	var end bool
	var s []*ServerMetric
	for i, v := range ids[idx:] {
		if count == maxResults {
			break
		}
		if svr, ok := c.servers[v]; ok {
			ss = append(ss, svr)
			s = append(s, &ServerMetric{
				ListenSockets: copyMap(svr.listenSockets),
			})
			count++
		}
		if i == len(ids[idx:])-1 {
			end = true
			break
		}
	}
	c.mu.RUnlock()
	if count == 0 {
		end = true
	}

	for i, svr := range ss {
		s[i].ServerData = svr.s.ChannelzMetric()
		s[i].ID = svr.id
		s[i].RefName = svr.refName
	}
	return s, end
}

func (c *channelMap) GetServerSockets(id int64, startID int64, maxResults int64) ([]*SocketMetric, bool) {
	if maxResults <= 0 {
		maxResults = EntryPerPage
	}
	var svr *server
	var ok bool
	c.mu.RLock()
	if svr, ok = c.servers[id]; !ok {
		// server with id doesn't exist.
		c.mu.RUnlock()
		return nil, true
	}
	svrskts := svr.sockets
	l := int64(len(svrskts))
	ids := make([]int64, 0, l)
	sks := make([]*normalSocket, 0, min(l, maxResults))
	for k := range svrskts {
		ids = append(ids, k)
	}
	sort.Sort(int64Slice(ids))
	idx := sort.Search(len(ids), func(i int) bool { return ids[i] >= startID })
	count := int64(0)
	var end bool
	for i, v := range ids[idx:] {
		if count == maxResults {
			break
		}
		if ns, ok := c.normalSockets[v]; ok {
			sks = append(sks, ns)
			count++
		}
		if i == len(ids[idx:])-1 {
			end = true
			break
		}
	}
	c.mu.RUnlock()
	if count == 0 {
		end = true
	}
	s := make([]*SocketMetric, 0, len(sks))
	for _, ns := range sks {
		sm := &SocketMetric{}
		sm.SocketData = ns.s.ChannelzMetric()
		sm.ID = ns.id
		sm.RefName = ns.refName
		s = append(s, sm)
	}
	return s, end
}

func (c *channelMap) GetChannel(id int64) *ChannelMetric {
	cm := &ChannelMetric{}
	var cn *channel
	var ok bool
	c.mu.RLock()
	if cn, ok = c.channels[id]; !ok {
		// channel with id doesn't exist.
		c.mu.RUnlock()
		return nil
	}
	cm.NestedChans = copyMap(cn.nestedChans)
	cm.SubChans = copyMap(cn.subChans)
	// cn.c can be set to &dummyChannel{} when deleteSelfFromMap is called. Save a copy of cn.c when
	// holding the lock to prevent potential data race.
	chanCopy := cn.c
	c.mu.RUnlock()
	cm.ChannelData = chanCopy.ChannelzMetric()
	cm.ID = cn.id
	cm.RefName = cn.refName
	cm.Trace = cn.trace.dumpData()
	return cm
}

func (c *channelMap) GetSubChannel(id int64) *SubChannelMetric {
	cm := &SubChannelMetric{}
	var sc *subChannel
	var ok bool
	c.mu.RLock()
	if sc, ok = c.subChannels[id]; !ok {
		// subchannel with id doesn't exist.
		c.mu.RUnlock()
		return nil
	}
	cm.Sockets = copyMap(sc.sockets)
	// sc.c can be set to &dummyChannel{} when deleteSelfFromMap is called. Save a copy of sc.c when
	// holding the lock to prevent potential data race.
	chanCopy := sc.c
	c.mu.RUnlock()
	cm.ChannelData = chanCopy.ChannelzMetric()
	cm.ID = sc.id
	cm.RefName = sc.refName
	cm.Trace = sc.trace.dumpData()
	return cm
}

func (c *channelMap) GetSocket(id int64) *SocketMetric {
	sm := &SocketMetric{}
	c.mu.RLock()
	if ls, ok := c.listenSockets[id]; ok {
		c.mu.RUnlock()
		sm.SocketData = ls.s.ChannelzMetric()
		sm.ID = ls.id
		sm.RefName = ls.refName
		return sm
	}
	if ns, ok := c.normalSockets[id]; ok {
		c.mu.RUnlock()
		sm.SocketData = ns.s.ChannelzMetric()
		sm.ID = ns.id
		sm.RefName = ns.refName
		return sm
	}
	c.mu.RUnlock()
	return nil
}

func (c *channelMap) GetServer(id int64) *ServerMetric {
	sm := &ServerMetric{}
	var svr *server
	var ok bool
	c.mu.RLock()
	if svr, ok = c.servers[id]; !ok {
		c.mu.RUnlock()
		return nil
	}
	sm.ListenSockets = copyMap(svr.listenSockets)
	c.mu.RUnlock()
	sm.ID = svr.id
	sm.RefName = svr.refName
	sm.ServerData = svr.s.ChannelzMetric()
	return sm
}

=======
>>>>>>> 4c0611e2
// IDGenerator is an incrementing atomic that tracks IDs for channelz entities.
type IDGenerator struct {
	id int64
}

// Reset resets the generated ID back to zero.  Should only be used at
// initialization or by tests sensitive to the ID number.
func (i *IDGenerator) Reset() {
	atomic.StoreInt64(&i.id, 0)
}

func (i *IDGenerator) genID() int64 {
	return atomic.AddInt64(&i.id, 1)
}

// Identifier is an opaque channelz identifier used to expose channelz symbols
// outside of grpc.  Currently only implemented by Channel since no other
// types require exposure outside grpc.
type Identifier interface {
	Entity
	channelzIdentifier()
}<|MERGE_RESOLUTION|>--- conflicted
+++ resolved
@@ -22,12 +22,6 @@
 package channelz
 
 import (
-<<<<<<< HEAD
-	"errors"
-	"sort"
-	"sync"
-=======
->>>>>>> 4c0611e2
 	"sync/atomic"
 	"time"
 
@@ -39,35 +33,20 @@
 	// outside this package except by tests.
 	IDGen IDGenerator
 
-<<<<<<< HEAD
-	db dbWrapper
-	// EntryPerPage defines the number of channelz entries to be shown on a web page.
-	EntryPerPage  = int64(50)
-	curState      int32
-	maxTraceEntry = defaultMaxTraceEntry
-=======
 	db *channelMap = newChannelMap()
 	// EntriesPerPage defines the number of channelz entries to be shown on a web page.
 	EntriesPerPage = 50
 	curState       int32
->>>>>>> 4c0611e2
 )
 
 // TurnOn turns on channelz data collection.
 func TurnOn() {
-<<<<<<< HEAD
-	if !IsOn() {
-		db.set(newChannelMap())
-		IDGen.Reset()
-		atomic.StoreInt32(&curState, 1)
-=======
 	atomic.StoreInt32(&curState, 1)
 }
 
 func init() {
 	internal.ChannelzTurnOffForTesting = func() {
 		atomic.StoreInt32(&curState, 0)
->>>>>>> 4c0611e2
 	}
 }
 
@@ -76,44 +55,6 @@
 	return atomic.LoadInt32(&curState) == 1
 }
 
-<<<<<<< HEAD
-// SetMaxTraceEntry sets maximum number of trace entry per entity (i.e. channel/subchannel).
-// Setting it to 0 will disable channel tracing.
-func SetMaxTraceEntry(i int32) {
-	atomic.StoreInt32(&maxTraceEntry, i)
-}
-
-// ResetMaxTraceEntryToDefault resets the maximum number of trace entry per entity to default.
-func ResetMaxTraceEntryToDefault() {
-	atomic.StoreInt32(&maxTraceEntry, defaultMaxTraceEntry)
-}
-
-func getMaxTraceEntry() int {
-	i := atomic.LoadInt32(&maxTraceEntry)
-	return int(i)
-}
-
-// dbWarpper wraps around a reference to internal channelz data storage, and
-// provide synchronized functionality to set and get the reference.
-type dbWrapper struct {
-	mu sync.RWMutex
-	DB *channelMap
-}
-
-func (d *dbWrapper) set(db *channelMap) {
-	d.mu.Lock()
-	d.DB = db
-	d.mu.Unlock()
-}
-
-func (d *dbWrapper) get() *channelMap {
-	d.mu.RLock()
-	defer d.mu.RUnlock()
-	return d.DB
-}
-
-=======
->>>>>>> 4c0611e2
 // GetTopChannels returns a slice of top channel's ChannelMetric, along with a
 // boolean indicating whether there's more top channels to be queried for.
 //
@@ -173,19 +114,8 @@
 // Returns a unique channelz identifier assigned to this channel.
 //
 // If channelz is not turned ON, the channelz database is not mutated.
-<<<<<<< HEAD
-func RegisterChannel(c Channel, pid *Identifier, ref string) *Identifier {
-	id := IDGen.genID()
-	var parent int64
-	isTopChannel := true
-	if pid != nil {
-		isTopChannel = false
-		parent = pid.Int()
-	}
-=======
 func RegisterChannel(parent *Channel, target string) *Channel {
 	id := IDGen.genID()
->>>>>>> 4c0611e2
 
 	if !IsOn() {
 		return &Channel{ID: id}
@@ -220,11 +150,7 @@
 		RefName: ref,
 		parent:  parent,
 	}
-<<<<<<< HEAD
-	id := IDGen.genID()
-=======
-
->>>>>>> 4c0611e2
+
 	if !IsOn() {
 		return sc
 	}
@@ -239,11 +165,7 @@
 // the unique channelz tracking id assigned to this server.
 //
 // If channelz is not turned ON, the channelz database is not mutated.
-<<<<<<< HEAD
-func RegisterServer(s Server, ref string) *Identifier {
-=======
 func RegisterServer(ref string) *Server {
->>>>>>> 4c0611e2
 	id := IDGen.genID()
 	if !IsOn() {
 		return &Server{ID: id}
@@ -259,50 +181,16 @@
 	return svr
 }
 
-<<<<<<< HEAD
-// RegisterListenSocket registers the given listen socket s in channelz database
-// with ref as its reference name, and add it to the child list of its parent
-// (identified by pid). It returns the unique channelz tracking id assigned to
-// this listen socket.
-//
-// If channelz is not turned ON, the channelz database is not mutated.
-func RegisterListenSocket(s Socket, pid *Identifier, ref string) (*Identifier, error) {
-	if pid == nil {
-		return nil, errors.New("a ListenSocket's parent id cannot be 0")
-	}
-	id := IDGen.genID()
-	if !IsOn() {
-		return newIdentifer(RefListenSocket, id, pid), nil
-	}
-
-	ls := &listenSocket{refName: ref, s: s, id: id, pid: pid.Int()}
-	db.get().addListenSocket(id, ls, pid.Int())
-	return newIdentifer(RefListenSocket, id, pid), nil
-}
-
-// RegisterNormalSocket registers the given normal socket s in channelz database
-=======
 // RegisterSocket registers the given normal socket s in channelz database
->>>>>>> 4c0611e2
 // with ref as its reference name, and adds it to the child list of its parent
 // (identified by skt.Parent, which must be set). It returns the unique channelz
 // tracking id assigned to this normal socket.
 //
 // If channelz is not turned ON, the channelz database is not mutated.
-<<<<<<< HEAD
-func RegisterNormalSocket(s Socket, pid *Identifier, ref string) (*Identifier, error) {
-	if pid == nil {
-		return nil, errors.New("a NormalSocket's parent id cannot be 0")
-	}
-	id := IDGen.genID()
-	if !IsOn() {
-		return newIdentifer(RefNormalSocket, id, pid), nil
-=======
 func RegisterSocket(skt *Socket) *Socket {
 	skt.ID = IDGen.genID()
 	if IsOn() {
 		db.addSocket(skt)
->>>>>>> 4c0611e2
 	}
 	return skt
 }
@@ -318,467 +206,6 @@
 	db.removeEntry(id)
 }
 
-<<<<<<< HEAD
-// TraceEventDesc is what the caller of AddTraceEvent should provide to describe
-// the event to be added to the channel trace.
-//
-// The Parent field is optional. It is used for an event that will be recorded
-// in the entity's parent trace.
-type TraceEventDesc struct {
-	Desc     string
-	Severity Severity
-	Parent   *TraceEventDesc
-}
-
-// AddTraceEvent adds trace related to the entity with specified id, using the
-// provided TraceEventDesc.
-//
-// If channelz is not turned ON, this will simply log the event descriptions.
-func AddTraceEvent(l grpclog.DepthLoggerV2, id *Identifier, depth int, desc *TraceEventDesc) {
-	// Log only the trace description associated with the bottom most entity.
-	switch desc.Severity {
-	case CtUnknown, CtInfo:
-		l.InfoDepth(depth+1, withParens(id)+desc.Desc)
-	case CtWarning:
-		l.WarningDepth(depth+1, withParens(id)+desc.Desc)
-	case CtError:
-		l.ErrorDepth(depth+1, withParens(id)+desc.Desc)
-	}
-
-	if getMaxTraceEntry() == 0 {
-		return
-	}
-	if IsOn() {
-		db.get().traceEvent(id.Int(), desc)
-	}
-}
-
-// channelMap is the storage data structure for channelz.
-// Methods of channelMap can be divided in two two categories with respect to locking.
-// 1. Methods acquire the global lock.
-// 2. Methods that can only be called when global lock is held.
-// A second type of method need always to be called inside a first type of method.
-type channelMap struct {
-	mu               sync.RWMutex
-	topLevelChannels map[int64]struct{}
-	servers          map[int64]*server
-	channels         map[int64]*channel
-	subChannels      map[int64]*subChannel
-	listenSockets    map[int64]*listenSocket
-	normalSockets    map[int64]*normalSocket
-}
-
-func newChannelMap() *channelMap {
-	return &channelMap{
-		topLevelChannels: make(map[int64]struct{}),
-		channels:         make(map[int64]*channel),
-		listenSockets:    make(map[int64]*listenSocket),
-		normalSockets:    make(map[int64]*normalSocket),
-		servers:          make(map[int64]*server),
-		subChannels:      make(map[int64]*subChannel),
-	}
-}
-
-func (c *channelMap) addServer(id int64, s *server) {
-	c.mu.Lock()
-	s.cm = c
-	c.servers[id] = s
-	c.mu.Unlock()
-}
-
-func (c *channelMap) addChannel(id int64, cn *channel, isTopChannel bool, pid int64) {
-	c.mu.Lock()
-	cn.cm = c
-	cn.trace.cm = c
-	c.channels[id] = cn
-	if isTopChannel {
-		c.topLevelChannels[id] = struct{}{}
-	} else {
-		c.findEntry(pid).addChild(id, cn)
-	}
-	c.mu.Unlock()
-}
-
-func (c *channelMap) addSubChannel(id int64, sc *subChannel, pid int64) {
-	c.mu.Lock()
-	sc.cm = c
-	sc.trace.cm = c
-	c.subChannels[id] = sc
-	c.findEntry(pid).addChild(id, sc)
-	c.mu.Unlock()
-}
-
-func (c *channelMap) addListenSocket(id int64, ls *listenSocket, pid int64) {
-	c.mu.Lock()
-	ls.cm = c
-	c.listenSockets[id] = ls
-	c.findEntry(pid).addChild(id, ls)
-	c.mu.Unlock()
-}
-
-func (c *channelMap) addNormalSocket(id int64, ns *normalSocket, pid int64) {
-	c.mu.Lock()
-	ns.cm = c
-	c.normalSockets[id] = ns
-	c.findEntry(pid).addChild(id, ns)
-	c.mu.Unlock()
-}
-
-// removeEntry triggers the removal of an entry, which may not indeed delete the entry, if it has to
-// wait on the deletion of its children and until no other entity's channel trace references it.
-// It may lead to a chain of entry deletion. For example, deleting the last socket of a gracefully
-// shutting down server will lead to the server being also deleted.
-func (c *channelMap) removeEntry(id int64) {
-	c.mu.Lock()
-	c.findEntry(id).triggerDelete()
-	c.mu.Unlock()
-}
-
-// c.mu must be held by the caller
-func (c *channelMap) decrTraceRefCount(id int64) {
-	e := c.findEntry(id)
-	if v, ok := e.(tracedChannel); ok {
-		v.decrTraceRefCount()
-		e.deleteSelfIfReady()
-	}
-}
-
-// c.mu must be held by the caller.
-func (c *channelMap) findEntry(id int64) entry {
-	var v entry
-	var ok bool
-	if v, ok = c.channels[id]; ok {
-		return v
-	}
-	if v, ok = c.subChannels[id]; ok {
-		return v
-	}
-	if v, ok = c.servers[id]; ok {
-		return v
-	}
-	if v, ok = c.listenSockets[id]; ok {
-		return v
-	}
-	if v, ok = c.normalSockets[id]; ok {
-		return v
-	}
-	return &dummyEntry{idNotFound: id}
-}
-
-// c.mu must be held by the caller
-// deleteEntry simply deletes an entry from the channelMap. Before calling this
-// method, caller must check this entry is ready to be deleted, i.e removeEntry()
-// has been called on it, and no children still exist.
-// Conditionals are ordered by the expected frequency of deletion of each entity
-// type, in order to optimize performance.
-func (c *channelMap) deleteEntry(id int64) {
-	var ok bool
-	if _, ok = c.normalSockets[id]; ok {
-		delete(c.normalSockets, id)
-		return
-	}
-	if _, ok = c.subChannels[id]; ok {
-		delete(c.subChannels, id)
-		return
-	}
-	if _, ok = c.channels[id]; ok {
-		delete(c.channels, id)
-		delete(c.topLevelChannels, id)
-		return
-	}
-	if _, ok = c.listenSockets[id]; ok {
-		delete(c.listenSockets, id)
-		return
-	}
-	if _, ok = c.servers[id]; ok {
-		delete(c.servers, id)
-		return
-	}
-}
-
-func (c *channelMap) traceEvent(id int64, desc *TraceEventDesc) {
-	c.mu.Lock()
-	child := c.findEntry(id)
-	childTC, ok := child.(tracedChannel)
-	if !ok {
-		c.mu.Unlock()
-		return
-	}
-	childTC.getChannelTrace().append(&TraceEvent{Desc: desc.Desc, Severity: desc.Severity, Timestamp: time.Now()})
-	if desc.Parent != nil {
-		parent := c.findEntry(child.getParentID())
-		var chanType RefChannelType
-		switch child.(type) {
-		case *channel:
-			chanType = RefChannel
-		case *subChannel:
-			chanType = RefSubChannel
-		}
-		if parentTC, ok := parent.(tracedChannel); ok {
-			parentTC.getChannelTrace().append(&TraceEvent{
-				Desc:      desc.Parent.Desc,
-				Severity:  desc.Parent.Severity,
-				Timestamp: time.Now(),
-				RefID:     id,
-				RefName:   childTC.getRefName(),
-				RefType:   chanType,
-			})
-			childTC.incrTraceRefCount()
-		}
-	}
-	c.mu.Unlock()
-}
-
-type int64Slice []int64
-
-func (s int64Slice) Len() int           { return len(s) }
-func (s int64Slice) Swap(i, j int)      { s[i], s[j] = s[j], s[i] }
-func (s int64Slice) Less(i, j int) bool { return s[i] < s[j] }
-
-func copyMap(m map[int64]string) map[int64]string {
-	n := make(map[int64]string)
-	for k, v := range m {
-		n[k] = v
-	}
-	return n
-}
-
-func min(a, b int64) int64 {
-	if a < b {
-		return a
-	}
-	return b
-}
-
-func (c *channelMap) GetTopChannels(id int64, maxResults int64) ([]*ChannelMetric, bool) {
-	if maxResults <= 0 {
-		maxResults = EntryPerPage
-	}
-	c.mu.RLock()
-	l := int64(len(c.topLevelChannels))
-	ids := make([]int64, 0, l)
-	cns := make([]*channel, 0, min(l, maxResults))
-
-	for k := range c.topLevelChannels {
-		ids = append(ids, k)
-	}
-	sort.Sort(int64Slice(ids))
-	idx := sort.Search(len(ids), func(i int) bool { return ids[i] >= id })
-	count := int64(0)
-	var end bool
-	var t []*ChannelMetric
-	for i, v := range ids[idx:] {
-		if count == maxResults {
-			break
-		}
-		if cn, ok := c.channels[v]; ok {
-			cns = append(cns, cn)
-			t = append(t, &ChannelMetric{
-				NestedChans: copyMap(cn.nestedChans),
-				SubChans:    copyMap(cn.subChans),
-			})
-			count++
-		}
-		if i == len(ids[idx:])-1 {
-			end = true
-			break
-		}
-	}
-	c.mu.RUnlock()
-	if count == 0 {
-		end = true
-	}
-
-	for i, cn := range cns {
-		t[i].ChannelData = cn.c.ChannelzMetric()
-		t[i].ID = cn.id
-		t[i].RefName = cn.refName
-		t[i].Trace = cn.trace.dumpData()
-	}
-	return t, end
-}
-
-func (c *channelMap) GetServers(id, maxResults int64) ([]*ServerMetric, bool) {
-	if maxResults <= 0 {
-		maxResults = EntryPerPage
-	}
-	c.mu.RLock()
-	l := int64(len(c.servers))
-	ids := make([]int64, 0, l)
-	ss := make([]*server, 0, min(l, maxResults))
-	for k := range c.servers {
-		ids = append(ids, k)
-	}
-	sort.Sort(int64Slice(ids))
-	idx := sort.Search(len(ids), func(i int) bool { return ids[i] >= id })
-	count := int64(0)
-	var end bool
-	var s []*ServerMetric
-	for i, v := range ids[idx:] {
-		if count == maxResults {
-			break
-		}
-		if svr, ok := c.servers[v]; ok {
-			ss = append(ss, svr)
-			s = append(s, &ServerMetric{
-				ListenSockets: copyMap(svr.listenSockets),
-			})
-			count++
-		}
-		if i == len(ids[idx:])-1 {
-			end = true
-			break
-		}
-	}
-	c.mu.RUnlock()
-	if count == 0 {
-		end = true
-	}
-
-	for i, svr := range ss {
-		s[i].ServerData = svr.s.ChannelzMetric()
-		s[i].ID = svr.id
-		s[i].RefName = svr.refName
-	}
-	return s, end
-}
-
-func (c *channelMap) GetServerSockets(id int64, startID int64, maxResults int64) ([]*SocketMetric, bool) {
-	if maxResults <= 0 {
-		maxResults = EntryPerPage
-	}
-	var svr *server
-	var ok bool
-	c.mu.RLock()
-	if svr, ok = c.servers[id]; !ok {
-		// server with id doesn't exist.
-		c.mu.RUnlock()
-		return nil, true
-	}
-	svrskts := svr.sockets
-	l := int64(len(svrskts))
-	ids := make([]int64, 0, l)
-	sks := make([]*normalSocket, 0, min(l, maxResults))
-	for k := range svrskts {
-		ids = append(ids, k)
-	}
-	sort.Sort(int64Slice(ids))
-	idx := sort.Search(len(ids), func(i int) bool { return ids[i] >= startID })
-	count := int64(0)
-	var end bool
-	for i, v := range ids[idx:] {
-		if count == maxResults {
-			break
-		}
-		if ns, ok := c.normalSockets[v]; ok {
-			sks = append(sks, ns)
-			count++
-		}
-		if i == len(ids[idx:])-1 {
-			end = true
-			break
-		}
-	}
-	c.mu.RUnlock()
-	if count == 0 {
-		end = true
-	}
-	s := make([]*SocketMetric, 0, len(sks))
-	for _, ns := range sks {
-		sm := &SocketMetric{}
-		sm.SocketData = ns.s.ChannelzMetric()
-		sm.ID = ns.id
-		sm.RefName = ns.refName
-		s = append(s, sm)
-	}
-	return s, end
-}
-
-func (c *channelMap) GetChannel(id int64) *ChannelMetric {
-	cm := &ChannelMetric{}
-	var cn *channel
-	var ok bool
-	c.mu.RLock()
-	if cn, ok = c.channels[id]; !ok {
-		// channel with id doesn't exist.
-		c.mu.RUnlock()
-		return nil
-	}
-	cm.NestedChans = copyMap(cn.nestedChans)
-	cm.SubChans = copyMap(cn.subChans)
-	// cn.c can be set to &dummyChannel{} when deleteSelfFromMap is called. Save a copy of cn.c when
-	// holding the lock to prevent potential data race.
-	chanCopy := cn.c
-	c.mu.RUnlock()
-	cm.ChannelData = chanCopy.ChannelzMetric()
-	cm.ID = cn.id
-	cm.RefName = cn.refName
-	cm.Trace = cn.trace.dumpData()
-	return cm
-}
-
-func (c *channelMap) GetSubChannel(id int64) *SubChannelMetric {
-	cm := &SubChannelMetric{}
-	var sc *subChannel
-	var ok bool
-	c.mu.RLock()
-	if sc, ok = c.subChannels[id]; !ok {
-		// subchannel with id doesn't exist.
-		c.mu.RUnlock()
-		return nil
-	}
-	cm.Sockets = copyMap(sc.sockets)
-	// sc.c can be set to &dummyChannel{} when deleteSelfFromMap is called. Save a copy of sc.c when
-	// holding the lock to prevent potential data race.
-	chanCopy := sc.c
-	c.mu.RUnlock()
-	cm.ChannelData = chanCopy.ChannelzMetric()
-	cm.ID = sc.id
-	cm.RefName = sc.refName
-	cm.Trace = sc.trace.dumpData()
-	return cm
-}
-
-func (c *channelMap) GetSocket(id int64) *SocketMetric {
-	sm := &SocketMetric{}
-	c.mu.RLock()
-	if ls, ok := c.listenSockets[id]; ok {
-		c.mu.RUnlock()
-		sm.SocketData = ls.s.ChannelzMetric()
-		sm.ID = ls.id
-		sm.RefName = ls.refName
-		return sm
-	}
-	if ns, ok := c.normalSockets[id]; ok {
-		c.mu.RUnlock()
-		sm.SocketData = ns.s.ChannelzMetric()
-		sm.ID = ns.id
-		sm.RefName = ns.refName
-		return sm
-	}
-	c.mu.RUnlock()
-	return nil
-}
-
-func (c *channelMap) GetServer(id int64) *ServerMetric {
-	sm := &ServerMetric{}
-	var svr *server
-	var ok bool
-	c.mu.RLock()
-	if svr, ok = c.servers[id]; !ok {
-		c.mu.RUnlock()
-		return nil
-	}
-	sm.ListenSockets = copyMap(svr.listenSockets)
-	c.mu.RUnlock()
-	sm.ID = svr.id
-	sm.RefName = svr.refName
-	sm.ServerData = svr.s.ChannelzMetric()
-	return sm
-}
-
-=======
->>>>>>> 4c0611e2
 // IDGenerator is an incrementing atomic that tracks IDs for channelz entities.
 type IDGenerator struct {
 	id int64

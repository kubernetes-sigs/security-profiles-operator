/*
 *
 * Copyright 2024 gRPC authors.
 *
 * Licensed under the Apache License, Version 2.0 (the "License");
 * you may not use this file except in compliance with the License.
 * You may obtain a copy of the License at
 *
 *     http://www.apache.org/licenses/LICENSE-2.0
 *
 * Unless required by applicable law or agreed to in writing, software
 * distributed under the License is distributed on an "AS IS" BASIS,
 * WITHOUT WARRANTIES OR CONDITIONS OF ANY KIND, either express or implied.
 * See the License for the specific language governing permissions and
 * limitations under the License.
 *
 */

// Package pickfirstleaf contains the pick_first load balancing policy which
// will be the universal leaf policy after dualstack changes are implemented.
//
// # Experimental
//
// Notice: This package is EXPERIMENTAL and may be changed or removed in a
// later release.
package pickfirstleaf

import (
	"encoding/json"
	"errors"
	"fmt"
	"net"
	"net/netip"
	"sync"
	"time"

	"google.golang.org/grpc/balancer"
	"google.golang.org/grpc/balancer/pickfirst/internal"
	"google.golang.org/grpc/connectivity"
	expstats "google.golang.org/grpc/experimental/stats"
	"google.golang.org/grpc/grpclog"
	"google.golang.org/grpc/internal/envconfig"
	internalgrpclog "google.golang.org/grpc/internal/grpclog"
	"google.golang.org/grpc/internal/pretty"
	"google.golang.org/grpc/resolver"
	"google.golang.org/grpc/serviceconfig"
)

func init() {
	if envconfig.NewPickFirstEnabled {
		// Register as the default pick_first balancer.
		Name = "pick_first"
	}
	balancer.Register(pickfirstBuilder{})
}

<<<<<<< HEAD
type (
	// enableHealthListenerKeyType is a unique key type used in resolver
	// attributes to indicate whether the health listener usage is enabled.
	enableHealthListenerKeyType struct{}
	// managedByPickfirstKeyType is an attribute key type to inform Outlier
	// Detection that the generic health listener is being used.
	// TODO: https://github.com/grpc/grpc-go/issues/7915 - Remove this when
	// implementing the dualstack design. This is a hack. Once Dualstack is
	// completed, outlier detection will stop sending ejection updates through
	// the connectivity listener.
	managedByPickfirstKeyType struct{}
)
=======
// enableHealthListenerKeyType is a unique key type used in resolver
// attributes to indicate whether the health listener usage is enabled.
type enableHealthListenerKeyType struct{}
>>>>>>> 3f8de1eb

var (
	logger = grpclog.Component("pick-first-leaf-lb")
	// Name is the name of the pick_first_leaf balancer.
	// It is changed to "pick_first" in init() if this balancer is to be
	// registered as the default pickfirst.
	Name                 = "pick_first_leaf"
	disconnectionsMetric = expstats.RegisterInt64Count(expstats.MetricDescriptor{
		Name:        "grpc.lb.pick_first.disconnections",
		Description: "EXPERIMENTAL. Number of times the selected subchannel becomes disconnected.",
		Unit:        "{disconnection}",
		Labels:      []string{"grpc.target"},
		Default:     false,
	})
	connectionAttemptsSucceededMetric = expstats.RegisterInt64Count(expstats.MetricDescriptor{
		Name:        "grpc.lb.pick_first.connection_attempts_succeeded",
		Description: "EXPERIMENTAL. Number of successful connection attempts.",
		Unit:        "{attempt}",
		Labels:      []string{"grpc.target"},
		Default:     false,
	})
	connectionAttemptsFailedMetric = expstats.RegisterInt64Count(expstats.MetricDescriptor{
		Name:        "grpc.lb.pick_first.connection_attempts_failed",
		Description: "EXPERIMENTAL. Number of failed connection attempts.",
		Unit:        "{attempt}",
		Labels:      []string{"grpc.target"},
		Default:     false,
	})
)

const (
	// TODO: change to pick-first when this becomes the default pick_first policy.
	logPrefix = "[pick-first-leaf-lb %p] "
	// connectionDelayInterval is the time to wait for during the happy eyeballs
	// pass before starting the next connection attempt.
	connectionDelayInterval = 250 * time.Millisecond
)

type ipAddrFamily int

const (
	// ipAddrFamilyUnknown represents strings that can't be parsed as an IP
	// address.
	ipAddrFamilyUnknown ipAddrFamily = iota
	ipAddrFamilyV4
	ipAddrFamilyV6
)

type pickfirstBuilder struct{}

func (pickfirstBuilder) Build(cc balancer.ClientConn, bo balancer.BuildOptions) balancer.Balancer {
	b := &pickfirstBalancer{
		cc:              cc,
		target:          bo.Target.String(),
		metricsRecorder: cc.MetricsRecorder(),

		subConns:              resolver.NewAddressMapV2[*scData](),
		state:                 connectivity.Connecting,
		cancelConnectionTimer: func() {},
	}
	b.logger = internalgrpclog.NewPrefixLogger(logger, fmt.Sprintf(logPrefix, b))
	return b
}

func (b pickfirstBuilder) Name() string {
	return Name
}

func (pickfirstBuilder) ParseConfig(js json.RawMessage) (serviceconfig.LoadBalancingConfig, error) {
	var cfg pfConfig
	if err := json.Unmarshal(js, &cfg); err != nil {
		return nil, fmt.Errorf("pickfirst: unable to unmarshal LB policy config: %s, error: %v", string(js), err)
	}
	return cfg, nil
}

// EnableHealthListener updates the state to configure pickfirst for using a
// generic health listener.
func EnableHealthListener(state resolver.State) resolver.State {
	state.Attributes = state.Attributes.WithValue(enableHealthListenerKeyType{}, true)
	return state
}

// IsManagedByPickfirst returns whether an address belongs to a SubConn
// managed by the pickfirst LB policy.
// TODO: https://github.com/grpc/grpc-go/issues/7915 - This is a hack to disable
// outlier_detection via the with connectivity listener when using pick_first.
// Once Dualstack changes are complete, all SubConns will be created by
// pick_first and outlier detection will only use the health listener for
// ejection. This hack can then be removed.
func IsManagedByPickfirst(addr resolver.Address) bool {
	return addr.BalancerAttributes.Value(managedByPickfirstKeyType{}) != nil
}

type pfConfig struct {
	serviceconfig.LoadBalancingConfig `json:"-"`

	// If set to true, instructs the LB policy to shuffle the order of the list
	// of endpoints received from the name resolver before attempting to
	// connect to them.
	ShuffleAddressList bool `json:"shuffleAddressList"`
}

// scData keeps track of the current state of the subConn.
// It is not safe for concurrent access.
type scData struct {
	// The following fields are initialized at build time and read-only after
	// that.
	subConn balancer.SubConn
	addr    resolver.Address

	rawConnectivityState connectivity.State
	// The effective connectivity state based on raw connectivity, health state
	// and after following sticky TransientFailure behaviour defined in A62.
	effectiveState              connectivity.State
	lastErr                     error
	connectionFailedInFirstPass bool
}

func (b *pickfirstBalancer) newSCData(addr resolver.Address) (*scData, error) {
	addr.BalancerAttributes = addr.BalancerAttributes.WithValue(managedByPickfirstKeyType{}, true)
	sd := &scData{
		rawConnectivityState: connectivity.Idle,
		effectiveState:       connectivity.Idle,
		addr:                 addr,
	}
	sc, err := b.cc.NewSubConn([]resolver.Address{addr}, balancer.NewSubConnOptions{
		StateListener: func(state balancer.SubConnState) {
			b.updateSubConnState(sd, state)
		},
	})
	if err != nil {
		return nil, err
	}
	sd.subConn = sc
	return sd, nil
}

type pickfirstBalancer struct {
	// The following fields are initialized at build time and read-only after
	// that and therefore do not need to be guarded by a mutex.
	logger          *internalgrpclog.PrefixLogger
	cc              balancer.ClientConn
	target          string
	metricsRecorder expstats.MetricsRecorder // guaranteed to be non nil

	// The mutex is used to ensure synchronization of updates triggered
	// from the idle picker and the already serialized resolver,
	// SubConn state updates.
	mu sync.Mutex
	// State reported to the channel based on SubConn states and resolver
	// updates.
	state connectivity.State
	// scData for active subonns mapped by address.
	subConns              *resolver.AddressMapV2[*scData]
	addressList           addressList
	firstPass             bool
	numTF                 int
	cancelConnectionTimer func()
	healthCheckingEnabled bool
}

// ResolverError is called by the ClientConn when the name resolver produces
// an error or when pickfirst determined the resolver update to be invalid.
func (b *pickfirstBalancer) ResolverError(err error) {
	b.mu.Lock()
	defer b.mu.Unlock()
	b.resolverErrorLocked(err)
}

func (b *pickfirstBalancer) resolverErrorLocked(err error) {
	if b.logger.V(2) {
		b.logger.Infof("Received error from the name resolver: %v", err)
	}

	// The picker will not change since the balancer does not currently
	// report an error. If the balancer hasn't received a single good resolver
	// update yet, transition to TRANSIENT_FAILURE.
	if b.state != connectivity.TransientFailure && b.addressList.size() > 0 {
		if b.logger.V(2) {
			b.logger.Infof("Ignoring resolver error because balancer is using a previous good update.")
		}
		return
	}

	b.updateBalancerState(balancer.State{
		ConnectivityState: connectivity.TransientFailure,
		Picker:            &picker{err: fmt.Errorf("name resolver error: %v", err)},
	})
}

func (b *pickfirstBalancer) UpdateClientConnState(state balancer.ClientConnState) error {
	b.mu.Lock()
	defer b.mu.Unlock()
	b.cancelConnectionTimer()
	if len(state.ResolverState.Addresses) == 0 && len(state.ResolverState.Endpoints) == 0 {
		// Cleanup state pertaining to the previous resolver state.
		// Treat an empty address list like an error by calling b.ResolverError.
		b.closeSubConnsLocked()
		b.addressList.updateAddrs(nil)
		b.resolverErrorLocked(errors.New("produced zero addresses"))
		return balancer.ErrBadResolverState
	}
	b.healthCheckingEnabled = state.ResolverState.Attributes.Value(enableHealthListenerKeyType{}) != nil
	cfg, ok := state.BalancerConfig.(pfConfig)
	if state.BalancerConfig != nil && !ok {
		return fmt.Errorf("pickfirst: received illegal BalancerConfig (type %T): %v: %w", state.BalancerConfig, state.BalancerConfig, balancer.ErrBadResolverState)
	}

	if b.logger.V(2) {
		b.logger.Infof("Received new config %s, resolver state %s", pretty.ToJSON(cfg), pretty.ToJSON(state.ResolverState))
	}

	var newAddrs []resolver.Address
	if endpoints := state.ResolverState.Endpoints; len(endpoints) != 0 {
		// Perform the optional shuffling described in gRFC A62. The shuffling
		// will change the order of endpoints but not touch the order of the
		// addresses within each endpoint. - A61
		if cfg.ShuffleAddressList {
			endpoints = append([]resolver.Endpoint{}, endpoints...)
			internal.RandShuffle(len(endpoints), func(i, j int) { endpoints[i], endpoints[j] = endpoints[j], endpoints[i] })
		}

		// "Flatten the list by concatenating the ordered list of addresses for
		// each of the endpoints, in order." - A61
		for _, endpoint := range endpoints {
			newAddrs = append(newAddrs, endpoint.Addresses...)
		}
	} else {
		// Endpoints not set, process addresses until we migrate resolver
		// emissions fully to Endpoints. The top channel does wrap emitted
		// addresses with endpoints, however some balancers such as weighted
		// target do not forward the corresponding correct endpoints down/split
		// endpoints properly. Once all balancers correctly forward endpoints
		// down, can delete this else conditional.
		newAddrs = state.ResolverState.Addresses
		if cfg.ShuffleAddressList {
			newAddrs = append([]resolver.Address{}, newAddrs...)
			internal.RandShuffle(len(endpoints), func(i, j int) { endpoints[i], endpoints[j] = endpoints[j], endpoints[i] })
		}
	}

	// If an address appears in multiple endpoints or in the same endpoint
	// multiple times, we keep it only once. We will create only one SubConn
	// for the address because an AddressMap is used to store SubConns.
	// Not de-duplicating would result in attempting to connect to the same
	// SubConn multiple times in the same pass. We don't want this.
	newAddrs = deDupAddresses(newAddrs)
	newAddrs = interleaveAddresses(newAddrs)

	prevAddr := b.addressList.currentAddress()
	prevSCData, found := b.subConns.Get(prevAddr)
	prevAddrsCount := b.addressList.size()
	isPrevRawConnectivityStateReady := found && prevSCData.rawConnectivityState == connectivity.Ready
	b.addressList.updateAddrs(newAddrs)

	// If the previous ready SubConn exists in new address list,
	// keep this connection and don't create new SubConns.
	if isPrevRawConnectivityStateReady && b.addressList.seekTo(prevAddr) {
		return nil
	}

	b.reconcileSubConnsLocked(newAddrs)
	// If it's the first resolver update or the balancer was already READY
	// (but the new address list does not contain the ready SubConn) or
	// CONNECTING, enter CONNECTING.
	// We may be in TRANSIENT_FAILURE due to a previous empty address list,
	// we should still enter CONNECTING because the sticky TF behaviour
	//  mentioned in A62 applies only when the TRANSIENT_FAILURE is reported
	// due to connectivity failures.
	if isPrevRawConnectivityStateReady || b.state == connectivity.Connecting || prevAddrsCount == 0 {
		// Start connection attempt at first address.
		b.forceUpdateConcludedStateLocked(balancer.State{
			ConnectivityState: connectivity.Connecting,
			Picker:            &picker{err: balancer.ErrNoSubConnAvailable},
		})
		b.startFirstPassLocked()
	} else if b.state == connectivity.TransientFailure {
		// If we're in TRANSIENT_FAILURE, we stay in TRANSIENT_FAILURE until
		// we're READY. See A62.
		b.startFirstPassLocked()
	}
	return nil
}

// UpdateSubConnState is unused as a StateListener is always registered when
// creating SubConns.
func (b *pickfirstBalancer) UpdateSubConnState(subConn balancer.SubConn, state balancer.SubConnState) {
	b.logger.Errorf("UpdateSubConnState(%v, %+v) called unexpectedly", subConn, state)
}

func (b *pickfirstBalancer) Close() {
	b.mu.Lock()
	defer b.mu.Unlock()
	b.closeSubConnsLocked()
	b.cancelConnectionTimer()
	b.state = connectivity.Shutdown
}

// ExitIdle moves the balancer out of idle state. It can be called concurrently
// by the idlePicker and clientConn so access to variables should be
// synchronized.
func (b *pickfirstBalancer) ExitIdle() {
	b.mu.Lock()
	defer b.mu.Unlock()
	if b.state == connectivity.Idle {
		b.startFirstPassLocked()
	}
}

func (b *pickfirstBalancer) startFirstPassLocked() {
	b.firstPass = true
	b.numTF = 0
	// Reset the connection attempt record for existing SubConns.
	for _, sd := range b.subConns.Values() {
		sd.connectionFailedInFirstPass = false
	}
	b.requestConnectionLocked()
}

func (b *pickfirstBalancer) closeSubConnsLocked() {
	for _, sd := range b.subConns.Values() {
		sd.subConn.Shutdown()
	}
	b.subConns = resolver.NewAddressMapV2[*scData]()
}

// deDupAddresses ensures that each address appears only once in the slice.
func deDupAddresses(addrs []resolver.Address) []resolver.Address {
	seenAddrs := resolver.NewAddressMapV2[*scData]()
	retAddrs := []resolver.Address{}

	for _, addr := range addrs {
		if _, ok := seenAddrs.Get(addr); ok {
			continue
		}
		retAddrs = append(retAddrs, addr)
	}
	return retAddrs
}

// interleaveAddresses interleaves addresses of both families (IPv4 and IPv6)
// as per RFC-8305 section 4.
// Whichever address family is first in the list is followed by an address of
// the other address family; that is, if the first address in the list is IPv6,
// then the first IPv4 address should be moved up in the list to be second in
// the list. It doesn't support configuring "First Address Family Count", i.e.
// there will always be a single member of the first address family at the
// beginning of the interleaved list.
// Addresses that are neither IPv4 nor IPv6 are treated as part of a third
// "unknown" family for interleaving.
// See: https://datatracker.ietf.org/doc/html/rfc8305#autoid-6
func interleaveAddresses(addrs []resolver.Address) []resolver.Address {
	familyAddrsMap := map[ipAddrFamily][]resolver.Address{}
	interleavingOrder := []ipAddrFamily{}
	for _, addr := range addrs {
		family := addressFamily(addr.Addr)
		if _, found := familyAddrsMap[family]; !found {
			interleavingOrder = append(interleavingOrder, family)
		}
		familyAddrsMap[family] = append(familyAddrsMap[family], addr)
	}

	interleavedAddrs := make([]resolver.Address, 0, len(addrs))

	for curFamilyIdx := 0; len(interleavedAddrs) < len(addrs); curFamilyIdx = (curFamilyIdx + 1) % len(interleavingOrder) {
		// Some IP types may have fewer addresses than others, so we look for
		// the next type that has a remaining member to add to the interleaved
		// list.
		family := interleavingOrder[curFamilyIdx]
		remainingMembers := familyAddrsMap[family]
		if len(remainingMembers) > 0 {
			interleavedAddrs = append(interleavedAddrs, remainingMembers[0])
			familyAddrsMap[family] = remainingMembers[1:]
		}
	}

	return interleavedAddrs
}

// addressFamily returns the ipAddrFamily after parsing the address string.
// If the address isn't of the format "ip-address:port", it returns
// ipAddrFamilyUnknown. The address may be valid even if it's not an IP when
// using a resolver like passthrough where the address may be a hostname in
// some format that the dialer can resolve.
func addressFamily(address string) ipAddrFamily {
	// Parse the IP after removing the port.
	host, _, err := net.SplitHostPort(address)
	if err != nil {
		return ipAddrFamilyUnknown
	}
	ip, err := netip.ParseAddr(host)
	if err != nil {
		return ipAddrFamilyUnknown
	}
	switch {
	case ip.Is4() || ip.Is4In6():
		return ipAddrFamilyV4
	case ip.Is6():
		return ipAddrFamilyV6
	default:
		return ipAddrFamilyUnknown
	}
}

// reconcileSubConnsLocked updates the active subchannels based on a new address
// list from the resolver. It does this by:
//   - closing subchannels: any existing subchannels associated with addresses
//     that are no longer in the updated list are shut down.
//   - removing subchannels: entries for these closed subchannels are removed
//     from the subchannel map.
//
// This ensures that the subchannel map accurately reflects the current set of
// addresses received from the name resolver.
func (b *pickfirstBalancer) reconcileSubConnsLocked(newAddrs []resolver.Address) {
	newAddrsMap := resolver.NewAddressMapV2[bool]()
	for _, addr := range newAddrs {
		newAddrsMap.Set(addr, true)
	}

	for _, oldAddr := range b.subConns.Keys() {
		if _, ok := newAddrsMap.Get(oldAddr); ok {
			continue
		}
		val, _ := b.subConns.Get(oldAddr)
		val.subConn.Shutdown()
		b.subConns.Delete(oldAddr)
	}
}

// shutdownRemainingLocked shuts down remaining subConns. Called when a subConn
// becomes ready, which means that all other subConn must be shutdown.
func (b *pickfirstBalancer) shutdownRemainingLocked(selected *scData) {
	b.cancelConnectionTimer()
	for _, sd := range b.subConns.Values() {
		if sd.subConn != selected.subConn {
			sd.subConn.Shutdown()
		}
	}
	b.subConns = resolver.NewAddressMapV2[*scData]()
	b.subConns.Set(selected.addr, selected)
}

// requestConnectionLocked starts connecting on the subchannel corresponding to
// the current address. If no subchannel exists, one is created. If the current
// subchannel is in TransientFailure, a connection to the next address is
// attempted until a subchannel is found.
func (b *pickfirstBalancer) requestConnectionLocked() {
	if !b.addressList.isValid() {
		return
	}
	var lastErr error
	for valid := true; valid; valid = b.addressList.increment() {
		curAddr := b.addressList.currentAddress()
		sd, ok := b.subConns.Get(curAddr)
		if !ok {
			var err error
			// We want to assign the new scData to sd from the outer scope,
			// hence we can't use := below.
			sd, err = b.newSCData(curAddr)
			if err != nil {
				// This should never happen, unless the clientConn is being shut
				// down.
				if b.logger.V(2) {
					b.logger.Infof("Failed to create a subConn for address %v: %v", curAddr.String(), err)
				}
				// Do nothing, the LB policy will be closed soon.
				return
			}
			b.subConns.Set(curAddr, sd)
		}

		switch sd.rawConnectivityState {
		case connectivity.Idle:
			sd.subConn.Connect()
			b.scheduleNextConnectionLocked()
			return
		case connectivity.TransientFailure:
			// The SubConn is being re-used and failed during a previous pass
			// over the addressList. It has not completed backoff yet.
			// Mark it as having failed and try the next address.
			sd.connectionFailedInFirstPass = true
			lastErr = sd.lastErr
			continue
		case connectivity.Connecting:
			// Wait for the connection attempt to complete or the timer to fire
			// before attempting the next address.
			b.scheduleNextConnectionLocked()
			return
		default:
			b.logger.Errorf("SubConn with unexpected state %v present in SubConns map.", sd.rawConnectivityState)
			return

		}
	}

	// All the remaining addresses in the list are in TRANSIENT_FAILURE, end the
	// first pass if possible.
	b.endFirstPassIfPossibleLocked(lastErr)
}

func (b *pickfirstBalancer) scheduleNextConnectionLocked() {
	b.cancelConnectionTimer()
	if !b.addressList.hasNext() {
		return
	}
	curAddr := b.addressList.currentAddress()
	cancelled := false // Access to this is protected by the balancer's mutex.
	closeFn := internal.TimeAfterFunc(connectionDelayInterval, func() {
		b.mu.Lock()
		defer b.mu.Unlock()
		// If the scheduled task is cancelled while acquiring the mutex, return.
		if cancelled {
			return
		}
		if b.logger.V(2) {
			b.logger.Infof("Happy Eyeballs timer expired while waiting for connection to %q.", curAddr.Addr)
		}
		if b.addressList.increment() {
			b.requestConnectionLocked()
		}
	})
	// Access to the cancellation callback held by the balancer is guarded by
	// the balancer's mutex, so it's safe to set the boolean from the callback.
	b.cancelConnectionTimer = sync.OnceFunc(func() {
		cancelled = true
		closeFn()
	})
}

func (b *pickfirstBalancer) updateSubConnState(sd *scData, newState balancer.SubConnState) {
	b.mu.Lock()
	defer b.mu.Unlock()
	oldState := sd.rawConnectivityState
	sd.rawConnectivityState = newState.ConnectivityState
	// Previously relevant SubConns can still callback with state updates.
	// To prevent pickers from returning these obsolete SubConns, this logic
	// is included to check if the current list of active SubConns includes this
	// SubConn.
	if !b.isActiveSCData(sd) {
		return
	}
	if newState.ConnectivityState == connectivity.Shutdown {
		sd.effectiveState = connectivity.Shutdown
		return
	}

	// Record a connection attempt when exiting CONNECTING.
	if newState.ConnectivityState == connectivity.TransientFailure {
		sd.connectionFailedInFirstPass = true
		connectionAttemptsFailedMetric.Record(b.metricsRecorder, 1, b.target)
	}

	if newState.ConnectivityState == connectivity.Ready {
		connectionAttemptsSucceededMetric.Record(b.metricsRecorder, 1, b.target)
		b.shutdownRemainingLocked(sd)
		if !b.addressList.seekTo(sd.addr) {
			// This should not fail as we should have only one SubConn after
			// entering READY. The SubConn should be present in the addressList.
			b.logger.Errorf("Address %q not found address list in  %v", sd.addr, b.addressList.addresses)
			return
		}
		if !b.healthCheckingEnabled {
			if b.logger.V(2) {
				b.logger.Infof("SubConn %p reported connectivity state READY and the health listener is disabled. Transitioning SubConn to READY.", sd.subConn)
			}

			sd.effectiveState = connectivity.Ready
			b.updateBalancerState(balancer.State{
				ConnectivityState: connectivity.Ready,
				Picker:            &picker{result: balancer.PickResult{SubConn: sd.subConn}},
			})
			return
		}
		if b.logger.V(2) {
			b.logger.Infof("SubConn %p reported connectivity state READY. Registering health listener.", sd.subConn)
		}
		// Send a CONNECTING update to take the SubConn out of sticky-TF if
		// required.
		sd.effectiveState = connectivity.Connecting
		b.updateBalancerState(balancer.State{
			ConnectivityState: connectivity.Connecting,
			Picker:            &picker{err: balancer.ErrNoSubConnAvailable},
		})
		sd.subConn.RegisterHealthListener(func(scs balancer.SubConnState) {
			b.updateSubConnHealthState(sd, scs)
		})
		return
	}

	// If the LB policy is READY, and it receives a subchannel state change,
	// it means that the READY subchannel has failed.
	// A SubConn can also transition from CONNECTING directly to IDLE when
	// a transport is successfully created, but the connection fails
	// before the SubConn can send the notification for READY. We treat
	// this as a successful connection and transition to IDLE.
	// TODO: https://github.com/grpc/grpc-go/issues/7862 - Remove the second
	// part of the if condition below once the issue is fixed.
	if oldState == connectivity.Ready || (oldState == connectivity.Connecting && newState.ConnectivityState == connectivity.Idle) {
		// Once a transport fails, the balancer enters IDLE and starts from
		// the first address when the picker is used.
		b.shutdownRemainingLocked(sd)
		sd.effectiveState = newState.ConnectivityState
		// READY SubConn interspliced in between CONNECTING and IDLE, need to
		// account for that.
		if oldState == connectivity.Connecting {
			// A known issue (https://github.com/grpc/grpc-go/issues/7862)
			// causes a race that prevents the READY state change notification.
			// This works around it.
			connectionAttemptsSucceededMetric.Record(b.metricsRecorder, 1, b.target)
		}
		disconnectionsMetric.Record(b.metricsRecorder, 1, b.target)
		b.addressList.reset()
		b.updateBalancerState(balancer.State{
			ConnectivityState: connectivity.Idle,
			Picker:            &idlePicker{exitIdle: sync.OnceFunc(b.ExitIdle)},
		})
		return
	}

	if b.firstPass {
		switch newState.ConnectivityState {
		case connectivity.Connecting:
			// The effective state can be in either IDLE, CONNECTING or
			// TRANSIENT_FAILURE. If it's  TRANSIENT_FAILURE, stay in
			// TRANSIENT_FAILURE until it's READY. See A62.
			if sd.effectiveState != connectivity.TransientFailure {
				sd.effectiveState = connectivity.Connecting
				b.updateBalancerState(balancer.State{
					ConnectivityState: connectivity.Connecting,
					Picker:            &picker{err: balancer.ErrNoSubConnAvailable},
				})
			}
		case connectivity.TransientFailure:
			sd.lastErr = newState.ConnectionError
			sd.effectiveState = connectivity.TransientFailure
			// Since we're re-using common SubConns while handling resolver
			// updates, we could receive an out of turn TRANSIENT_FAILURE from
			// a pass over the previous address list. Happy Eyeballs will also
			// cause out of order updates to arrive.

			if curAddr := b.addressList.currentAddress(); equalAddressIgnoringBalAttributes(&curAddr, &sd.addr) {
				b.cancelConnectionTimer()
				if b.addressList.increment() {
					b.requestConnectionLocked()
					return
				}
			}

			// End the first pass if we've seen a TRANSIENT_FAILURE from all
			// SubConns once.
			b.endFirstPassIfPossibleLocked(newState.ConnectionError)
		}
		return
	}

	// We have finished the first pass, keep re-connecting failing SubConns.
	switch newState.ConnectivityState {
	case connectivity.TransientFailure:
		b.numTF = (b.numTF + 1) % b.subConns.Len()
		sd.lastErr = newState.ConnectionError
		if b.numTF%b.subConns.Len() == 0 {
			b.updateBalancerState(balancer.State{
				ConnectivityState: connectivity.TransientFailure,
				Picker:            &picker{err: newState.ConnectionError},
			})
		}
		// We don't need to request re-resolution since the SubConn already
		// does that before reporting TRANSIENT_FAILURE.
		// TODO: #7534 - Move re-resolution requests from SubConn into
		// pick_first.
	case connectivity.Idle:
		sd.subConn.Connect()
	}
}

// endFirstPassIfPossibleLocked ends the first happy-eyeballs pass if all the
// addresses are tried and their SubConns have reported a failure.
func (b *pickfirstBalancer) endFirstPassIfPossibleLocked(lastErr error) {
	// An optimization to avoid iterating over the entire SubConn map.
	if b.addressList.isValid() {
		return
	}
	// Connect() has been called on all the SubConns. The first pass can be
	// ended if all the SubConns have reported a failure.
	for _, sd := range b.subConns.Values() {
		if !sd.connectionFailedInFirstPass {
			return
		}
	}
	b.firstPass = false
	b.updateBalancerState(balancer.State{
		ConnectivityState: connectivity.TransientFailure,
		Picker:            &picker{err: lastErr},
	})
	// Start re-connecting all the SubConns that are already in IDLE.
	for _, sd := range b.subConns.Values() {
		if sd.rawConnectivityState == connectivity.Idle {
			sd.subConn.Connect()
		}
	}
}

func (b *pickfirstBalancer) isActiveSCData(sd *scData) bool {
	activeSD, found := b.subConns.Get(sd.addr)
	return found && activeSD == sd
}

func (b *pickfirstBalancer) updateSubConnHealthState(sd *scData, state balancer.SubConnState) {
	b.mu.Lock()
	defer b.mu.Unlock()
	// Previously relevant SubConns can still callback with state updates.
	// To prevent pickers from returning these obsolete SubConns, this logic
	// is included to check if the current list of active SubConns includes
	// this SubConn.
	if !b.isActiveSCData(sd) {
		return
	}
	sd.effectiveState = state.ConnectivityState
	switch state.ConnectivityState {
	case connectivity.Ready:
		b.updateBalancerState(balancer.State{
			ConnectivityState: connectivity.Ready,
			Picker:            &picker{result: balancer.PickResult{SubConn: sd.subConn}},
		})
	case connectivity.TransientFailure:
		b.updateBalancerState(balancer.State{
			ConnectivityState: connectivity.TransientFailure,
			Picker:            &picker{err: fmt.Errorf("pickfirst: health check failure: %v", state.ConnectionError)},
		})
	case connectivity.Connecting:
		b.updateBalancerState(balancer.State{
			ConnectivityState: connectivity.Connecting,
			Picker:            &picker{err: balancer.ErrNoSubConnAvailable},
		})
	default:
		b.logger.Errorf("Got unexpected health update for SubConn %p: %v", state)
	}
}

// updateBalancerState stores the state reported to the channel and calls
// ClientConn.UpdateState(). As an optimization, it avoids sending duplicate
// updates to the channel.
func (b *pickfirstBalancer) updateBalancerState(newState balancer.State) {
	// In case of TransientFailures allow the picker to be updated to update
	// the connectivity error, in all other cases don't send duplicate state
	// updates.
	if newState.ConnectivityState == b.state && b.state != connectivity.TransientFailure {
		return
	}
	b.forceUpdateConcludedStateLocked(newState)
}

// forceUpdateConcludedStateLocked stores the state reported to the channel and
// calls ClientConn.UpdateState().
// A separate function is defined to force update the ClientConn state since the
// channel doesn't correctly assume that LB policies start in CONNECTING and
// relies on LB policy to send an initial CONNECTING update.
func (b *pickfirstBalancer) forceUpdateConcludedStateLocked(newState balancer.State) {
	b.state = newState.ConnectivityState
	b.cc.UpdateState(newState)
}

type picker struct {
	result balancer.PickResult
	err    error
}

func (p *picker) Pick(balancer.PickInfo) (balancer.PickResult, error) {
	return p.result, p.err
}

// idlePicker is used when the SubConn is IDLE and kicks the SubConn into
// CONNECTING when Pick is called.
type idlePicker struct {
	exitIdle func()
}

func (i *idlePicker) Pick(balancer.PickInfo) (balancer.PickResult, error) {
	i.exitIdle()
	return balancer.PickResult{}, balancer.ErrNoSubConnAvailable
}

// addressList manages sequentially iterating over addresses present in a list
// of endpoints. It provides a 1 dimensional view of the addresses present in
// the endpoints.
// This type is not safe for concurrent access.
type addressList struct {
	addresses []resolver.Address
	idx       int
}

func (al *addressList) isValid() bool {
	return al.idx < len(al.addresses)
}

func (al *addressList) size() int {
	return len(al.addresses)
}

// increment moves to the next index in the address list.
// This method returns false if it went off the list, true otherwise.
func (al *addressList) increment() bool {
	if !al.isValid() {
		return false
	}
	al.idx++
	return al.idx < len(al.addresses)
}

// currentAddress returns the current address pointed to in the addressList.
// If the list is in an invalid state, it returns an empty address instead.
func (al *addressList) currentAddress() resolver.Address {
	if !al.isValid() {
		return resolver.Address{}
	}
	return al.addresses[al.idx]
}

func (al *addressList) reset() {
	al.idx = 0
}

func (al *addressList) updateAddrs(addrs []resolver.Address) {
	al.addresses = addrs
	al.reset()
}

// seekTo returns false if the needle was not found and the current index was
// left unchanged.
func (al *addressList) seekTo(needle resolver.Address) bool {
	for ai, addr := range al.addresses {
		if !equalAddressIgnoringBalAttributes(&addr, &needle) {
			continue
		}
		al.idx = ai
		return true
	}
	return false
}

// hasNext returns whether incrementing the addressList will result in moving
// past the end of the list. If the list has already moved past the end, it
// returns false.
func (al *addressList) hasNext() bool {
	if !al.isValid() {
		return false
	}
	return al.idx+1 < len(al.addresses)
}

// equalAddressIgnoringBalAttributes returns true is a and b are considered
// equal. This is different from the Equal method on the resolver.Address type
// which considers all fields to determine equality. Here, we only consider
// fields that are meaningful to the SubConn.
func equalAddressIgnoringBalAttributes(a, b *resolver.Address) bool {
	return a.Addr == b.Addr && a.ServerName == b.ServerName &&
		a.Attributes.Equal(b.Attributes)
}<|MERGE_RESOLUTION|>--- conflicted
+++ resolved
@@ -54,24 +54,9 @@
 	balancer.Register(pickfirstBuilder{})
 }
 
-<<<<<<< HEAD
-type (
-	// enableHealthListenerKeyType is a unique key type used in resolver
-	// attributes to indicate whether the health listener usage is enabled.
-	enableHealthListenerKeyType struct{}
-	// managedByPickfirstKeyType is an attribute key type to inform Outlier
-	// Detection that the generic health listener is being used.
-	// TODO: https://github.com/grpc/grpc-go/issues/7915 - Remove this when
-	// implementing the dualstack design. This is a hack. Once Dualstack is
-	// completed, outlier detection will stop sending ejection updates through
-	// the connectivity listener.
-	managedByPickfirstKeyType struct{}
-)
-=======
 // enableHealthListenerKeyType is a unique key type used in resolver
 // attributes to indicate whether the health listener usage is enabled.
 type enableHealthListenerKeyType struct{}
->>>>>>> 3f8de1eb
 
 var (
 	logger = grpclog.Component("pick-first-leaf-lb")
@@ -155,17 +140,6 @@
 	return state
 }
 
-// IsManagedByPickfirst returns whether an address belongs to a SubConn
-// managed by the pickfirst LB policy.
-// TODO: https://github.com/grpc/grpc-go/issues/7915 - This is a hack to disable
-// outlier_detection via the with connectivity listener when using pick_first.
-// Once Dualstack changes are complete, all SubConns will be created by
-// pick_first and outlier detection will only use the health listener for
-// ejection. This hack can then be removed.
-func IsManagedByPickfirst(addr resolver.Address) bool {
-	return addr.BalancerAttributes.Value(managedByPickfirstKeyType{}) != nil
-}
-
 type pfConfig struct {
 	serviceconfig.LoadBalancingConfig `json:"-"`
 
@@ -192,7 +166,6 @@
 }
 
 func (b *pickfirstBalancer) newSCData(addr resolver.Address) (*scData, error) {
-	addr.BalancerAttributes = addr.BalancerAttributes.WithValue(managedByPickfirstKeyType{}, true)
 	sd := &scData{
 		rawConnectivityState: connectivity.Idle,
 		effectiveState:       connectivity.Idle,

--- conflicted
+++ resolved
@@ -716,11 +716,7 @@
 	// +optional
 	ResourceID string `json:"resourceID,omitempty"`
 
-<<<<<<< HEAD
-	// tenant ID of the managed identity, can not be used at the same time as resourceID
-=======
 	// tenant ID of the managed identity, cannot be used at the same time as resourceID
->>>>>>> 3f8de1eb
 	// +optional
 	TenantID string `json:"tenantID,omitempty"`
 }

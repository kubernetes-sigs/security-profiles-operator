--- conflicted
+++ resolved
@@ -76,21 +76,6 @@
 
 // Enumerates UserAgentFeature.
 const (
-<<<<<<< HEAD
-	UserAgentFeatureResourceModel          UserAgentFeature = "A" // n/a (we don't generate separate resource types)
-	UserAgentFeatureWaiter                                  = "B"
-	UserAgentFeaturePaginator                               = "C"
-	UserAgentFeatureRetryModeLegacy                         = "D" // n/a (equivalent to standard)
-	UserAgentFeatureRetryModeStandard                       = "E"
-	UserAgentFeatureRetryModeAdaptive                       = "F"
-	UserAgentFeatureS3Transfer                              = "G"
-	UserAgentFeatureS3CryptoV1N                             = "H" // n/a (crypto client is external)
-	UserAgentFeatureS3CryptoV2                              = "I" // n/a
-	UserAgentFeatureS3ExpressBucket                         = "J"
-	UserAgentFeatureS3AccessGrants                          = "K" // not yet implemented
-	UserAgentFeatureGZIPRequestCompression                  = "L"
-	UserAgentFeatureProtocolRPCV2CBOR                       = "M"
-=======
 	UserAgentFeatureResourceModel UserAgentFeature = "A" // n/a (we don't generate separate resource types)
 
 	UserAgentFeatureWaiter    = "B"
@@ -150,7 +135,6 @@
 	UserAgentFeatureCredentialsAwsSdkStore          = "y" // n/a (this is used by .NET based sdk)
 	UserAgentFeatureCredentialsHTTP                 = "z"
 	UserAgentFeatureCredentialsIMDS                 = "0"
->>>>>>> 3f8de1eb
 )
 
 var credentialSourceToFeature = map[aws.CredentialSource]UserAgentFeature{

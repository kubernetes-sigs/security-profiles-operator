<<<<<<< HEAD
=======
# v1.17.70 (2025-06-17)

* **Dependency Update**: Update to smithy-go v1.22.4.
* **Dependency Update**: Updated to the latest SDK module versions

# v1.17.69 (2025-06-10)

* **Dependency Update**: Updated to the latest SDK module versions

# v1.17.68 (2025-06-06)

* **Dependency Update**: Updated to the latest SDK module versions

# v1.17.67 (2025-04-10)

* **Dependency Update**: Updated to the latest SDK module versions

# v1.17.66 (2025-04-03)

* **Dependency Update**: Updated to the latest SDK module versions

# v1.17.65 (2025-03-27)

* **Dependency Update**: Updated to the latest SDK module versions

# v1.17.64 (2025-03-25)

* **Dependency Update**: Updated to the latest SDK module versions

# v1.17.63 (2025-03-24)

* **Dependency Update**: Updated to the latest SDK module versions

# v1.17.62 (2025-03-04.2)

* **Dependency Update**: Updated to the latest SDK module versions

# v1.17.61 (2025-02-27)

* **Dependency Update**: Updated to the latest SDK module versions

# v1.17.60 (2025-02-18)

* **Bug Fix**: Bump go version to 1.22
* **Dependency Update**: Updated to the latest SDK module versions

# v1.17.59 (2025-02-05)

* **Dependency Update**: Updated to the latest SDK module versions

# v1.17.58 (2025-02-04)

* **Dependency Update**: Updated to the latest SDK module versions

# v1.17.57 (2025-01-31)

* **Dependency Update**: Updated to the latest SDK module versions

# v1.17.56 (2025-01-30)

* **Dependency Update**: Updated to the latest SDK module versions

# v1.17.55 (2025-01-24)

* **Dependency Update**: Updated to the latest SDK module versions
* **Dependency Update**: Upgrade to smithy-go v1.22.2.

# v1.17.54 (2025-01-17)

* **Dependency Update**: Updated to the latest SDK module versions

# v1.17.53 (2025-01-15)

* **Dependency Update**: Updated to the latest SDK module versions

# v1.17.52 (2025-01-14)

* **Dependency Update**: Updated to the latest SDK module versions

# v1.17.51 (2025-01-10)

* **Dependency Update**: Updated to the latest SDK module versions

# v1.17.50 (2025-01-09)

* **Dependency Update**: Updated to the latest SDK module versions

# v1.17.49 (2025-01-08)

* **Dependency Update**: Updated to the latest SDK module versions

>>>>>>> 3f8de1eb
# v1.17.48 (2024-12-19)

* **Bug Fix**: Fix improper use of printf-style functions.
* **Dependency Update**: Updated to the latest SDK module versions

# v1.17.47 (2024-12-02)

* **Dependency Update**: Updated to the latest SDK module versions

# v1.17.46 (2024-11-18)

* **Dependency Update**: Update to smithy-go v1.22.1.
* **Dependency Update**: Updated to the latest SDK module versions

# v1.17.45 (2024-11-14)

* **Dependency Update**: Updated to the latest SDK module versions

# v1.17.44 (2024-11-07)

* **Dependency Update**: Updated to the latest SDK module versions

# v1.17.43 (2024-11-06)

* **Dependency Update**: Updated to the latest SDK module versions

# v1.17.42 (2024-10-28)

* **Dependency Update**: Updated to the latest SDK module versions

# v1.17.41 (2024-10-08)

* **Dependency Update**: Updated to the latest SDK module versions

# v1.17.40 (2024-10-07)

* **Dependency Update**: Updated to the latest SDK module versions

# v1.17.39 (2024-10-04)

* **Dependency Update**: Updated to the latest SDK module versions

# v1.17.38 (2024-10-03)

* **Dependency Update**: Updated to the latest SDK module versions

# v1.17.37 (2024-09-27)

* **Dependency Update**: Updated to the latest SDK module versions

# v1.17.36 (2024-09-25)

* **Dependency Update**: Updated to the latest SDK module versions

# v1.17.35 (2024-09-23)

* **Dependency Update**: Updated to the latest SDK module versions

# v1.17.34 (2024-09-20)

* **Dependency Update**: Updated to the latest SDK module versions

# v1.17.33 (2024-09-17)

* **Dependency Update**: Updated to the latest SDK module versions

# v1.17.32 (2024-09-04)

* **Dependency Update**: Updated to the latest SDK module versions

# v1.17.31 (2024-09-03)

* **Dependency Update**: Updated to the latest SDK module versions

# v1.17.30 (2024-08-26)

* **Bug Fix**: Save SSO cached token expiry in UTC to ensure cross-SDK compatibility.

# v1.17.29 (2024-08-22)

* **Dependency Update**: Updated to the latest SDK module versions

# v1.17.28 (2024-08-15)

* **Dependency Update**: Bump minimum Go version to 1.21.
* **Dependency Update**: Updated to the latest SDK module versions

# v1.17.27 (2024-07-18)

* **Dependency Update**: Updated to the latest SDK module versions

# v1.17.26 (2024-07-10.2)

* **Dependency Update**: Updated to the latest SDK module versions

# v1.17.25 (2024-07-10)

* **Dependency Update**: Updated to the latest SDK module versions

# v1.17.24 (2024-07-03)

* **Dependency Update**: Updated to the latest SDK module versions

# v1.17.23 (2024-06-28)

* **Dependency Update**: Updated to the latest SDK module versions

# v1.17.22 (2024-06-26)

* **Dependency Update**: Updated to the latest SDK module versions

# v1.17.21 (2024-06-19)

* **Dependency Update**: Updated to the latest SDK module versions

# v1.17.20 (2024-06-18)

* **Dependency Update**: Updated to the latest SDK module versions

# v1.17.19 (2024-06-17)

* **Dependency Update**: Updated to the latest SDK module versions

# v1.17.18 (2024-06-07)

* **Dependency Update**: Updated to the latest SDK module versions

# v1.17.17 (2024-06-03)

* **Dependency Update**: Updated to the latest SDK module versions

# v1.17.16 (2024-05-23)

* **Dependency Update**: Updated to the latest SDK module versions

# v1.17.15 (2024-05-16)

* **Dependency Update**: Updated to the latest SDK module versions

# v1.17.14 (2024-05-15)

* **Dependency Update**: Updated to the latest SDK module versions

# v1.17.13 (2024-05-10)

* **Dependency Update**: Updated to the latest SDK module versions

# v1.17.12 (2024-05-08)

* **Dependency Update**: Updated to the latest SDK module versions

# v1.17.11 (2024-04-05)

* **Dependency Update**: Updated to the latest SDK module versions

# v1.17.10 (2024-03-29)

* **Dependency Update**: Updated to the latest SDK module versions

# v1.17.9 (2024-03-21)

* **Dependency Update**: Updated to the latest SDK module versions

# v1.17.8 (2024-03-18)

* **Dependency Update**: Updated to the latest SDK module versions

# v1.17.7 (2024-03-07)

* **Bug Fix**: Remove dependency on go-cmp.
* **Dependency Update**: Updated to the latest SDK module versions

# v1.17.6 (2024-03-05)

* **Dependency Update**: Updated to the latest SDK module versions

# v1.17.5 (2024-03-04)

* **Dependency Update**: Updated to the latest SDK module versions

# v1.17.4 (2024-02-23)

* **Dependency Update**: Updated to the latest SDK module versions

# v1.17.3 (2024-02-22)

* **Dependency Update**: Updated to the latest SDK module versions

# v1.17.2 (2024-02-21)

* **Dependency Update**: Updated to the latest SDK module versions

# v1.17.1 (2024-02-20)

* **Dependency Update**: Updated to the latest SDK module versions

# v1.17.0 (2024-02-13)

* **Feature**: Bump minimum Go version to 1.20 per our language support policy.
* **Dependency Update**: Updated to the latest SDK module versions

# v1.16.16 (2024-01-18)

* **Dependency Update**: Updated to the latest SDK module versions

# v1.16.15 (2024-01-16)

* **Dependency Update**: Updated to the latest SDK module versions

# v1.16.14 (2024-01-04)

* **Dependency Update**: Updated to the latest SDK module versions

# v1.16.13 (2023-12-20)

* **Dependency Update**: Updated to the latest SDK module versions

# v1.16.12 (2023-12-08)

* **Dependency Update**: Updated to the latest SDK module versions

# v1.16.11 (2023-12-07)

* **Dependency Update**: Updated to the latest SDK module versions

# v1.16.10 (2023-12-06)

* **Dependency Update**: Updated to the latest SDK module versions

# v1.16.9 (2023-12-01)

* **Dependency Update**: Updated to the latest SDK module versions

# v1.16.8 (2023-11-30)

* **Dependency Update**: Updated to the latest SDK module versions

# v1.16.7 (2023-11-29)

* **Dependency Update**: Updated to the latest SDK module versions

# v1.16.6 (2023-11-28.2)

* **Dependency Update**: Updated to the latest SDK module versions

# v1.16.5 (2023-11-28)

* **Dependency Update**: Updated to the latest SDK module versions

# v1.16.4 (2023-11-21)

* **Bug Fix**: Don't expect error responses to have a JSON payload in the endpointcreds provider.

# v1.16.3 (2023-11-20)

* **Dependency Update**: Updated to the latest SDK module versions

# v1.16.2 (2023-11-17)

* **Dependency Update**: Updated to the latest SDK module versions

# v1.16.1 (2023-11-15)

* **Dependency Update**: Updated to the latest SDK module versions

# v1.16.0 (2023-11-14)

* **Feature**: Add support for dynamic auth token from file and EKS container host in absolute/relative URIs in the HTTP credential provider.

# v1.15.2 (2023-11-09)

* **Dependency Update**: Updated to the latest SDK module versions

# v1.15.1 (2023-11-02)

* **Dependency Update**: Updated to the latest SDK module versions

# v1.15.0 (2023-11-01)

* **Feature**: Adds support for configured endpoints via environment variables and the AWS shared configuration file.
* **Dependency Update**: Updated to the latest SDK module versions

# v1.14.0 (2023-10-31)

* **Feature**: **BREAKING CHANGE**: Bump minimum go version to 1.19 per the revised [go version support policy](https://aws.amazon.com/blogs/developer/aws-sdk-for-go-aligns-with-go-release-policy-on-supported-runtimes/).
* **Dependency Update**: Updated to the latest SDK module versions

# v1.13.43 (2023-10-12)

* **Dependency Update**: Updated to the latest SDK module versions

# v1.13.42 (2023-10-06)

* **Dependency Update**: Updated to the latest SDK module versions

# v1.13.41 (2023-10-02)

* **Dependency Update**: Updated to the latest SDK module versions

# v1.13.40 (2023-09-22)

* **Dependency Update**: Updated to the latest SDK module versions

# v1.13.39 (2023-09-20)

* **Dependency Update**: Updated to the latest SDK module versions

# v1.13.38 (2023-09-18)

* **Dependency Update**: Updated to the latest SDK module versions

# v1.13.37 (2023-09-05)

* **Dependency Update**: Updated to the latest SDK module versions

# v1.13.36 (2023-08-31)

* **Dependency Update**: Updated to the latest SDK module versions

# v1.13.35 (2023-08-21)

* **Dependency Update**: Updated to the latest SDK module versions

# v1.13.34 (2023-08-18)

* **Dependency Update**: Updated to the latest SDK module versions

# v1.13.33 (2023-08-17)

* **Dependency Update**: Updated to the latest SDK module versions

# v1.13.32 (2023-08-07)

* **Dependency Update**: Updated to the latest SDK module versions

# v1.13.31 (2023-08-01)

* **Dependency Update**: Updated to the latest SDK module versions

# v1.13.30 (2023-07-31)

* **Dependency Update**: Updated to the latest SDK module versions

# v1.13.29 (2023-07-28)

* **Dependency Update**: Updated to the latest SDK module versions

# v1.13.28 (2023-07-25)

* **Dependency Update**: Updated to the latest SDK module versions

# v1.13.27 (2023-07-13)

* **Dependency Update**: Updated to the latest SDK module versions

# v1.13.26 (2023-06-15)

* **Dependency Update**: Updated to the latest SDK module versions

# v1.13.25 (2023-06-13)

* **Dependency Update**: Updated to the latest SDK module versions

# v1.13.24 (2023-05-09)

* No change notes available for this release.

# v1.13.23 (2023-05-08)

* **Dependency Update**: Updated to the latest SDK module versions

# v1.13.22 (2023-05-04)

* **Dependency Update**: Updated to the latest SDK module versions

# v1.13.21 (2023-04-24)

* **Dependency Update**: Updated to the latest SDK module versions

# v1.13.20 (2023-04-10)

* **Dependency Update**: Updated to the latest SDK module versions

# v1.13.19 (2023-04-07)

* **Dependency Update**: Updated to the latest SDK module versions

# v1.13.18 (2023-03-21)

* **Dependency Update**: Updated to the latest SDK module versions

# v1.13.17 (2023-03-14)

* **Dependency Update**: Updated to the latest SDK module versions

# v1.13.16 (2023-03-10)

* **Dependency Update**: Updated to the latest SDK module versions

# v1.13.15 (2023-02-22)

* **Dependency Update**: Updated to the latest SDK module versions

# v1.13.14 (2023-02-20)

* **Dependency Update**: Updated to the latest SDK module versions

# v1.13.13 (2023-02-15)

* **Dependency Update**: Updated to the latest SDK module versions

# v1.13.12 (2023-02-03)

* **Dependency Update**: Updated to the latest SDK module versions

# v1.13.11 (2023-02-01)

* No change notes available for this release.

# v1.13.10 (2023-01-25)

* **Dependency Update**: Updated to the latest SDK module versions

# v1.13.9 (2023-01-23)

* **Dependency Update**: Updated to the latest SDK module versions

# v1.13.8 (2023-01-05)

* **Dependency Update**: Updated to the latest SDK module versions

# v1.13.7 (2022-12-20)

* **Dependency Update**: Updated to the latest SDK module versions

# v1.13.6 (2022-12-19)

* **Dependency Update**: Updated to the latest SDK module versions

# v1.13.5 (2022-12-15)

* **Bug Fix**: Unify logic between shared config and in finding home directory
* **Dependency Update**: Updated to the latest SDK module versions

# v1.13.4 (2022-12-02)

* **Dependency Update**: Updated to the latest SDK module versions

# v1.13.3 (2022-11-22)

* **Dependency Update**: Updated to the latest SDK module versions

# v1.13.2 (2022-11-17)

* **Dependency Update**: Updated to the latest SDK module versions

# v1.13.1 (2022-11-16)

* **Dependency Update**: Updated to the latest SDK module versions

# v1.13.0 (2022-11-11)

* **Announcement**: When using the SSOTokenProvider, a previous implementation incorrectly compensated for invalid SSOTokenProvider configurations in the shared profile. This has been fixed via PR #1903 and tracked in issue #1846
* **Feature**: Adds token refresh support (via SSOTokenProvider) when using the SSOCredentialProvider

# v1.12.24 (2022-11-10)

* **Dependency Update**: Updated to the latest SDK module versions

# v1.12.23 (2022-10-24)

* **Dependency Update**: Updated to the latest SDK module versions

# v1.12.22 (2022-10-21)

* **Dependency Update**: Updated to the latest SDK module versions

# v1.12.21 (2022-09-30)

* **Dependency Update**: Updated to the latest SDK module versions

# v1.12.20 (2022-09-20)

* **Dependency Update**: Updated to the latest SDK module versions

# v1.12.19 (2022-09-14)

* **Dependency Update**: Updated to the latest SDK module versions

# v1.12.18 (2022-09-02)

* **Dependency Update**: Updated to the latest SDK module versions

# v1.12.17 (2022-08-31)

* **Dependency Update**: Updated to the latest SDK module versions

# v1.12.16 (2022-08-30)

* **Dependency Update**: Updated to the latest SDK module versions

# v1.12.15 (2022-08-29)

* **Dependency Update**: Updated to the latest SDK module versions

# v1.12.14 (2022-08-15)

* **Dependency Update**: Updated to the latest SDK module versions

# v1.12.13 (2022-08-11)

* **Dependency Update**: Updated to the latest SDK module versions

# v1.12.12 (2022-08-09)

* **Dependency Update**: Updated to the latest SDK module versions

# v1.12.11 (2022-08-08)

* **Dependency Update**: Updated to the latest SDK module versions

# v1.12.10 (2022-08-01)

* **Dependency Update**: Updated to the latest SDK module versions

# v1.12.9 (2022-07-11)

* **Dependency Update**: Updated to the latest SDK module versions

# v1.12.8 (2022-07-05)

* **Dependency Update**: Updated to the latest SDK module versions

# v1.12.7 (2022-06-29)

* **Dependency Update**: Updated to the latest SDK module versions

# v1.12.6 (2022-06-16)

* **Dependency Update**: Updated to the latest SDK module versions

# v1.12.5 (2022-06-07)

* **Dependency Update**: Updated to the latest SDK module versions

# v1.12.4 (2022-05-26)

* **Dependency Update**: Updated to the latest SDK module versions

# v1.12.3 (2022-05-25)

* **Dependency Update**: Updated to the latest SDK module versions

# v1.12.2 (2022-05-17)

* **Dependency Update**: Updated to the latest SDK module versions

# v1.12.1 (2022-05-16)

* **Dependency Update**: Updated to the latest SDK module versions

# v1.12.0 (2022-04-25)

* **Feature**: Adds Duration and Policy options that can be used when creating stscreds.WebIdentityRoleProvider credentials provider.
* **Dependency Update**: Updated to the latest SDK module versions

# v1.11.2 (2022-03-30)

* **Dependency Update**: Updated to the latest SDK module versions

# v1.11.1 (2022-03-24)

* **Dependency Update**: Updated to the latest SDK module versions

# v1.11.0 (2022-03-23)

* **Feature**: Update `ec2rolecreds` package's `Provider` to implememnt support for CredentialsCache new optional caching strategy interfaces, HandleFailRefreshCredentialsCacheStrategy and AdjustExpiresByCredentialsCacheStrategy.
* **Dependency Update**: Updated to the latest SDK module versions

# v1.10.0 (2022-03-08)

* **Feature**: Updated `github.com/aws/smithy-go` to latest version
* **Dependency Update**: Updated to the latest SDK module versions

# v1.9.0 (2022-02-24)

* **Feature**: Adds support for `SourceIdentity` to `stscreds.AssumeRoleProvider` [#1588](https://github.com/aws/aws-sdk-go-v2/pull/1588). Fixes [#1575](https://github.com/aws/aws-sdk-go-v2/issues/1575)
* **Feature**: Updated `github.com/aws/smithy-go` to latest version
* **Dependency Update**: Updated to the latest SDK module versions

# v1.8.0 (2022-01-14)

* **Feature**: Updated `github.com/aws/smithy-go` to latest version
* **Dependency Update**: Updated to the latest SDK module versions

# v1.7.0 (2022-01-07)

* **Feature**: Updated `github.com/aws/smithy-go` to latest version
* **Dependency Update**: Updated to the latest SDK module versions

# v1.6.5 (2021-12-21)

* **Dependency Update**: Updated to the latest SDK module versions

# v1.6.4 (2021-12-02)

* **Dependency Update**: Updated to the latest SDK module versions

# v1.6.3 (2021-11-30)

* **Dependency Update**: Updated to the latest SDK module versions

# v1.6.2 (2021-11-19)

* **Dependency Update**: Updated to the latest SDK module versions

# v1.6.1 (2021-11-12)

* **Dependency Update**: Updated to the latest SDK module versions

# v1.6.0 (2021-11-06)

* **Feature**: The SDK now supports configuration of FIPS and DualStack endpoints using environment variables, shared configuration, or programmatically.
* **Feature**: Updated `github.com/aws/smithy-go` to latest version
* **Dependency Update**: Updated to the latest SDK module versions

# v1.5.0 (2021-10-21)

* **Feature**: Updated  to latest version
* **Dependency Update**: Updated to the latest SDK module versions

# v1.4.3 (2021-10-11)

* **Dependency Update**: Updated to the latest SDK module versions

# v1.4.2 (2021-09-17)

* **Dependency Update**: Updated to the latest SDK module versions

# v1.4.1 (2021-09-10)

* **Documentation**: Fixes the AssumeRoleProvider's documentation for using custom TokenProviders.

# v1.4.0 (2021-08-27)

* **Feature**: Adds support for Tags and TransitiveTagKeys to stscreds.AssumeRoleProvider. Closes https://github.com/aws/aws-sdk-go-v2/issues/723
* **Feature**: Updated `github.com/aws/smithy-go` to latest version
* **Dependency Update**: Updated to the latest SDK module versions

# v1.3.3 (2021-08-19)

* **Dependency Update**: Updated to the latest SDK module versions

# v1.3.2 (2021-08-04)

* **Dependency Update**: Updated `github.com/aws/smithy-go` to latest version.
* **Dependency Update**: Updated to the latest SDK module versions

# v1.3.1 (2021-07-15)

* **Dependency Update**: Updated `github.com/aws/smithy-go` to latest version
* **Dependency Update**: Updated to the latest SDK module versions

# v1.3.0 (2021-06-25)

* **Feature**: Updated `github.com/aws/smithy-go` to latest version
* **Bug Fix**: Fixed example usages of aws.CredentialsCache ([#1275](https://github.com/aws/aws-sdk-go-v2/pull/1275))
* **Dependency Update**: Updated to the latest SDK module versions

# v1.2.1 (2021-05-20)

* **Dependency Update**: Updated to the latest SDK module versions

# v1.2.0 (2021-05-14)

* **Feature**: Constant has been added to modules to enable runtime version inspection for reporting.
* **Dependency Update**: Updated to the latest SDK module versions
<|MERGE_RESOLUTION|>--- conflicted
+++ resolved
@@ -1,5 +1,3 @@
-<<<<<<< HEAD
-=======
 # v1.17.70 (2025-06-17)
 
 * **Dependency Update**: Update to smithy-go v1.22.4.
@@ -91,7 +89,6 @@
 
 * **Dependency Update**: Updated to the latest SDK module versions
 
->>>>>>> 3f8de1eb
 # v1.17.48 (2024-12-19)
 
 * **Bug Fix**: Fix improper use of printf-style functions.

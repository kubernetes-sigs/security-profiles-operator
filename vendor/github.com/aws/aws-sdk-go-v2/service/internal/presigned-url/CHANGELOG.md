<<<<<<< HEAD
=======
# v1.12.17 (2025-06-17)

* **Dependency Update**: Update to smithy-go v1.22.4.
* **Dependency Update**: Updated to the latest SDK module versions

# v1.12.16 (2025-06-10)

* **Dependency Update**: Updated to the latest SDK module versions

# v1.12.15 (2025-02-27)

* **Dependency Update**: Updated to the latest SDK module versions

# v1.12.14 (2025-02-18)

* **Bug Fix**: Bump go version to 1.22
* **Dependency Update**: Updated to the latest SDK module versions

# v1.12.13 (2025-02-05)

* **Dependency Update**: Updated to the latest SDK module versions

# v1.12.12 (2025-01-31)

* **Dependency Update**: Updated to the latest SDK module versions

# v1.12.11 (2025-01-30)

* **Dependency Update**: Updated to the latest SDK module versions

# v1.12.10 (2025-01-24)

* **Dependency Update**: Updated to the latest SDK module versions
* **Dependency Update**: Upgrade to smithy-go v1.22.2.

# v1.12.9 (2025-01-15)

* **Dependency Update**: Updated to the latest SDK module versions

# v1.12.8 (2025-01-09)

* **Dependency Update**: Updated to the latest SDK module versions

>>>>>>> 3f8de1eb
# v1.12.7 (2024-12-19)

* **Dependency Update**: Updated to the latest SDK module versions

# v1.12.6 (2024-12-02)

* **Dependency Update**: Updated to the latest SDK module versions

# v1.12.5 (2024-11-18)

* **Dependency Update**: Update to smithy-go v1.22.1.
* **Dependency Update**: Updated to the latest SDK module versions

# v1.12.4 (2024-11-06)

* **Dependency Update**: Updated to the latest SDK module versions

# v1.12.3 (2024-10-28)

* **Dependency Update**: Updated to the latest SDK module versions

# v1.12.2 (2024-10-08)

* **Dependency Update**: Updated to the latest SDK module versions

# v1.12.1 (2024-10-07)

* **Dependency Update**: Updated to the latest SDK module versions

# v1.12.0 (2024-10-04)

* **Feature**: Add support for HTTP client metrics.
* **Dependency Update**: Updated to the latest SDK module versions

# v1.11.20 (2024-09-20)

* **Dependency Update**: Updated to the latest SDK module versions

# v1.11.19 (2024-09-03)

* **Dependency Update**: Updated to the latest SDK module versions

# v1.11.18 (2024-08-15)

* **Dependency Update**: Bump minimum Go version to 1.21.
* **Dependency Update**: Updated to the latest SDK module versions

# v1.11.17 (2024-07-10.2)

* **Dependency Update**: Updated to the latest SDK module versions

# v1.11.16 (2024-07-10)

* **Dependency Update**: Updated to the latest SDK module versions

# v1.11.15 (2024-06-28)

* **Dependency Update**: Updated to the latest SDK module versions

# v1.11.14 (2024-06-19)

* **Dependency Update**: Updated to the latest SDK module versions

# v1.11.13 (2024-06-18)

* **Dependency Update**: Updated to the latest SDK module versions

# v1.11.12 (2024-06-17)

* **Dependency Update**: Updated to the latest SDK module versions

# v1.11.11 (2024-06-07)

* **Dependency Update**: Updated to the latest SDK module versions

# v1.11.10 (2024-06-03)

* **Dependency Update**: Updated to the latest SDK module versions

# v1.11.9 (2024-05-16)

* **Dependency Update**: Updated to the latest SDK module versions

# v1.11.8 (2024-05-15)

* **Dependency Update**: Updated to the latest SDK module versions

# v1.11.7 (2024-03-29)

* **Dependency Update**: Updated to the latest SDK module versions

# v1.11.6 (2024-03-18)

* **Dependency Update**: Updated to the latest SDK module versions

# v1.11.5 (2024-03-07)

* **Bug Fix**: Remove dependency on go-cmp.
* **Dependency Update**: Updated to the latest SDK module versions

# v1.11.4 (2024-03-05)

* **Bug Fix**: Restore typo'd API `AddAsIsInternalPresigingMiddleware` as an alias for backwards compatibility.

# v1.11.3 (2024-03-04)

* **Bug Fix**: Correct a typo in internal AddAsIsPresigningMiddleware API.

# v1.11.2 (2024-02-23)

* **Dependency Update**: Updated to the latest SDK module versions

# v1.11.1 (2024-02-21)

* **Dependency Update**: Updated to the latest SDK module versions

# v1.11.0 (2024-02-13)

* **Feature**: Bump minimum Go version to 1.20 per our language support policy.
* **Dependency Update**: Updated to the latest SDK module versions

# v1.10.10 (2024-01-04)

* **Dependency Update**: Updated to the latest SDK module versions

# v1.10.9 (2023-12-07)

* **Dependency Update**: Updated to the latest SDK module versions

# v1.10.8 (2023-12-01)

* **Dependency Update**: Updated to the latest SDK module versions

# v1.10.7 (2023-11-30)

* **Dependency Update**: Updated to the latest SDK module versions

# v1.10.6 (2023-11-29)

* **Dependency Update**: Updated to the latest SDK module versions

# v1.10.5 (2023-11-28.2)

* **Dependency Update**: Updated to the latest SDK module versions

# v1.10.4 (2023-11-20)

* **Dependency Update**: Updated to the latest SDK module versions

# v1.10.3 (2023-11-15)

* **Dependency Update**: Updated to the latest SDK module versions

# v1.10.2 (2023-11-09)

* **Dependency Update**: Updated to the latest SDK module versions

# v1.10.1 (2023-11-01)

* **Dependency Update**: Updated to the latest SDK module versions

# v1.10.0 (2023-10-31)

* **Feature**: **BREAKING CHANGE**: Bump minimum go version to 1.19 per the revised [go version support policy](https://aws.amazon.com/blogs/developer/aws-sdk-for-go-aligns-with-go-release-policy-on-supported-runtimes/).
* **Dependency Update**: Updated to the latest SDK module versions

# v1.9.37 (2023-10-12)

* **Dependency Update**: Updated to the latest SDK module versions

# v1.9.36 (2023-10-06)

* **Dependency Update**: Updated to the latest SDK module versions

# v1.9.35 (2023-08-21)

* **Dependency Update**: Updated to the latest SDK module versions

# v1.9.34 (2023-08-18)

* **Dependency Update**: Updated to the latest SDK module versions

# v1.9.33 (2023-08-17)

* **Dependency Update**: Updated to the latest SDK module versions

# v1.9.32 (2023-08-07)

* **Dependency Update**: Updated to the latest SDK module versions

# v1.9.31 (2023-07-31)

* **Dependency Update**: Updated to the latest SDK module versions

# v1.9.30 (2023-07-28)

* **Dependency Update**: Updated to the latest SDK module versions

# v1.9.29 (2023-07-13)

* **Dependency Update**: Updated to the latest SDK module versions

# v1.9.28 (2023-06-13)

* **Dependency Update**: Updated to the latest SDK module versions

# v1.9.27 (2023-04-24)

* **Dependency Update**: Updated to the latest SDK module versions

# v1.9.26 (2023-04-07)

* **Dependency Update**: Updated to the latest SDK module versions

# v1.9.25 (2023-03-21)

* **Dependency Update**: Updated to the latest SDK module versions

# v1.9.24 (2023-03-10)

* **Dependency Update**: Updated to the latest SDK module versions

# v1.9.23 (2023-02-20)

* **Dependency Update**: Updated to the latest SDK module versions

# v1.9.22 (2023-02-03)

* **Dependency Update**: Updated to the latest SDK module versions

# v1.9.21 (2022-12-15)

* **Dependency Update**: Updated to the latest SDK module versions

# v1.9.20 (2022-12-02)

* **Dependency Update**: Updated to the latest SDK module versions

# v1.9.19 (2022-10-24)

* **Dependency Update**: Updated to the latest SDK module versions

# v1.9.18 (2022-10-21)

* **Dependency Update**: Updated to the latest SDK module versions

# v1.9.17 (2022-09-20)

* **Dependency Update**: Updated to the latest SDK module versions

# v1.9.16 (2022-09-14)

* **Dependency Update**: Updated to the latest SDK module versions

# v1.9.15 (2022-09-02)

* **Dependency Update**: Updated to the latest SDK module versions

# v1.9.14 (2022-08-31)

* **Dependency Update**: Updated to the latest SDK module versions

# v1.9.13 (2022-08-29)

* **Dependency Update**: Updated to the latest SDK module versions

# v1.9.12 (2022-08-11)

* **Dependency Update**: Updated to the latest SDK module versions

# v1.9.11 (2022-08-09)

* **Dependency Update**: Updated to the latest SDK module versions

# v1.9.10 (2022-08-08)

* **Dependency Update**: Updated to the latest SDK module versions

# v1.9.9 (2022-08-01)

* **Dependency Update**: Updated to the latest SDK module versions

# v1.9.8 (2022-07-05)

* **Dependency Update**: Updated to the latest SDK module versions

# v1.9.7 (2022-06-29)

* **Dependency Update**: Updated to the latest SDK module versions

# v1.9.6 (2022-06-07)

* **Dependency Update**: Updated to the latest SDK module versions

# v1.9.5 (2022-05-17)

* **Dependency Update**: Updated to the latest SDK module versions

# v1.9.4 (2022-04-25)

* **Dependency Update**: Updated to the latest SDK module versions

# v1.9.3 (2022-03-30)

* **Dependency Update**: Updated to the latest SDK module versions

# v1.9.2 (2022-03-24)

* **Dependency Update**: Updated to the latest SDK module versions

# v1.9.1 (2022-03-23)

* **Dependency Update**: Updated to the latest SDK module versions

# v1.9.0 (2022-03-08)

* **Feature**: Updated `github.com/aws/smithy-go` to latest version
* **Dependency Update**: Updated to the latest SDK module versions

# v1.8.0 (2022-02-24)

* **Feature**: Updated `github.com/aws/smithy-go` to latest version
* **Dependency Update**: Updated to the latest SDK module versions

# v1.7.0 (2022-01-14)

* **Feature**: Updated `github.com/aws/smithy-go` to latest version
* **Dependency Update**: Updated to the latest SDK module versions

# v1.6.0 (2022-01-07)

* **Feature**: Updated `github.com/aws/smithy-go` to latest version
* **Dependency Update**: Updated to the latest SDK module versions

# v1.5.2 (2021-12-02)

* **Dependency Update**: Updated to the latest SDK module versions

# v1.5.1 (2021-11-19)

* **Dependency Update**: Updated to the latest SDK module versions

# v1.5.0 (2021-11-06)

* **Feature**: Updated `github.com/aws/smithy-go` to latest version
* **Dependency Update**: Updated to the latest SDK module versions

# v1.4.0 (2021-10-21)

* **Feature**: Updated  to latest version
* **Dependency Update**: Updated to the latest SDK module versions

# v1.3.2 (2021-10-11)

* **Dependency Update**: Updated to the latest SDK module versions

# v1.3.1 (2021-09-17)

* **Dependency Update**: Updated to the latest SDK module versions

# v1.3.0 (2021-08-27)

* **Feature**: Updated `github.com/aws/smithy-go` to latest version
* **Dependency Update**: Updated to the latest SDK module versions

# v1.2.3 (2021-08-19)

* **Dependency Update**: Updated to the latest SDK module versions

# v1.2.2 (2021-08-04)

* **Dependency Update**: Updated `github.com/aws/smithy-go` to latest version.
* **Dependency Update**: Updated to the latest SDK module versions

# v1.2.1 (2021-07-15)

* **Dependency Update**: Updated `github.com/aws/smithy-go` to latest version
* **Dependency Update**: Updated to the latest SDK module versions

# v1.2.0 (2021-06-25)

* **Feature**: Updated `github.com/aws/smithy-go` to latest version
* **Dependency Update**: Updated to the latest SDK module versions

# v1.1.1 (2021-05-20)

* **Dependency Update**: Updated to the latest SDK module versions

# v1.1.0 (2021-05-14)

* **Feature**: Constant has been added to modules to enable runtime version inspection for reporting.
* **Dependency Update**: Updated to the latest SDK module versions
<|MERGE_RESOLUTION|>--- conflicted
+++ resolved
@@ -1,5 +1,3 @@
-<<<<<<< HEAD
-=======
 # v1.12.17 (2025-06-17)
 
 * **Dependency Update**: Update to smithy-go v1.22.4.
@@ -43,7 +41,6 @@
 
 * **Dependency Update**: Updated to the latest SDK module versions
 
->>>>>>> 3f8de1eb
 # v1.12.7 (2024-12-19)
 
 * **Dependency Update**: Updated to the latest SDK module versions

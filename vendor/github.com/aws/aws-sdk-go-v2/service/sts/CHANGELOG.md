<<<<<<< HEAD
=======
# v1.34.0 (2025-06-17)

* **Feature**: The AWS Security Token Service APIs AssumeRoleWithSAML and AssumeRoleWithWebIdentity can now be invoked without pre-configured AWS credentials in the SDK configuration.
* **Dependency Update**: Update to smithy-go v1.22.4.
* **Dependency Update**: Updated to the latest SDK module versions

# v1.33.21 (2025-06-10)

* **Dependency Update**: Updated to the latest SDK module versions

# v1.33.20 (2025-06-06)

* No change notes available for this release.

# v1.33.19 (2025-04-10)

* No change notes available for this release.

# v1.33.18 (2025-04-03)

* No change notes available for this release.

# v1.33.17 (2025-03-04.2)

* **Bug Fix**: Add assurance test for operation order.

# v1.33.16 (2025-02-27)

* **Dependency Update**: Updated to the latest SDK module versions

# v1.33.15 (2025-02-18)

* **Bug Fix**: Bump go version to 1.22
* **Dependency Update**: Updated to the latest SDK module versions

# v1.33.14 (2025-02-05)

* **Dependency Update**: Updated to the latest SDK module versions

# v1.33.13 (2025-02-04)

* No change notes available for this release.

# v1.33.12 (2025-01-31)

* **Dependency Update**: Updated to the latest SDK module versions

# v1.33.11 (2025-01-30)

* **Dependency Update**: Updated to the latest SDK module versions

# v1.33.10 (2025-01-24)

* **Dependency Update**: Updated to the latest SDK module versions
* **Dependency Update**: Upgrade to smithy-go v1.22.2.

# v1.33.9 (2025-01-17)

* **Bug Fix**: Fix bug where credentials weren't refreshed during retry loop.

# v1.33.8 (2025-01-15)

* **Dependency Update**: Updated to the latest SDK module versions

# v1.33.7 (2025-01-14)

* No change notes available for this release.

# v1.33.6 (2025-01-10)

* **Documentation**: Fixed typos in the descriptions.

# v1.33.5 (2025-01-09)

* **Dependency Update**: Updated to the latest SDK module versions

# v1.33.4 (2025-01-08)

* No change notes available for this release.

>>>>>>> 3f8de1eb
# v1.33.3 (2024-12-19)

* **Dependency Update**: Updated to the latest SDK module versions

# v1.33.2 (2024-12-02)

* **Dependency Update**: Updated to the latest SDK module versions

# v1.33.1 (2024-11-18)

* **Dependency Update**: Update to smithy-go v1.22.1.
* **Dependency Update**: Updated to the latest SDK module versions

# v1.33.0 (2024-11-14)

* **Feature**: This release introduces the new API 'AssumeRoot', which returns short-term credentials that you can use to perform privileged tasks.

# v1.32.4 (2024-11-06)

* **Dependency Update**: Updated to the latest SDK module versions

# v1.32.3 (2024-10-28)

* **Dependency Update**: Updated to the latest SDK module versions

# v1.32.2 (2024-10-08)

* **Dependency Update**: Updated to the latest SDK module versions

# v1.32.1 (2024-10-07)

* **Dependency Update**: Updated to the latest SDK module versions

# v1.32.0 (2024-10-04)

* **Feature**: Add support for HTTP client metrics.
* **Dependency Update**: Updated to the latest SDK module versions

# v1.31.4 (2024-10-03)

* No change notes available for this release.

# v1.31.3 (2024-09-27)

* No change notes available for this release.

# v1.31.2 (2024-09-25)

* No change notes available for this release.

# v1.31.1 (2024-09-23)

* No change notes available for this release.

# v1.31.0 (2024-09-20)

* **Feature**: Add tracing and metrics support to service clients.
* **Dependency Update**: Updated to the latest SDK module versions

# v1.30.8 (2024-09-17)

* **Bug Fix**: **BREAKFIX**: Only generate AccountIDEndpointMode config for services that use it. This is a compiler break, but removes no actual functionality, as no services currently use the account ID in endpoint resolution.

# v1.30.7 (2024-09-04)

* No change notes available for this release.

# v1.30.6 (2024-09-03)

* **Dependency Update**: Updated to the latest SDK module versions

# v1.30.5 (2024-08-22)

* No change notes available for this release.

# v1.30.4 (2024-08-15)

* **Dependency Update**: Bump minimum Go version to 1.21.
* **Dependency Update**: Updated to the latest SDK module versions

# v1.30.3 (2024-07-10.2)

* **Dependency Update**: Updated to the latest SDK module versions

# v1.30.2 (2024-07-10)

* **Dependency Update**: Updated to the latest SDK module versions

# v1.30.1 (2024-06-28)

* **Dependency Update**: Updated to the latest SDK module versions

# v1.30.0 (2024-06-26)

* **Feature**: Support list-of-string endpoint parameter.

# v1.29.1 (2024-06-19)

* **Dependency Update**: Updated to the latest SDK module versions

# v1.29.0 (2024-06-18)

* **Feature**: Track usage of various AWS SDK features in user-agent string.
* **Dependency Update**: Updated to the latest SDK module versions

# v1.28.13 (2024-06-17)

* **Dependency Update**: Updated to the latest SDK module versions

# v1.28.12 (2024-06-07)

* **Bug Fix**: Add clock skew correction on all service clients
* **Dependency Update**: Updated to the latest SDK module versions

# v1.28.11 (2024-06-03)

* **Dependency Update**: Updated to the latest SDK module versions

# v1.28.10 (2024-05-23)

* No change notes available for this release.

# v1.28.9 (2024-05-16)

* **Dependency Update**: Updated to the latest SDK module versions

# v1.28.8 (2024-05-15)

* **Dependency Update**: Updated to the latest SDK module versions

# v1.28.7 (2024-05-08)

* **Bug Fix**: GoDoc improvement

# v1.28.6 (2024-03-29)

* **Dependency Update**: Updated to the latest SDK module versions

# v1.28.5 (2024-03-18)

* **Dependency Update**: Updated to the latest SDK module versions

# v1.28.4 (2024-03-07)

* **Bug Fix**: Remove dependency on go-cmp.
* **Dependency Update**: Updated to the latest SDK module versions

# v1.28.3 (2024-03-05)

* **Dependency Update**: Updated to the latest SDK module versions

# v1.28.2 (2024-03-04)

* **Bug Fix**: Update internal/presigned-url dependency for corrected API name.
* **Dependency Update**: Updated to the latest SDK module versions

# v1.28.1 (2024-02-23)

* **Bug Fix**: Move all common, SDK-side middleware stack ops into the service client module to prevent cross-module compatibility issues in the future.
* **Dependency Update**: Updated to the latest SDK module versions

# v1.28.0 (2024-02-22)

* **Feature**: Add middleware stack snapshot tests.

# v1.27.2 (2024-02-21)

* **Dependency Update**: Updated to the latest SDK module versions

# v1.27.1 (2024-02-20)

* **Bug Fix**: When sourcing values for a service's `EndpointParameters`, the lack of a configured region (i.e. `options.Region == ""`) will now translate to a `nil` value for `EndpointParameters.Region` instead of a pointer to the empty string `""`. This will result in a much more explicit error when calling an operation instead of an obscure hostname lookup failure.

# v1.27.0 (2024-02-13)

* **Feature**: Bump minimum Go version to 1.20 per our language support policy.
* **Dependency Update**: Updated to the latest SDK module versions

# v1.26.7 (2024-01-04)

* **Dependency Update**: Updated to the latest SDK module versions

# v1.26.6 (2023-12-20)

* No change notes available for this release.

# v1.26.5 (2023-12-08)

* **Bug Fix**: Reinstate presence of default Retryer in functional options, but still respect max attempts set therein.

# v1.26.4 (2023-12-07)

* **Dependency Update**: Updated to the latest SDK module versions

# v1.26.3 (2023-12-06)

* **Bug Fix**: Restore pre-refactor auth behavior where all operations could technically be performed anonymously.
* **Bug Fix**: STS `AssumeRoleWithSAML` and `AssumeRoleWithWebIdentity` would incorrectly attempt to use SigV4 authentication.

# v1.26.2 (2023-12-01)

* **Bug Fix**: Correct wrapping of errors in authentication workflow.
* **Bug Fix**: Correctly recognize cache-wrapped instances of AnonymousCredentials at client construction.
* **Dependency Update**: Updated to the latest SDK module versions

# v1.26.1 (2023-11-30)

* **Dependency Update**: Updated to the latest SDK module versions

# v1.26.0 (2023-11-29)

* **Feature**: Expose Options() accessor on service clients.
* **Documentation**: Documentation updates for AWS Security Token Service.
* **Dependency Update**: Updated to the latest SDK module versions

# v1.25.6 (2023-11-28.2)

* **Dependency Update**: Updated to the latest SDK module versions

# v1.25.5 (2023-11-28)

* **Bug Fix**: Respect setting RetryMaxAttempts in functional options at client construction.

# v1.25.4 (2023-11-20)

* **Dependency Update**: Updated to the latest SDK module versions

# v1.25.3 (2023-11-17)

* **Documentation**: API updates for the AWS Security Token Service

# v1.25.2 (2023-11-15)

* **Dependency Update**: Updated to the latest SDK module versions

# v1.25.1 (2023-11-09)

* **Dependency Update**: Updated to the latest SDK module versions

# v1.25.0 (2023-11-01)

* **Feature**: Adds support for configured endpoints via environment variables and the AWS shared configuration file.
* **Dependency Update**: Updated to the latest SDK module versions

# v1.24.0 (2023-10-31)

* **Feature**: **BREAKING CHANGE**: Bump minimum go version to 1.19 per the revised [go version support policy](https://aws.amazon.com/blogs/developer/aws-sdk-for-go-aligns-with-go-release-policy-on-supported-runtimes/).
* **Dependency Update**: Updated to the latest SDK module versions

# v1.23.2 (2023-10-12)

* **Dependency Update**: Updated to the latest SDK module versions

# v1.23.1 (2023-10-06)

* **Dependency Update**: Updated to the latest SDK module versions

# v1.23.0 (2023-10-02)

* **Feature**: STS API updates for assumeRole

# v1.22.0 (2023-09-18)

* **Announcement**: [BREAKFIX] Change in MaxResults datatype from value to pointer type in cognito-sync service.
* **Feature**: Adds several endpoint ruleset changes across all models: smaller rulesets, removed non-unique regional endpoints, fixes FIPS and DualStack endpoints, and make region not required in SDK::Endpoint. Additional breakfix to cognito-sync field.

# v1.21.5 (2023-08-21)

* **Dependency Update**: Updated to the latest SDK module versions

# v1.21.4 (2023-08-18)

* **Dependency Update**: Updated to the latest SDK module versions

# v1.21.3 (2023-08-17)

* **Dependency Update**: Updated to the latest SDK module versions

# v1.21.2 (2023-08-07)

* **Dependency Update**: Updated to the latest SDK module versions

# v1.21.1 (2023-08-01)

* No change notes available for this release.

# v1.21.0 (2023-07-31)

* **Feature**: Adds support for smithy-modeled endpoint resolution. A new rules-based endpoint resolution will be added to the SDK which will supercede and deprecate existing endpoint resolution. Specifically, EndpointResolver will be deprecated while BaseEndpoint and EndpointResolverV2 will take its place. For more information, please see the Endpoints section in our Developer Guide.
* **Dependency Update**: Updated to the latest SDK module versions

# v1.20.1 (2023-07-28)

* **Dependency Update**: Updated to the latest SDK module versions

# v1.20.0 (2023-07-25)

* **Feature**: API updates for the AWS Security Token Service

# v1.19.3 (2023-07-13)

* **Dependency Update**: Updated to the latest SDK module versions

# v1.19.2 (2023-06-15)

* No change notes available for this release.

# v1.19.1 (2023-06-13)

* **Dependency Update**: Updated to the latest SDK module versions

# v1.19.0 (2023-05-08)

* **Feature**: Documentation updates for AWS Security Token Service.

# v1.18.11 (2023-05-04)

* No change notes available for this release.

# v1.18.10 (2023-04-24)

* **Dependency Update**: Updated to the latest SDK module versions

# v1.18.9 (2023-04-10)

* No change notes available for this release.

# v1.18.8 (2023-04-07)

* **Dependency Update**: Updated to the latest SDK module versions

# v1.18.7 (2023-03-21)

* **Dependency Update**: Updated to the latest SDK module versions

# v1.18.6 (2023-03-10)

* **Dependency Update**: Updated to the latest SDK module versions

# v1.18.5 (2023-02-22)

* **Bug Fix**: Prevent nil pointer dereference when retrieving error codes.

# v1.18.4 (2023-02-20)

* **Dependency Update**: Updated to the latest SDK module versions

# v1.18.3 (2023-02-03)

* **Dependency Update**: Updated to the latest SDK module versions
* **Dependency Update**: Upgrade smithy to 1.27.2 and correct empty query list serialization.

# v1.18.2 (2023-01-25)

* **Documentation**: Doc only change to update wording in a key topic

# v1.18.1 (2023-01-23)

* No change notes available for this release.

# v1.18.0 (2023-01-05)

* **Feature**: Add `ErrorCodeOverride` field to all error structs (aws/smithy-go#401).

# v1.17.7 (2022-12-15)

* **Dependency Update**: Updated to the latest SDK module versions

# v1.17.6 (2022-12-02)

* **Dependency Update**: Updated to the latest SDK module versions

# v1.17.5 (2022-11-22)

* No change notes available for this release.

# v1.17.4 (2022-11-17)

* **Documentation**: Documentation updates for AWS Security Token Service.

# v1.17.3 (2022-11-16)

* No change notes available for this release.

# v1.17.2 (2022-11-10)

* No change notes available for this release.

# v1.17.1 (2022-10-24)

* **Dependency Update**: Updated to the latest SDK module versions

# v1.17.0 (2022-10-21)

* **Feature**: Add presign functionality for sts:AssumeRole operation
* **Dependency Update**: Updated to the latest SDK module versions

# v1.16.19 (2022-09-20)

* **Dependency Update**: Updated to the latest SDK module versions

# v1.16.18 (2022-09-14)

* **Dependency Update**: Updated to the latest SDK module versions

# v1.16.17 (2022-09-02)

* **Dependency Update**: Updated to the latest SDK module versions

# v1.16.16 (2022-08-31)

* **Dependency Update**: Updated to the latest SDK module versions

# v1.16.15 (2022-08-30)

* No change notes available for this release.

# v1.16.14 (2022-08-29)

* **Dependency Update**: Updated to the latest SDK module versions

# v1.16.13 (2022-08-11)

* **Dependency Update**: Updated to the latest SDK module versions

# v1.16.12 (2022-08-09)

* **Dependency Update**: Updated to the latest SDK module versions

# v1.16.11 (2022-08-08)

* **Dependency Update**: Updated to the latest SDK module versions

# v1.16.10 (2022-08-01)

* **Dependency Update**: Updated to the latest SDK module versions

# v1.16.9 (2022-07-05)

* **Dependency Update**: Updated to the latest SDK module versions

# v1.16.8 (2022-06-29)

* **Dependency Update**: Updated to the latest SDK module versions

# v1.16.7 (2022-06-07)

* **Dependency Update**: Updated to the latest SDK module versions

# v1.16.6 (2022-05-17)

* **Dependency Update**: Updated to the latest SDK module versions

# v1.16.5 (2022-05-16)

* **Documentation**: Documentation updates for AWS Security Token Service.

# v1.16.4 (2022-04-25)

* **Dependency Update**: Updated to the latest SDK module versions

# v1.16.3 (2022-03-30)

* **Dependency Update**: Updated to the latest SDK module versions

# v1.16.2 (2022-03-24)

* **Dependency Update**: Updated to the latest SDK module versions

# v1.16.1 (2022-03-23)

* **Dependency Update**: Updated to the latest SDK module versions

# v1.16.0 (2022-03-08)

* **Feature**: Updated `github.com/aws/smithy-go` to latest version
* **Documentation**: Updated service client model to latest release.
* **Dependency Update**: Updated to the latest SDK module versions

# v1.15.0 (2022-02-24)

* **Feature**: API client updated
* **Feature**: Adds RetryMaxAttempts and RetryMod to API client Options. This allows the API clients' default Retryer to be configured from the shared configuration files or environment variables. Adding a new Retry mode of `Adaptive`. `Adaptive` retry mode is an experimental mode, adding client rate limiting when throttles reponses are received from an API. See [retry.AdaptiveMode](https://pkg.go.dev/github.com/aws/aws-sdk-go-v2/aws/retry#AdaptiveMode) for more details, and configuration options.
* **Feature**: Updated `github.com/aws/smithy-go` to latest version
* **Dependency Update**: Updated to the latest SDK module versions

# v1.14.0 (2022-01-14)

* **Feature**: Updated `github.com/aws/smithy-go` to latest version
* **Dependency Update**: Updated to the latest SDK module versions

# v1.13.0 (2022-01-07)

* **Feature**: Updated `github.com/aws/smithy-go` to latest version
* **Dependency Update**: Updated to the latest SDK module versions

# v1.12.0 (2021-12-21)

* **Feature**: Updated to latest service endpoints

# v1.11.1 (2021-12-02)

* **Bug Fix**: Fixes a bug that prevented aws.EndpointResolverWithOptions from being used by the service client. ([#1514](https://github.com/aws/aws-sdk-go-v2/pull/1514))
* **Dependency Update**: Updated to the latest SDK module versions

# v1.11.0 (2021-11-30)

* **Feature**: API client updated

# v1.10.1 (2021-11-19)

* **Dependency Update**: Updated to the latest SDK module versions

# v1.10.0 (2021-11-12)

* **Feature**: Service clients now support custom endpoints that have an initial URI path defined.

# v1.9.0 (2021-11-06)

* **Feature**: The SDK now supports configuration of FIPS and DualStack endpoints using environment variables, shared configuration, or programmatically.
* **Feature**: Updated `github.com/aws/smithy-go` to latest version
* **Dependency Update**: Updated to the latest SDK module versions

# v1.8.0 (2021-10-21)

* **Feature**: API client updated
* **Feature**: Updated  to latest version
* **Dependency Update**: Updated to the latest SDK module versions

# v1.7.2 (2021-10-11)

* **Dependency Update**: Updated to the latest SDK module versions

# v1.7.1 (2021-09-17)

* **Dependency Update**: Updated to the latest SDK module versions

# v1.7.0 (2021-08-27)

* **Feature**: Updated `github.com/aws/smithy-go` to latest version
* **Dependency Update**: Updated to the latest SDK module versions

# v1.6.2 (2021-08-19)

* **Dependency Update**: Updated to the latest SDK module versions

# v1.6.1 (2021-08-04)

* **Dependency Update**: Updated `github.com/aws/smithy-go` to latest version.
* **Dependency Update**: Updated to the latest SDK module versions

# v1.6.0 (2021-07-15)

* **Feature**: The ErrorCode method on generated service error types has been corrected to match the API model.
* **Documentation**: Updated service model to latest revision.
* **Dependency Update**: Updated `github.com/aws/smithy-go` to latest version
* **Dependency Update**: Updated to the latest SDK module versions

# v1.5.0 (2021-06-25)

* **Feature**: API client updated
* **Feature**: Updated `github.com/aws/smithy-go` to latest version
* **Dependency Update**: Updated to the latest SDK module versions

# v1.4.1 (2021-05-20)

* **Dependency Update**: Updated to the latest SDK module versions

# v1.4.0 (2021-05-14)

* **Feature**: Constant has been added to modules to enable runtime version inspection for reporting.
* **Dependency Update**: Updated to the latest SDK module versions
<|MERGE_RESOLUTION|>--- conflicted
+++ resolved
@@ -1,5 +1,3 @@
-<<<<<<< HEAD
-=======
 # v1.34.0 (2025-06-17)
 
 * **Feature**: The AWS Security Token Service APIs AssumeRoleWithSAML and AssumeRoleWithWebIdentity can now be invoked without pre-configured AWS credentials in the SDK configuration.
@@ -80,7 +78,6 @@
 
 * No change notes available for this release.
 
->>>>>>> 3f8de1eb
 # v1.33.3 (2024-12-19)
 
 * **Dependency Update**: Updated to the latest SDK module versions

--- conflicted
+++ resolved
@@ -307,14 +307,10 @@
 	}
 	var methods []string
 	var errSigAlgo error
-<<<<<<< HEAD
-	for _, signer := range signers {
-=======
 
 	origSignersLen := len(signers)
 	for idx := 0; idx < len(signers); idx++ {
 		signer := signers[idx]
->>>>>>> 4c0611e2
 		pub := signer.PublicKey()
 		as, algo, err := pickSignatureAlgorithm(signer, extensions)
 		if err != nil && errSigAlgo == nil {

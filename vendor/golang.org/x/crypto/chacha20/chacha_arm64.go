// Copyright 2018 The Go Authors. All rights reserved.
// Use of this source code is governed by a BSD-style
// license that can be found in the LICENSE file.

//go:build gc && !purego
<<<<<<< HEAD
// +build gc,!purego
=======
>>>>>>> 4c0611e2

package chacha20

const bufSize = 256

//go:noescape
func xorKeyStreamVX(dst, src []byte, key *[8]uint32, nonce *[3]uint32, counter *uint32)

func (c *Cipher) xorKeyStreamBlocks(dst, src []byte) {
	xorKeyStreamVX(dst, src, &c.key, &c.nonce, &c.counter)
}<|MERGE_RESOLUTION|>--- conflicted
+++ resolved
@@ -3,10 +3,6 @@
 // license that can be found in the LICENSE file.
 
 //go:build gc && !purego
-<<<<<<< HEAD
-// +build gc,!purego
-=======
->>>>>>> 4c0611e2
 
 package chacha20
 

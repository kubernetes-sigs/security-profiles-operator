--- conflicted
+++ resolved
@@ -3,10 +3,6 @@
 // license that can be found in the LICENSE file.
 
 //go:build (!arm64 && !s390x && !ppc64le) || !gc || purego
-<<<<<<< HEAD
-// +build !arm64,!s390x,!ppc64le !gc purego
-=======
->>>>>>> 4c0611e2
 
 package chacha20
 

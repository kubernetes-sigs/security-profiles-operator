--- conflicted
+++ resolved
@@ -431,8 +431,6 @@
 	SYS_FUTEX_WAITV                  = 4449
 	SYS_SET_MEMPOLICY_HOME_NODE      = 4450
 	SYS_CACHESTAT                    = 4451
-<<<<<<< HEAD
-=======
 	SYS_FCHMODAT2                    = 4452
 	SYS_MAP_SHADOW_STACK             = 4453
 	SYS_FUTEX_WAKE                   = 4454
@@ -443,5 +441,4 @@
 	SYS_LSM_GET_SELF_ATTR            = 4459
 	SYS_LSM_SET_SELF_ATTR            = 4460
 	SYS_LSM_LIST_MODULES             = 4461
->>>>>>> 4c0611e2
 )
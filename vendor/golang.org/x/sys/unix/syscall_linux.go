// Copyright 2009 The Go Authors. All rights reserved.
// Use of this source code is governed by a BSD-style
// license that can be found in the LICENSE file.

// Linux system calls.
// This file is compiled as ordinary Go code,
// but it is also input to mksyscall,
// which parses the //sys lines and generates system call stubs.
// Note that sometimes we use a lowercase //sys name and
// wrap it in our own nicer implementation.

package unix

import (
	"encoding/binary"
	"strconv"
	"syscall"
	"time"
	"unsafe"
)

/*
 * Wrapped
 */

func Access(path string, mode uint32) (err error) {
	return Faccessat(AT_FDCWD, path, mode, 0)
}

func Chmod(path string, mode uint32) (err error) {
	return Fchmodat(AT_FDCWD, path, mode, 0)
}

func Chown(path string, uid int, gid int) (err error) {
	return Fchownat(AT_FDCWD, path, uid, gid, 0)
}

func Creat(path string, mode uint32) (fd int, err error) {
	return Open(path, O_CREAT|O_WRONLY|O_TRUNC, mode)
}

func EpollCreate(size int) (fd int, err error) {
	if size <= 0 {
		return -1, EINVAL
	}
	return EpollCreate1(0)
}

//sys	FanotifyInit(flags uint, event_f_flags uint) (fd int, err error)
//sys	fanotifyMark(fd int, flags uint, mask uint64, dirFd int, pathname *byte) (err error)

func FanotifyMark(fd int, flags uint, mask uint64, dirFd int, pathname string) (err error) {
	if pathname == "" {
		return fanotifyMark(fd, flags, mask, dirFd, nil)
	}
	p, err := BytePtrFromString(pathname)
	if err != nil {
		return err
	}
	return fanotifyMark(fd, flags, mask, dirFd, p)
}

//sys	fchmodat(dirfd int, path string, mode uint32) (err error)
//sys	fchmodat2(dirfd int, path string, mode uint32, flags int) (err error)

func Fchmodat(dirfd int, path string, mode uint32, flags int) error {
	// Linux fchmodat doesn't support the flags parameter, but fchmodat2 does.
	// Try fchmodat2 if flags are specified.
	if flags != 0 {
		err := fchmodat2(dirfd, path, mode, flags)
		if err == ENOSYS {
			// fchmodat2 isn't available. If the flags are known to be valid,
			// return EOPNOTSUPP to indicate that fchmodat doesn't support them.
			if flags&^(AT_SYMLINK_NOFOLLOW|AT_EMPTY_PATH) != 0 {
				return EINVAL
			} else if flags&(AT_SYMLINK_NOFOLLOW|AT_EMPTY_PATH) != 0 {
				return EOPNOTSUPP
			}
		}
		return err
	}
	return fchmodat(dirfd, path, mode)
}

func InotifyInit() (fd int, err error) {
	return InotifyInit1(0)
}

//sys	ioctl(fd int, req uint, arg uintptr) (err error) = SYS_IOCTL
//sys	ioctlPtr(fd int, req uint, arg unsafe.Pointer) (err error) = SYS_IOCTL

// ioctl itself should not be exposed directly, but additional get/set functions
// for specific types are permissible. These are defined in ioctl.go and
// ioctl_linux.go.
//
// The third argument to ioctl is often a pointer but sometimes an integer.
// Callers should use ioctlPtr when the third argument is a pointer and ioctl
// when the third argument is an integer.
//
// TODO: some existing code incorrectly uses ioctl when it should use ioctlPtr.

//sys	Linkat(olddirfd int, oldpath string, newdirfd int, newpath string, flags int) (err error)

func Link(oldpath string, newpath string) (err error) {
	return Linkat(AT_FDCWD, oldpath, AT_FDCWD, newpath, 0)
}

func Mkdir(path string, mode uint32) (err error) {
	return Mkdirat(AT_FDCWD, path, mode)
}

func Mknod(path string, mode uint32, dev int) (err error) {
	return Mknodat(AT_FDCWD, path, mode, dev)
}

func Open(path string, mode int, perm uint32) (fd int, err error) {
	return openat(AT_FDCWD, path, mode|O_LARGEFILE, perm)
}

//sys	openat(dirfd int, path string, flags int, mode uint32) (fd int, err error)

func Openat(dirfd int, path string, flags int, mode uint32) (fd int, err error) {
	return openat(dirfd, path, flags|O_LARGEFILE, mode)
}

//sys	openat2(dirfd int, path string, open_how *OpenHow, size int) (fd int, err error)

func Openat2(dirfd int, path string, how *OpenHow) (fd int, err error) {
	return openat2(dirfd, path, how, SizeofOpenHow)
}

func Pipe(p []int) error {
	return Pipe2(p, 0)
}

//sysnb	pipe2(p *[2]_C_int, flags int) (err error)

func Pipe2(p []int, flags int) error {
	if len(p) != 2 {
		return EINVAL
	}
	var pp [2]_C_int
	err := pipe2(&pp, flags)
	if err == nil {
		p[0] = int(pp[0])
		p[1] = int(pp[1])
	}
	return err
}

//sys	ppoll(fds *PollFd, nfds int, timeout *Timespec, sigmask *Sigset_t) (n int, err error)

func Ppoll(fds []PollFd, timeout *Timespec, sigmask *Sigset_t) (n int, err error) {
	if len(fds) == 0 {
		return ppoll(nil, 0, timeout, sigmask)
	}
	return ppoll(&fds[0], len(fds), timeout, sigmask)
}

func Poll(fds []PollFd, timeout int) (n int, err error) {
	var ts *Timespec
	if timeout >= 0 {
		ts = new(Timespec)
		*ts = NsecToTimespec(int64(timeout) * 1e6)
	}
	return Ppoll(fds, ts, nil)
}

//sys	Readlinkat(dirfd int, path string, buf []byte) (n int, err error)

func Readlink(path string, buf []byte) (n int, err error) {
	return Readlinkat(AT_FDCWD, path, buf)
}

func Rename(oldpath string, newpath string) (err error) {
	return Renameat(AT_FDCWD, oldpath, AT_FDCWD, newpath)
}

func Rmdir(path string) error {
	return Unlinkat(AT_FDCWD, path, AT_REMOVEDIR)
}

//sys	Symlinkat(oldpath string, newdirfd int, newpath string) (err error)

func Symlink(oldpath string, newpath string) (err error) {
	return Symlinkat(oldpath, AT_FDCWD, newpath)
}

func Unlink(path string) error {
	return Unlinkat(AT_FDCWD, path, 0)
}

//sys	Unlinkat(dirfd int, path string, flags int) (err error)

func Utimes(path string, tv []Timeval) error {
	if tv == nil {
		err := utimensat(AT_FDCWD, path, nil, 0)
		if err != ENOSYS {
			return err
		}
		return utimes(path, nil)
	}
	if len(tv) != 2 {
		return EINVAL
	}
	var ts [2]Timespec
	ts[0] = NsecToTimespec(TimevalToNsec(tv[0]))
	ts[1] = NsecToTimespec(TimevalToNsec(tv[1]))
	err := utimensat(AT_FDCWD, path, (*[2]Timespec)(unsafe.Pointer(&ts[0])), 0)
	if err != ENOSYS {
		return err
	}
	return utimes(path, (*[2]Timeval)(unsafe.Pointer(&tv[0])))
}

//sys	utimensat(dirfd int, path string, times *[2]Timespec, flags int) (err error)

func UtimesNano(path string, ts []Timespec) error {
	return UtimesNanoAt(AT_FDCWD, path, ts, 0)
}

func UtimesNanoAt(dirfd int, path string, ts []Timespec, flags int) error {
	if ts == nil {
		return utimensat(dirfd, path, nil, flags)
	}
	if len(ts) != 2 {
		return EINVAL
	}
	return utimensat(dirfd, path, (*[2]Timespec)(unsafe.Pointer(&ts[0])), flags)
}

func Futimesat(dirfd int, path string, tv []Timeval) error {
	if tv == nil {
		return futimesat(dirfd, path, nil)
	}
	if len(tv) != 2 {
		return EINVAL
	}
	return futimesat(dirfd, path, (*[2]Timeval)(unsafe.Pointer(&tv[0])))
}

func Futimes(fd int, tv []Timeval) (err error) {
	// Believe it or not, this is the best we can do on Linux
	// (and is what glibc does).
	return Utimes("/proc/self/fd/"+strconv.Itoa(fd), tv)
}

const ImplementsGetwd = true

//sys	Getcwd(buf []byte) (n int, err error)

func Getwd() (wd string, err error) {
	var buf [PathMax]byte
	n, err := Getcwd(buf[0:])
	if err != nil {
		return "", err
	}
	// Getcwd returns the number of bytes written to buf, including the NUL.
	if n < 1 || n > len(buf) || buf[n-1] != 0 {
		return "", EINVAL
	}
	// In some cases, Linux can return a path that starts with the
	// "(unreachable)" prefix, which can potentially be a valid relative
	// path. To work around that, return ENOENT if path is not absolute.
	if buf[0] != '/' {
		return "", ENOENT
	}

	return string(buf[0 : n-1]), nil
}

func Getgroups() (gids []int, err error) {
	n, err := getgroups(0, nil)
	if err != nil {
		return nil, err
	}
	if n == 0 {
		return nil, nil
	}

	// Sanity check group count. Max is 1<<16 on Linux.
	if n < 0 || n > 1<<20 {
		return nil, EINVAL
	}

	a := make([]_Gid_t, n)
	n, err = getgroups(n, &a[0])
	if err != nil {
		return nil, err
	}
	gids = make([]int, n)
	for i, v := range a[0:n] {
		gids[i] = int(v)
	}
	return
}

func Setgroups(gids []int) (err error) {
	if len(gids) == 0 {
		return setgroups(0, nil)
	}

	a := make([]_Gid_t, len(gids))
	for i, v := range gids {
		a[i] = _Gid_t(v)
	}
	return setgroups(len(a), &a[0])
}

type WaitStatus uint32

// Wait status is 7 bits at bottom, either 0 (exited),
// 0x7F (stopped), or a signal number that caused an exit.
// The 0x80 bit is whether there was a core dump.
// An extra number (exit code, signal causing a stop)
// is in the high bits. At least that's the idea.
// There are various irregularities. For example, the
// "continued" status is 0xFFFF, distinguishing itself
// from stopped via the core dump bit.

const (
	mask    = 0x7F
	core    = 0x80
	exited  = 0x00
	stopped = 0x7F
	shift   = 8
)

func (w WaitStatus) Exited() bool { return w&mask == exited }

func (w WaitStatus) Signaled() bool { return w&mask != stopped && w&mask != exited }

func (w WaitStatus) Stopped() bool { return w&0xFF == stopped }

func (w WaitStatus) Continued() bool { return w == 0xFFFF }

func (w WaitStatus) CoreDump() bool { return w.Signaled() && w&core != 0 }

func (w WaitStatus) ExitStatus() int {
	if !w.Exited() {
		return -1
	}
	return int(w>>shift) & 0xFF
}

func (w WaitStatus) Signal() syscall.Signal {
	if !w.Signaled() {
		return -1
	}
	return syscall.Signal(w & mask)
}

func (w WaitStatus) StopSignal() syscall.Signal {
	if !w.Stopped() {
		return -1
	}
	return syscall.Signal(w>>shift) & 0xFF
}

func (w WaitStatus) TrapCause() int {
	if w.StopSignal() != SIGTRAP {
		return -1
	}
	return int(w>>shift) >> 8
}

//sys	wait4(pid int, wstatus *_C_int, options int, rusage *Rusage) (wpid int, err error)

func Wait4(pid int, wstatus *WaitStatus, options int, rusage *Rusage) (wpid int, err error) {
	var status _C_int
	wpid, err = wait4(pid, &status, options, rusage)
	if wstatus != nil {
		*wstatus = WaitStatus(status)
	}
	return
}

//sys	Waitid(idType int, id int, info *Siginfo, options int, rusage *Rusage) (err error)

func Mkfifo(path string, mode uint32) error {
	return Mknod(path, mode|S_IFIFO, 0)
}

func Mkfifoat(dirfd int, path string, mode uint32) error {
	return Mknodat(dirfd, path, mode|S_IFIFO, 0)
}

func (sa *SockaddrInet4) sockaddr() (unsafe.Pointer, _Socklen, error) {
	if sa.Port < 0 || sa.Port > 0xFFFF {
		return nil, 0, EINVAL
	}
	sa.raw.Family = AF_INET
	p := (*[2]byte)(unsafe.Pointer(&sa.raw.Port))
	p[0] = byte(sa.Port >> 8)
	p[1] = byte(sa.Port)
	sa.raw.Addr = sa.Addr
	return unsafe.Pointer(&sa.raw), SizeofSockaddrInet4, nil
}

func (sa *SockaddrInet6) sockaddr() (unsafe.Pointer, _Socklen, error) {
	if sa.Port < 0 || sa.Port > 0xFFFF {
		return nil, 0, EINVAL
	}
	sa.raw.Family = AF_INET6
	p := (*[2]byte)(unsafe.Pointer(&sa.raw.Port))
	p[0] = byte(sa.Port >> 8)
	p[1] = byte(sa.Port)
	sa.raw.Scope_id = sa.ZoneId
	sa.raw.Addr = sa.Addr
	return unsafe.Pointer(&sa.raw), SizeofSockaddrInet6, nil
}

func (sa *SockaddrUnix) sockaddr() (unsafe.Pointer, _Socklen, error) {
	name := sa.Name
	n := len(name)
	if n >= len(sa.raw.Path) {
		return nil, 0, EINVAL
	}
	sa.raw.Family = AF_UNIX
	for i := 0; i < n; i++ {
		sa.raw.Path[i] = int8(name[i])
	}
	// length is family (uint16), name, NUL.
	sl := _Socklen(2)
	if n > 0 {
		sl += _Socklen(n) + 1
	}
	if sa.raw.Path[0] == '@' || (sa.raw.Path[0] == 0 && sl > 3) {
		// Check sl > 3 so we don't change unnamed socket behavior.
		sa.raw.Path[0] = 0
		// Don't count trailing NUL for abstract address.
		sl--
	}

	return unsafe.Pointer(&sa.raw), sl, nil
}

// SockaddrLinklayer implements the Sockaddr interface for AF_PACKET type sockets.
type SockaddrLinklayer struct {
	Protocol uint16
	Ifindex  int
	Hatype   uint16
	Pkttype  uint8
	Halen    uint8
	Addr     [8]byte
	raw      RawSockaddrLinklayer
}

func (sa *SockaddrLinklayer) sockaddr() (unsafe.Pointer, _Socklen, error) {
	if sa.Ifindex < 0 || sa.Ifindex > 0x7fffffff {
		return nil, 0, EINVAL
	}
	sa.raw.Family = AF_PACKET
	sa.raw.Protocol = sa.Protocol
	sa.raw.Ifindex = int32(sa.Ifindex)
	sa.raw.Hatype = sa.Hatype
	sa.raw.Pkttype = sa.Pkttype
	sa.raw.Halen = sa.Halen
	sa.raw.Addr = sa.Addr
	return unsafe.Pointer(&sa.raw), SizeofSockaddrLinklayer, nil
}

// SockaddrNetlink implements the Sockaddr interface for AF_NETLINK type sockets.
type SockaddrNetlink struct {
	Family uint16
	Pad    uint16
	Pid    uint32
	Groups uint32
	raw    RawSockaddrNetlink
}

func (sa *SockaddrNetlink) sockaddr() (unsafe.Pointer, _Socklen, error) {
	sa.raw.Family = AF_NETLINK
	sa.raw.Pad = sa.Pad
	sa.raw.Pid = sa.Pid
	sa.raw.Groups = sa.Groups
	return unsafe.Pointer(&sa.raw), SizeofSockaddrNetlink, nil
}

// SockaddrHCI implements the Sockaddr interface for AF_BLUETOOTH type sockets
// using the HCI protocol.
type SockaddrHCI struct {
	Dev     uint16
	Channel uint16
	raw     RawSockaddrHCI
}

func (sa *SockaddrHCI) sockaddr() (unsafe.Pointer, _Socklen, error) {
	sa.raw.Family = AF_BLUETOOTH
	sa.raw.Dev = sa.Dev
	sa.raw.Channel = sa.Channel
	return unsafe.Pointer(&sa.raw), SizeofSockaddrHCI, nil
}

// SockaddrL2 implements the Sockaddr interface for AF_BLUETOOTH type sockets
// using the L2CAP protocol.
type SockaddrL2 struct {
	PSM      uint16
	CID      uint16
	Addr     [6]uint8
	AddrType uint8
	raw      RawSockaddrL2
}

func (sa *SockaddrL2) sockaddr() (unsafe.Pointer, _Socklen, error) {
	sa.raw.Family = AF_BLUETOOTH
	psm := (*[2]byte)(unsafe.Pointer(&sa.raw.Psm))
	psm[0] = byte(sa.PSM)
	psm[1] = byte(sa.PSM >> 8)
	for i := 0; i < len(sa.Addr); i++ {
		sa.raw.Bdaddr[i] = sa.Addr[len(sa.Addr)-1-i]
	}
	cid := (*[2]byte)(unsafe.Pointer(&sa.raw.Cid))
	cid[0] = byte(sa.CID)
	cid[1] = byte(sa.CID >> 8)
	sa.raw.Bdaddr_type = sa.AddrType
	return unsafe.Pointer(&sa.raw), SizeofSockaddrL2, nil
}

// SockaddrRFCOMM implements the Sockaddr interface for AF_BLUETOOTH type sockets
// using the RFCOMM protocol.
//
// Server example:
//
//	fd, _ := Socket(AF_BLUETOOTH, SOCK_STREAM, BTPROTO_RFCOMM)
//	_ = unix.Bind(fd, &unix.SockaddrRFCOMM{
//		Channel: 1,
//		Addr:    [6]uint8{0, 0, 0, 0, 0, 0}, // BDADDR_ANY or 00:00:00:00:00:00
//	})
//	_ = Listen(fd, 1)
//	nfd, sa, _ := Accept(fd)
//	fmt.Printf("conn addr=%v fd=%d", sa.(*unix.SockaddrRFCOMM).Addr, nfd)
//	Read(nfd, buf)
//
// Client example:
//
//	fd, _ := Socket(AF_BLUETOOTH, SOCK_STREAM, BTPROTO_RFCOMM)
//	_ = Connect(fd, &SockaddrRFCOMM{
//		Channel: 1,
//		Addr:    [6]byte{0x11, 0x22, 0x33, 0xaa, 0xbb, 0xcc}, // CC:BB:AA:33:22:11
//	})
//	Write(fd, []byte(`hello`))
type SockaddrRFCOMM struct {
	// Addr represents a bluetooth address, byte ordering is little-endian.
	Addr [6]uint8

	// Channel is a designated bluetooth channel, only 1-30 are available for use.
	// Since Linux 2.6.7 and further zero value is the first available channel.
	Channel uint8

	raw RawSockaddrRFCOMM
}

func (sa *SockaddrRFCOMM) sockaddr() (unsafe.Pointer, _Socklen, error) {
	sa.raw.Family = AF_BLUETOOTH
	sa.raw.Channel = sa.Channel
	sa.raw.Bdaddr = sa.Addr
	return unsafe.Pointer(&sa.raw), SizeofSockaddrRFCOMM, nil
}

// SockaddrCAN implements the Sockaddr interface for AF_CAN type sockets.
// The RxID and TxID fields are used for transport protocol addressing in
// (CAN_TP16, CAN_TP20, CAN_MCNET, and CAN_ISOTP), they can be left with
// zero values for CAN_RAW and CAN_BCM sockets as they have no meaning.
//
// The SockaddrCAN struct must be bound to the socket file descriptor
// using Bind before the CAN socket can be used.
//
//	// Read one raw CAN frame
//	fd, _ := Socket(AF_CAN, SOCK_RAW, CAN_RAW)
//	addr := &SockaddrCAN{Ifindex: index}
//	Bind(fd, addr)
//	frame := make([]byte, 16)
//	Read(fd, frame)
//
// The full SocketCAN documentation can be found in the linux kernel
// archives at: https://www.kernel.org/doc/Documentation/networking/can.txt
type SockaddrCAN struct {
	Ifindex int
	RxID    uint32
	TxID    uint32
	raw     RawSockaddrCAN
}

func (sa *SockaddrCAN) sockaddr() (unsafe.Pointer, _Socklen, error) {
	if sa.Ifindex < 0 || sa.Ifindex > 0x7fffffff {
		return nil, 0, EINVAL
	}
	sa.raw.Family = AF_CAN
	sa.raw.Ifindex = int32(sa.Ifindex)
	rx := (*[4]byte)(unsafe.Pointer(&sa.RxID))
	for i := 0; i < 4; i++ {
		sa.raw.Addr[i] = rx[i]
	}
	tx := (*[4]byte)(unsafe.Pointer(&sa.TxID))
	for i := 0; i < 4; i++ {
		sa.raw.Addr[i+4] = tx[i]
	}
	return unsafe.Pointer(&sa.raw), SizeofSockaddrCAN, nil
}

// SockaddrCANJ1939 implements the Sockaddr interface for AF_CAN using J1939
// protocol (https://en.wikipedia.org/wiki/SAE_J1939). For more information
// on the purposes of the fields, check the official linux kernel documentation
// available here: https://www.kernel.org/doc/Documentation/networking/j1939.rst
type SockaddrCANJ1939 struct {
	Ifindex int
	Name    uint64
	PGN     uint32
	Addr    uint8
	raw     RawSockaddrCAN
}

func (sa *SockaddrCANJ1939) sockaddr() (unsafe.Pointer, _Socklen, error) {
	if sa.Ifindex < 0 || sa.Ifindex > 0x7fffffff {
		return nil, 0, EINVAL
	}
	sa.raw.Family = AF_CAN
	sa.raw.Ifindex = int32(sa.Ifindex)
	n := (*[8]byte)(unsafe.Pointer(&sa.Name))
	for i := 0; i < 8; i++ {
		sa.raw.Addr[i] = n[i]
	}
	p := (*[4]byte)(unsafe.Pointer(&sa.PGN))
	for i := 0; i < 4; i++ {
		sa.raw.Addr[i+8] = p[i]
	}
	sa.raw.Addr[12] = sa.Addr
	return unsafe.Pointer(&sa.raw), SizeofSockaddrCAN, nil
}

// SockaddrALG implements the Sockaddr interface for AF_ALG type sockets.
// SockaddrALG enables userspace access to the Linux kernel's cryptography
// subsystem. The Type and Name fields specify which type of hash or cipher
// should be used with a given socket.
//
// To create a file descriptor that provides access to a hash or cipher, both
// Bind and Accept must be used. Once the setup process is complete, input
// data can be written to the socket, processed by the kernel, and then read
// back as hash output or ciphertext.
//
// Here is an example of using an AF_ALG socket with SHA1 hashing.
// The initial socket setup process is as follows:
//
//	// Open a socket to perform SHA1 hashing.
//	fd, _ := unix.Socket(unix.AF_ALG, unix.SOCK_SEQPACKET, 0)
//	addr := &unix.SockaddrALG{Type: "hash", Name: "sha1"}
//	unix.Bind(fd, addr)
//	// Note: unix.Accept does not work at this time; must invoke accept()
//	// manually using unix.Syscall.
//	hashfd, _, _ := unix.Syscall(unix.SYS_ACCEPT, uintptr(fd), 0, 0)
//
// Once a file descriptor has been returned from Accept, it may be used to
// perform SHA1 hashing. The descriptor is not safe for concurrent use, but
// may be re-used repeatedly with subsequent Write and Read operations.
//
// When hashing a small byte slice or string, a single Write and Read may
// be used:
//
//	// Assume hashfd is already configured using the setup process.
//	hash := os.NewFile(hashfd, "sha1")
//	// Hash an input string and read the results. Each Write discards
//	// previous hash state. Read always reads the current state.
//	b := make([]byte, 20)
//	for i := 0; i < 2; i++ {
//	    io.WriteString(hash, "Hello, world.")
//	    hash.Read(b)
//	    fmt.Println(hex.EncodeToString(b))
//	}
//	// Output:
//	// 2ae01472317d1935a84797ec1983ae243fc6aa28
//	// 2ae01472317d1935a84797ec1983ae243fc6aa28
//
// For hashing larger byte slices, or byte streams such as those read from
// a file or socket, use Sendto with MSG_MORE to instruct the kernel to update
// the hash digest instead of creating a new one for a given chunk and finalizing it.
//
//	// Assume hashfd and addr are already configured using the setup process.
//	hash := os.NewFile(hashfd, "sha1")
//	// Hash the contents of a file.
//	f, _ := os.Open("/tmp/linux-4.10-rc7.tar.xz")
//	b := make([]byte, 4096)
//	for {
//	    n, err := f.Read(b)
//	    if err == io.EOF {
//	        break
//	    }
//	    unix.Sendto(hashfd, b[:n], unix.MSG_MORE, addr)
//	}
//	hash.Read(b)
//	fmt.Println(hex.EncodeToString(b))
//	// Output: 85cdcad0c06eef66f805ecce353bec9accbeecc5
//
// For more information, see: http://www.chronox.de/crypto-API/crypto/userspace-if.html.
type SockaddrALG struct {
	Type    string
	Name    string
	Feature uint32
	Mask    uint32
	raw     RawSockaddrALG
}

func (sa *SockaddrALG) sockaddr() (unsafe.Pointer, _Socklen, error) {
	// Leave room for NUL byte terminator.
	if len(sa.Type) > len(sa.raw.Type)-1 {
		return nil, 0, EINVAL
	}
	if len(sa.Name) > len(sa.raw.Name)-1 {
		return nil, 0, EINVAL
	}

	sa.raw.Family = AF_ALG
	sa.raw.Feat = sa.Feature
	sa.raw.Mask = sa.Mask

	copy(sa.raw.Type[:], sa.Type)
	copy(sa.raw.Name[:], sa.Name)

	return unsafe.Pointer(&sa.raw), SizeofSockaddrALG, nil
}

// SockaddrVM implements the Sockaddr interface for AF_VSOCK type sockets.
// SockaddrVM provides access to Linux VM sockets: a mechanism that enables
// bidirectional communication between a hypervisor and its guest virtual
// machines.
type SockaddrVM struct {
	// CID and Port specify a context ID and port address for a VM socket.
	// Guests have a unique CID, and hosts may have a well-known CID of:
	//  - VMADDR_CID_HYPERVISOR: refers to the hypervisor process.
	//  - VMADDR_CID_LOCAL: refers to local communication (loopback).
	//  - VMADDR_CID_HOST: refers to other processes on the host.
	CID   uint32
	Port  uint32
	Flags uint8
	raw   RawSockaddrVM
}

func (sa *SockaddrVM) sockaddr() (unsafe.Pointer, _Socklen, error) {
	sa.raw.Family = AF_VSOCK
	sa.raw.Port = sa.Port
	sa.raw.Cid = sa.CID
	sa.raw.Flags = sa.Flags

	return unsafe.Pointer(&sa.raw), SizeofSockaddrVM, nil
}

type SockaddrXDP struct {
	Flags        uint16
	Ifindex      uint32
	QueueID      uint32
	SharedUmemFD uint32
	raw          RawSockaddrXDP
}

func (sa *SockaddrXDP) sockaddr() (unsafe.Pointer, _Socklen, error) {
	sa.raw.Family = AF_XDP
	sa.raw.Flags = sa.Flags
	sa.raw.Ifindex = sa.Ifindex
	sa.raw.Queue_id = sa.QueueID
	sa.raw.Shared_umem_fd = sa.SharedUmemFD

	return unsafe.Pointer(&sa.raw), SizeofSockaddrXDP, nil
}

// This constant mirrors the #define of PX_PROTO_OE in
// linux/if_pppox.h. We're defining this by hand here instead of
// autogenerating through mkerrors.sh because including
// linux/if_pppox.h causes some declaration conflicts with other
// includes (linux/if_pppox.h includes linux/in.h, which conflicts
// with netinet/in.h). Given that we only need a single zero constant
// out of that file, it's cleaner to just define it by hand here.
const px_proto_oe = 0

type SockaddrPPPoE struct {
	SID    uint16
	Remote []byte
	Dev    string
	raw    RawSockaddrPPPoX
}

func (sa *SockaddrPPPoE) sockaddr() (unsafe.Pointer, _Socklen, error) {
	if len(sa.Remote) != 6 {
		return nil, 0, EINVAL
	}
	if len(sa.Dev) > IFNAMSIZ-1 {
		return nil, 0, EINVAL
	}

	*(*uint16)(unsafe.Pointer(&sa.raw[0])) = AF_PPPOX
	// This next field is in host-endian byte order. We can't use the
	// same unsafe pointer cast as above, because this value is not
	// 32-bit aligned and some architectures don't allow unaligned
	// access.
	//
	// However, the value of px_proto_oe is 0, so we can use
	// encoding/binary helpers to write the bytes without worrying
	// about the ordering.
	binary.BigEndian.PutUint32(sa.raw[2:6], px_proto_oe)
	// This field is deliberately big-endian, unlike the previous
	// one. The kernel expects SID to be in network byte order.
	binary.BigEndian.PutUint16(sa.raw[6:8], sa.SID)
	copy(sa.raw[8:14], sa.Remote)
	for i := 14; i < 14+IFNAMSIZ; i++ {
		sa.raw[i] = 0
	}
	copy(sa.raw[14:], sa.Dev)
	return unsafe.Pointer(&sa.raw), SizeofSockaddrPPPoX, nil
}

// SockaddrTIPC implements the Sockaddr interface for AF_TIPC type sockets.
// For more information on TIPC, see: http://tipc.sourceforge.net/.
type SockaddrTIPC struct {
	// Scope is the publication scopes when binding service/service range.
	// Should be set to TIPC_CLUSTER_SCOPE or TIPC_NODE_SCOPE.
	Scope int

	// Addr is the type of address used to manipulate a socket. Addr must be
	// one of:
	//  - *TIPCSocketAddr: "id" variant in the C addr union
	//  - *TIPCServiceRange: "nameseq" variant in the C addr union
	//  - *TIPCServiceName: "name" variant in the C addr union
	//
	// If nil, EINVAL will be returned when the structure is used.
	Addr TIPCAddr

	raw RawSockaddrTIPC
}

// TIPCAddr is implemented by types that can be used as an address for
// SockaddrTIPC. It is only implemented by *TIPCSocketAddr, *TIPCServiceRange,
// and *TIPCServiceName.
type TIPCAddr interface {
	tipcAddrtype() uint8
	tipcAddr() [12]byte
}

func (sa *TIPCSocketAddr) tipcAddr() [12]byte {
	var out [12]byte
	copy(out[:], (*(*[unsafe.Sizeof(TIPCSocketAddr{})]byte)(unsafe.Pointer(sa)))[:])
	return out
}

func (sa *TIPCSocketAddr) tipcAddrtype() uint8 { return TIPC_SOCKET_ADDR }

func (sa *TIPCServiceRange) tipcAddr() [12]byte {
	var out [12]byte
	copy(out[:], (*(*[unsafe.Sizeof(TIPCServiceRange{})]byte)(unsafe.Pointer(sa)))[:])
	return out
}

func (sa *TIPCServiceRange) tipcAddrtype() uint8 { return TIPC_SERVICE_RANGE }

func (sa *TIPCServiceName) tipcAddr() [12]byte {
	var out [12]byte
	copy(out[:], (*(*[unsafe.Sizeof(TIPCServiceName{})]byte)(unsafe.Pointer(sa)))[:])
	return out
}

func (sa *TIPCServiceName) tipcAddrtype() uint8 { return TIPC_SERVICE_ADDR }

func (sa *SockaddrTIPC) sockaddr() (unsafe.Pointer, _Socklen, error) {
	if sa.Addr == nil {
		return nil, 0, EINVAL
	}
	sa.raw.Family = AF_TIPC
	sa.raw.Scope = int8(sa.Scope)
	sa.raw.Addrtype = sa.Addr.tipcAddrtype()
	sa.raw.Addr = sa.Addr.tipcAddr()
	return unsafe.Pointer(&sa.raw), SizeofSockaddrTIPC, nil
}

// SockaddrL2TPIP implements the Sockaddr interface for IPPROTO_L2TP/AF_INET sockets.
type SockaddrL2TPIP struct {
	Addr   [4]byte
	ConnId uint32
	raw    RawSockaddrL2TPIP
}

func (sa *SockaddrL2TPIP) sockaddr() (unsafe.Pointer, _Socklen, error) {
	sa.raw.Family = AF_INET
	sa.raw.Conn_id = sa.ConnId
	sa.raw.Addr = sa.Addr
	return unsafe.Pointer(&sa.raw), SizeofSockaddrL2TPIP, nil
}

// SockaddrL2TPIP6 implements the Sockaddr interface for IPPROTO_L2TP/AF_INET6 sockets.
type SockaddrL2TPIP6 struct {
	Addr   [16]byte
	ZoneId uint32
	ConnId uint32
	raw    RawSockaddrL2TPIP6
}

func (sa *SockaddrL2TPIP6) sockaddr() (unsafe.Pointer, _Socklen, error) {
	sa.raw.Family = AF_INET6
	sa.raw.Conn_id = sa.ConnId
	sa.raw.Scope_id = sa.ZoneId
	sa.raw.Addr = sa.Addr
	return unsafe.Pointer(&sa.raw), SizeofSockaddrL2TPIP6, nil
}

// SockaddrIUCV implements the Sockaddr interface for AF_IUCV sockets.
type SockaddrIUCV struct {
	UserID string
	Name   string
	raw    RawSockaddrIUCV
}

func (sa *SockaddrIUCV) sockaddr() (unsafe.Pointer, _Socklen, error) {
	sa.raw.Family = AF_IUCV
	// These are EBCDIC encoded by the kernel, but we still need to pad them
	// with blanks. Initializing with blanks allows the caller to feed in either
	// a padded or an unpadded string.
	for i := 0; i < 8; i++ {
		sa.raw.Nodeid[i] = ' '
		sa.raw.User_id[i] = ' '
		sa.raw.Name[i] = ' '
	}
	if len(sa.UserID) > 8 || len(sa.Name) > 8 {
		return nil, 0, EINVAL
	}
	for i, b := range []byte(sa.UserID[:]) {
		sa.raw.User_id[i] = int8(b)
	}
	for i, b := range []byte(sa.Name[:]) {
		sa.raw.Name[i] = int8(b)
	}
	return unsafe.Pointer(&sa.raw), SizeofSockaddrIUCV, nil
}

type SockaddrNFC struct {
	DeviceIdx   uint32
	TargetIdx   uint32
	NFCProtocol uint32
	raw         RawSockaddrNFC
}

func (sa *SockaddrNFC) sockaddr() (unsafe.Pointer, _Socklen, error) {
	sa.raw.Sa_family = AF_NFC
	sa.raw.Dev_idx = sa.DeviceIdx
	sa.raw.Target_idx = sa.TargetIdx
	sa.raw.Nfc_protocol = sa.NFCProtocol
	return unsafe.Pointer(&sa.raw), SizeofSockaddrNFC, nil
}

type SockaddrNFCLLCP struct {
	DeviceIdx      uint32
	TargetIdx      uint32
	NFCProtocol    uint32
	DestinationSAP uint8
	SourceSAP      uint8
	ServiceName    string
	raw            RawSockaddrNFCLLCP
}

func (sa *SockaddrNFCLLCP) sockaddr() (unsafe.Pointer, _Socklen, error) {
	sa.raw.Sa_family = AF_NFC
	sa.raw.Dev_idx = sa.DeviceIdx
	sa.raw.Target_idx = sa.TargetIdx
	sa.raw.Nfc_protocol = sa.NFCProtocol
	sa.raw.Dsap = sa.DestinationSAP
	sa.raw.Ssap = sa.SourceSAP
	if len(sa.ServiceName) > len(sa.raw.Service_name) {
		return nil, 0, EINVAL
	}
	copy(sa.raw.Service_name[:], sa.ServiceName)
	sa.raw.SetServiceNameLen(len(sa.ServiceName))
	return unsafe.Pointer(&sa.raw), SizeofSockaddrNFCLLCP, nil
}

var socketProtocol = func(fd int) (int, error) {
	return GetsockoptInt(fd, SOL_SOCKET, SO_PROTOCOL)
}

func anyToSockaddr(fd int, rsa *RawSockaddrAny) (Sockaddr, error) {
	switch rsa.Addr.Family {
	case AF_NETLINK:
		pp := (*RawSockaddrNetlink)(unsafe.Pointer(rsa))
		sa := new(SockaddrNetlink)
		sa.Family = pp.Family
		sa.Pad = pp.Pad
		sa.Pid = pp.Pid
		sa.Groups = pp.Groups
		return sa, nil

	case AF_PACKET:
		pp := (*RawSockaddrLinklayer)(unsafe.Pointer(rsa))
		sa := new(SockaddrLinklayer)
		sa.Protocol = pp.Protocol
		sa.Ifindex = int(pp.Ifindex)
		sa.Hatype = pp.Hatype
		sa.Pkttype = pp.Pkttype
		sa.Halen = pp.Halen
		sa.Addr = pp.Addr
		return sa, nil

	case AF_UNIX:
		pp := (*RawSockaddrUnix)(unsafe.Pointer(rsa))
		sa := new(SockaddrUnix)
		if pp.Path[0] == 0 {
			// "Abstract" Unix domain socket.
			// Rewrite leading NUL as @ for textual display.
			// (This is the standard convention.)
			// Not friendly to overwrite in place,
			// but the callers below don't care.
			pp.Path[0] = '@'
		}

		// Assume path ends at NUL.
		// This is not technically the Linux semantics for
		// abstract Unix domain sockets--they are supposed
		// to be uninterpreted fixed-size binary blobs--but
		// everyone uses this convention.
		n := 0
		for n < len(pp.Path) && pp.Path[n] != 0 {
			n++
		}
		sa.Name = string(unsafe.Slice((*byte)(unsafe.Pointer(&pp.Path[0])), n))
		return sa, nil

	case AF_INET:
		proto, err := socketProtocol(fd)
		if err != nil {
			return nil, err
		}

		switch proto {
		case IPPROTO_L2TP:
			pp := (*RawSockaddrL2TPIP)(unsafe.Pointer(rsa))
			sa := new(SockaddrL2TPIP)
			sa.ConnId = pp.Conn_id
			sa.Addr = pp.Addr
			return sa, nil
		default:
			pp := (*RawSockaddrInet4)(unsafe.Pointer(rsa))
			sa := new(SockaddrInet4)
			p := (*[2]byte)(unsafe.Pointer(&pp.Port))
			sa.Port = int(p[0])<<8 + int(p[1])
			sa.Addr = pp.Addr
			return sa, nil
		}

	case AF_INET6:
		proto, err := socketProtocol(fd)
		if err != nil {
			return nil, err
		}

		switch proto {
		case IPPROTO_L2TP:
			pp := (*RawSockaddrL2TPIP6)(unsafe.Pointer(rsa))
			sa := new(SockaddrL2TPIP6)
			sa.ConnId = pp.Conn_id
			sa.ZoneId = pp.Scope_id
			sa.Addr = pp.Addr
			return sa, nil
		default:
			pp := (*RawSockaddrInet6)(unsafe.Pointer(rsa))
			sa := new(SockaddrInet6)
			p := (*[2]byte)(unsafe.Pointer(&pp.Port))
			sa.Port = int(p[0])<<8 + int(p[1])
			sa.ZoneId = pp.Scope_id
			sa.Addr = pp.Addr
			return sa, nil
		}

	case AF_VSOCK:
		pp := (*RawSockaddrVM)(unsafe.Pointer(rsa))
		sa := &SockaddrVM{
			CID:   pp.Cid,
			Port:  pp.Port,
			Flags: pp.Flags,
		}
		return sa, nil
	case AF_BLUETOOTH:
		proto, err := socketProtocol(fd)
		if err != nil {
			return nil, err
		}
		// only BTPROTO_L2CAP and BTPROTO_RFCOMM can accept connections
		switch proto {
		case BTPROTO_L2CAP:
			pp := (*RawSockaddrL2)(unsafe.Pointer(rsa))
			sa := &SockaddrL2{
				PSM:      pp.Psm,
				CID:      pp.Cid,
				Addr:     pp.Bdaddr,
				AddrType: pp.Bdaddr_type,
			}
			return sa, nil
		case BTPROTO_RFCOMM:
			pp := (*RawSockaddrRFCOMM)(unsafe.Pointer(rsa))
			sa := &SockaddrRFCOMM{
				Channel: pp.Channel,
				Addr:    pp.Bdaddr,
			}
			return sa, nil
		}
	case AF_XDP:
		pp := (*RawSockaddrXDP)(unsafe.Pointer(rsa))
		sa := &SockaddrXDP{
			Flags:        pp.Flags,
			Ifindex:      pp.Ifindex,
			QueueID:      pp.Queue_id,
			SharedUmemFD: pp.Shared_umem_fd,
		}
		return sa, nil
	case AF_PPPOX:
		pp := (*RawSockaddrPPPoX)(unsafe.Pointer(rsa))
		if binary.BigEndian.Uint32(pp[2:6]) != px_proto_oe {
			return nil, EINVAL
		}
		sa := &SockaddrPPPoE{
			SID:    binary.BigEndian.Uint16(pp[6:8]),
			Remote: pp[8:14],
		}
		for i := 14; i < 14+IFNAMSIZ; i++ {
			if pp[i] == 0 {
				sa.Dev = string(pp[14:i])
				break
			}
		}
		return sa, nil
	case AF_TIPC:
		pp := (*RawSockaddrTIPC)(unsafe.Pointer(rsa))

		sa := &SockaddrTIPC{
			Scope: int(pp.Scope),
		}

		// Determine which union variant is present in pp.Addr by checking
		// pp.Addrtype.
		switch pp.Addrtype {
		case TIPC_SERVICE_RANGE:
			sa.Addr = (*TIPCServiceRange)(unsafe.Pointer(&pp.Addr))
		case TIPC_SERVICE_ADDR:
			sa.Addr = (*TIPCServiceName)(unsafe.Pointer(&pp.Addr))
		case TIPC_SOCKET_ADDR:
			sa.Addr = (*TIPCSocketAddr)(unsafe.Pointer(&pp.Addr))
		default:
			return nil, EINVAL
		}

		return sa, nil
	case AF_IUCV:
		pp := (*RawSockaddrIUCV)(unsafe.Pointer(rsa))

		var user [8]byte
		var name [8]byte

		for i := 0; i < 8; i++ {
			user[i] = byte(pp.User_id[i])
			name[i] = byte(pp.Name[i])
		}

		sa := &SockaddrIUCV{
			UserID: string(user[:]),
			Name:   string(name[:]),
		}
		return sa, nil

	case AF_CAN:
		proto, err := socketProtocol(fd)
		if err != nil {
			return nil, err
		}

		pp := (*RawSockaddrCAN)(unsafe.Pointer(rsa))

		switch proto {
		case CAN_J1939:
			sa := &SockaddrCANJ1939{
				Ifindex: int(pp.Ifindex),
			}
			name := (*[8]byte)(unsafe.Pointer(&sa.Name))
			for i := 0; i < 8; i++ {
				name[i] = pp.Addr[i]
			}
			pgn := (*[4]byte)(unsafe.Pointer(&sa.PGN))
			for i := 0; i < 4; i++ {
				pgn[i] = pp.Addr[i+8]
			}
			addr := (*[1]byte)(unsafe.Pointer(&sa.Addr))
			addr[0] = pp.Addr[12]
			return sa, nil
		default:
			sa := &SockaddrCAN{
				Ifindex: int(pp.Ifindex),
			}
			rx := (*[4]byte)(unsafe.Pointer(&sa.RxID))
			for i := 0; i < 4; i++ {
				rx[i] = pp.Addr[i]
			}
			tx := (*[4]byte)(unsafe.Pointer(&sa.TxID))
			for i := 0; i < 4; i++ {
				tx[i] = pp.Addr[i+4]
			}
			return sa, nil
		}
	case AF_NFC:
		proto, err := socketProtocol(fd)
		if err != nil {
			return nil, err
		}
		switch proto {
		case NFC_SOCKPROTO_RAW:
			pp := (*RawSockaddrNFC)(unsafe.Pointer(rsa))
			sa := &SockaddrNFC{
				DeviceIdx:   pp.Dev_idx,
				TargetIdx:   pp.Target_idx,
				NFCProtocol: pp.Nfc_protocol,
			}
			return sa, nil
		case NFC_SOCKPROTO_LLCP:
			pp := (*RawSockaddrNFCLLCP)(unsafe.Pointer(rsa))
			if uint64(pp.Service_name_len) > uint64(len(pp.Service_name)) {
				return nil, EINVAL
			}
			sa := &SockaddrNFCLLCP{
				DeviceIdx:      pp.Dev_idx,
				TargetIdx:      pp.Target_idx,
				NFCProtocol:    pp.Nfc_protocol,
				DestinationSAP: pp.Dsap,
				SourceSAP:      pp.Ssap,
				ServiceName:    string(pp.Service_name[:pp.Service_name_len]),
			}
			return sa, nil
		default:
			return nil, EINVAL
		}
	}
	return nil, EAFNOSUPPORT
}

func Accept(fd int) (nfd int, sa Sockaddr, err error) {
	var rsa RawSockaddrAny
	var len _Socklen = SizeofSockaddrAny
	nfd, err = accept4(fd, &rsa, &len, 0)
	if err != nil {
		return
	}
	sa, err = anyToSockaddr(fd, &rsa)
	if err != nil {
		Close(nfd)
		nfd = 0
	}
	return
}

func Accept4(fd int, flags int) (nfd int, sa Sockaddr, err error) {
	var rsa RawSockaddrAny
	var len _Socklen = SizeofSockaddrAny
	nfd, err = accept4(fd, &rsa, &len, flags)
	if err != nil {
		return
	}
	if len > SizeofSockaddrAny {
		panic("RawSockaddrAny too small")
	}
	sa, err = anyToSockaddr(fd, &rsa)
	if err != nil {
		Close(nfd)
		nfd = 0
	}
	return
}

func Getsockname(fd int) (sa Sockaddr, err error) {
	var rsa RawSockaddrAny
	var len _Socklen = SizeofSockaddrAny
	if err = getsockname(fd, &rsa, &len); err != nil {
		return
	}
	return anyToSockaddr(fd, &rsa)
}

func GetsockoptIPMreqn(fd, level, opt int) (*IPMreqn, error) {
	var value IPMreqn
	vallen := _Socklen(SizeofIPMreqn)
	err := getsockopt(fd, level, opt, unsafe.Pointer(&value), &vallen)
	return &value, err
}

func GetsockoptUcred(fd, level, opt int) (*Ucred, error) {
	var value Ucred
	vallen := _Socklen(SizeofUcred)
	err := getsockopt(fd, level, opt, unsafe.Pointer(&value), &vallen)
	return &value, err
}

func GetsockoptTCPInfo(fd, level, opt int) (*TCPInfo, error) {
	var value TCPInfo
	vallen := _Socklen(SizeofTCPInfo)
	err := getsockopt(fd, level, opt, unsafe.Pointer(&value), &vallen)
	return &value, err
}

// GetsockoptString returns the string value of the socket option opt for the
// socket associated with fd at the given socket level.
func GetsockoptString(fd, level, opt int) (string, error) {
	buf := make([]byte, 256)
	vallen := _Socklen(len(buf))
	err := getsockopt(fd, level, opt, unsafe.Pointer(&buf[0]), &vallen)
	if err != nil {
		if err == ERANGE {
			buf = make([]byte, vallen)
			err = getsockopt(fd, level, opt, unsafe.Pointer(&buf[0]), &vallen)
		}
		if err != nil {
			return "", err
		}
	}
	return ByteSliceToString(buf[:vallen]), nil
}

func GetsockoptTpacketStats(fd, level, opt int) (*TpacketStats, error) {
	var value TpacketStats
	vallen := _Socklen(SizeofTpacketStats)
	err := getsockopt(fd, level, opt, unsafe.Pointer(&value), &vallen)
	return &value, err
}

func GetsockoptTpacketStatsV3(fd, level, opt int) (*TpacketStatsV3, error) {
	var value TpacketStatsV3
	vallen := _Socklen(SizeofTpacketStatsV3)
	err := getsockopt(fd, level, opt, unsafe.Pointer(&value), &vallen)
	return &value, err
}

func SetsockoptIPMreqn(fd, level, opt int, mreq *IPMreqn) (err error) {
	return setsockopt(fd, level, opt, unsafe.Pointer(mreq), unsafe.Sizeof(*mreq))
}

func SetsockoptPacketMreq(fd, level, opt int, mreq *PacketMreq) error {
	return setsockopt(fd, level, opt, unsafe.Pointer(mreq), unsafe.Sizeof(*mreq))
}

// SetsockoptSockFprog attaches a classic BPF or an extended BPF program to a
// socket to filter incoming packets.  See 'man 7 socket' for usage information.
func SetsockoptSockFprog(fd, level, opt int, fprog *SockFprog) error {
	return setsockopt(fd, level, opt, unsafe.Pointer(fprog), unsafe.Sizeof(*fprog))
}

func SetsockoptCanRawFilter(fd, level, opt int, filter []CanFilter) error {
	var p unsafe.Pointer
	if len(filter) > 0 {
		p = unsafe.Pointer(&filter[0])
	}
	return setsockopt(fd, level, opt, p, uintptr(len(filter)*SizeofCanFilter))
}

func SetsockoptTpacketReq(fd, level, opt int, tp *TpacketReq) error {
	return setsockopt(fd, level, opt, unsafe.Pointer(tp), unsafe.Sizeof(*tp))
}

func SetsockoptTpacketReq3(fd, level, opt int, tp *TpacketReq3) error {
	return setsockopt(fd, level, opt, unsafe.Pointer(tp), unsafe.Sizeof(*tp))
}

func SetsockoptTCPRepairOpt(fd, level, opt int, o []TCPRepairOpt) (err error) {
	if len(o) == 0 {
		return EINVAL
	}
	return setsockopt(fd, level, opt, unsafe.Pointer(&o[0]), uintptr(SizeofTCPRepairOpt*len(o)))
}

func SetsockoptTCPMD5Sig(fd, level, opt int, s *TCPMD5Sig) error {
	return setsockopt(fd, level, opt, unsafe.Pointer(s), unsafe.Sizeof(*s))
}

// Keyctl Commands (http://man7.org/linux/man-pages/man2/keyctl.2.html)

// KeyctlInt calls keyctl commands in which each argument is an int.
// These commands are KEYCTL_REVOKE, KEYCTL_CHOWN, KEYCTL_CLEAR, KEYCTL_LINK,
// KEYCTL_UNLINK, KEYCTL_NEGATE, KEYCTL_SET_REQKEY_KEYRING, KEYCTL_SET_TIMEOUT,
// KEYCTL_ASSUME_AUTHORITY, KEYCTL_SESSION_TO_PARENT, KEYCTL_REJECT,
// KEYCTL_INVALIDATE, and KEYCTL_GET_PERSISTENT.
//sys	KeyctlInt(cmd int, arg2 int, arg3 int, arg4 int, arg5 int) (ret int, err error) = SYS_KEYCTL

// KeyctlBuffer calls keyctl commands in which the third and fourth
// arguments are a buffer and its length, respectively.
// These commands are KEYCTL_UPDATE, KEYCTL_READ, and KEYCTL_INSTANTIATE.
//sys	KeyctlBuffer(cmd int, arg2 int, buf []byte, arg5 int) (ret int, err error) = SYS_KEYCTL

// KeyctlString calls keyctl commands which return a string.
// These commands are KEYCTL_DESCRIBE and KEYCTL_GET_SECURITY.
func KeyctlString(cmd int, id int) (string, error) {
	// We must loop as the string data may change in between the syscalls.
	// We could allocate a large buffer here to reduce the chance that the
	// syscall needs to be called twice; however, this is unnecessary as
	// the performance loss is negligible.
	var buffer []byte
	for {
		// Try to fill the buffer with data
		length, err := KeyctlBuffer(cmd, id, buffer, 0)
		if err != nil {
			return "", err
		}

		// Check if the data was written
		if length <= len(buffer) {
			// Exclude the null terminator
			return string(buffer[:length-1]), nil
		}

		// Make a bigger buffer if needed
		buffer = make([]byte, length)
	}
}

// Keyctl commands with special signatures.

// KeyctlGetKeyringID implements the KEYCTL_GET_KEYRING_ID command.
// See the full documentation at:
// http://man7.org/linux/man-pages/man3/keyctl_get_keyring_ID.3.html
func KeyctlGetKeyringID(id int, create bool) (ringid int, err error) {
	createInt := 0
	if create {
		createInt = 1
	}
	return KeyctlInt(KEYCTL_GET_KEYRING_ID, id, createInt, 0, 0)
}

// KeyctlSetperm implements the KEYCTL_SETPERM command. The perm value is the
// key handle permission mask as described in the "keyctl setperm" section of
// http://man7.org/linux/man-pages/man1/keyctl.1.html.
// See the full documentation at:
// http://man7.org/linux/man-pages/man3/keyctl_setperm.3.html
func KeyctlSetperm(id int, perm uint32) error {
	_, err := KeyctlInt(KEYCTL_SETPERM, id, int(perm), 0, 0)
	return err
}

//sys	keyctlJoin(cmd int, arg2 string) (ret int, err error) = SYS_KEYCTL

// KeyctlJoinSessionKeyring implements the KEYCTL_JOIN_SESSION_KEYRING command.
// See the full documentation at:
// http://man7.org/linux/man-pages/man3/keyctl_join_session_keyring.3.html
func KeyctlJoinSessionKeyring(name string) (ringid int, err error) {
	return keyctlJoin(KEYCTL_JOIN_SESSION_KEYRING, name)
}

//sys	keyctlSearch(cmd int, arg2 int, arg3 string, arg4 string, arg5 int) (ret int, err error) = SYS_KEYCTL

// KeyctlSearch implements the KEYCTL_SEARCH command.
// See the full documentation at:
// http://man7.org/linux/man-pages/man3/keyctl_search.3.html
func KeyctlSearch(ringid int, keyType, description string, destRingid int) (id int, err error) {
	return keyctlSearch(KEYCTL_SEARCH, ringid, keyType, description, destRingid)
}

//sys	keyctlIOV(cmd int, arg2 int, payload []Iovec, arg5 int) (err error) = SYS_KEYCTL

// KeyctlInstantiateIOV implements the KEYCTL_INSTANTIATE_IOV command. This
// command is similar to KEYCTL_INSTANTIATE, except that the payload is a slice
// of Iovec (each of which represents a buffer) instead of a single buffer.
// See the full documentation at:
// http://man7.org/linux/man-pages/man3/keyctl_instantiate_iov.3.html
func KeyctlInstantiateIOV(id int, payload []Iovec, ringid int) error {
	return keyctlIOV(KEYCTL_INSTANTIATE_IOV, id, payload, ringid)
}

//sys	keyctlDH(cmd int, arg2 *KeyctlDHParams, buf []byte) (ret int, err error) = SYS_KEYCTL

// KeyctlDHCompute implements the KEYCTL_DH_COMPUTE command. This command
// computes a Diffie-Hellman shared secret based on the provide params. The
// secret is written to the provided buffer and the returned size is the number
// of bytes written (returning an error if there is insufficient space in the
// buffer). If a nil buffer is passed in, this function returns the minimum
// buffer length needed to store the appropriate data. Note that this differs
// from KEYCTL_READ's behavior which always returns the requested payload size.
// See the full documentation at:
// http://man7.org/linux/man-pages/man3/keyctl_dh_compute.3.html
func KeyctlDHCompute(params *KeyctlDHParams, buffer []byte) (size int, err error) {
	return keyctlDH(KEYCTL_DH_COMPUTE, params, buffer)
}

// KeyctlRestrictKeyring implements the KEYCTL_RESTRICT_KEYRING command. This
// command limits the set of keys that can be linked to the keyring, regardless
// of keyring permissions. The command requires the "setattr" permission.
//
// When called with an empty keyType the command locks the keyring, preventing
// any further keys from being linked to the keyring.
//
// The "asymmetric" keyType defines restrictions requiring key payloads to be
// DER encoded X.509 certificates signed by keys in another keyring. Restrictions
// for "asymmetric" include "builtin_trusted", "builtin_and_secondary_trusted",
// "key_or_keyring:<key>", and "key_or_keyring:<key>:chain".
//
// As of Linux 4.12, only the "asymmetric" keyType defines type-specific
// restrictions.
//
// See the full documentation at:
// http://man7.org/linux/man-pages/man3/keyctl_restrict_keyring.3.html
// http://man7.org/linux/man-pages/man2/keyctl.2.html
func KeyctlRestrictKeyring(ringid int, keyType string, restriction string) error {
	if keyType == "" {
		return keyctlRestrictKeyring(KEYCTL_RESTRICT_KEYRING, ringid)
	}
	return keyctlRestrictKeyringByType(KEYCTL_RESTRICT_KEYRING, ringid, keyType, restriction)
}

//sys	keyctlRestrictKeyringByType(cmd int, arg2 int, keyType string, restriction string) (err error) = SYS_KEYCTL
//sys	keyctlRestrictKeyring(cmd int, arg2 int) (err error) = SYS_KEYCTL

func recvmsgRaw(fd int, iov []Iovec, oob []byte, flags int, rsa *RawSockaddrAny) (n, oobn int, recvflags int, err error) {
	var msg Msghdr
	msg.Name = (*byte)(unsafe.Pointer(rsa))
	msg.Namelen = uint32(SizeofSockaddrAny)
	var dummy byte
	if len(oob) > 0 {
		if emptyIovecs(iov) {
			var sockType int
			sockType, err = GetsockoptInt(fd, SOL_SOCKET, SO_TYPE)
			if err != nil {
				return
			}
			// receive at least one normal byte
			if sockType != SOCK_DGRAM {
				var iova [1]Iovec
				iova[0].Base = &dummy
				iova[0].SetLen(1)
				iov = iova[:]
			}
		}
		msg.Control = &oob[0]
		msg.SetControllen(len(oob))
	}
	if len(iov) > 0 {
		msg.Iov = &iov[0]
		msg.SetIovlen(len(iov))
	}
	if n, err = recvmsg(fd, &msg, flags); err != nil {
		return
	}
	oobn = int(msg.Controllen)
	recvflags = int(msg.Flags)
	return
}

func sendmsgN(fd int, iov []Iovec, oob []byte, ptr unsafe.Pointer, salen _Socklen, flags int) (n int, err error) {
	var msg Msghdr
	msg.Name = (*byte)(ptr)
	msg.Namelen = uint32(salen)
	var dummy byte
	var empty bool
	if len(oob) > 0 {
		empty = emptyIovecs(iov)
		if empty {
			var sockType int
			sockType, err = GetsockoptInt(fd, SOL_SOCKET, SO_TYPE)
			if err != nil {
				return 0, err
			}
			// send at least one normal byte
			if sockType != SOCK_DGRAM {
				var iova [1]Iovec
				iova[0].Base = &dummy
				iova[0].SetLen(1)
				iov = iova[:]
			}
		}
		msg.Control = &oob[0]
		msg.SetControllen(len(oob))
	}
	if len(iov) > 0 {
		msg.Iov = &iov[0]
		msg.SetIovlen(len(iov))
	}
	if n, err = sendmsg(fd, &msg, flags); err != nil {
		return 0, err
	}
	if len(oob) > 0 && empty {
		n = 0
	}
	return n, nil
}

// BindToDevice binds the socket associated with fd to device.
func BindToDevice(fd int, device string) (err error) {
	return SetsockoptString(fd, SOL_SOCKET, SO_BINDTODEVICE, device)
}

//sys	ptrace(request int, pid int, addr uintptr, data uintptr) (err error)
//sys	ptracePtr(request int, pid int, addr uintptr, data unsafe.Pointer) (err error) = SYS_PTRACE

func ptracePeek(req int, pid int, addr uintptr, out []byte) (count int, err error) {
	// The peek requests are machine-size oriented, so we wrap it
	// to retrieve arbitrary-length data.

	// The ptrace syscall differs from glibc's ptrace.
	// Peeks returns the word in *data, not as the return value.

	var buf [SizeofPtr]byte

	// Leading edge. PEEKTEXT/PEEKDATA don't require aligned
	// access (PEEKUSER warns that it might), but if we don't
	// align our reads, we might straddle an unmapped page
	// boundary and not get the bytes leading up to the page
	// boundary.
	n := 0
	if addr%SizeofPtr != 0 {
		err = ptracePtr(req, pid, addr-addr%SizeofPtr, unsafe.Pointer(&buf[0]))
		if err != nil {
			return 0, err
		}
		n += copy(out, buf[addr%SizeofPtr:])
		out = out[n:]
	}

	// Remainder.
	for len(out) > 0 {
		// We use an internal buffer to guarantee alignment.
		// It's not documented if this is necessary, but we're paranoid.
		err = ptracePtr(req, pid, addr+uintptr(n), unsafe.Pointer(&buf[0]))
		if err != nil {
			return n, err
		}
		copied := copy(out, buf[0:])
		n += copied
		out = out[copied:]
	}

	return n, nil
}

func PtracePeekText(pid int, addr uintptr, out []byte) (count int, err error) {
	return ptracePeek(PTRACE_PEEKTEXT, pid, addr, out)
}

func PtracePeekData(pid int, addr uintptr, out []byte) (count int, err error) {
	return ptracePeek(PTRACE_PEEKDATA, pid, addr, out)
}

func PtracePeekUser(pid int, addr uintptr, out []byte) (count int, err error) {
	return ptracePeek(PTRACE_PEEKUSR, pid, addr, out)
}

func ptracePoke(pokeReq int, peekReq int, pid int, addr uintptr, data []byte) (count int, err error) {
	// As for ptracePeek, we need to align our accesses to deal
	// with the possibility of straddling an invalid page.

	// Leading edge.
	n := 0
	if addr%SizeofPtr != 0 {
		var buf [SizeofPtr]byte
		err = ptracePtr(peekReq, pid, addr-addr%SizeofPtr, unsafe.Pointer(&buf[0]))
		if err != nil {
			return 0, err
		}
		n += copy(buf[addr%SizeofPtr:], data)
		word := *((*uintptr)(unsafe.Pointer(&buf[0])))
		err = ptrace(pokeReq, pid, addr-addr%SizeofPtr, word)
		if err != nil {
			return 0, err
		}
		data = data[n:]
	}

	// Interior.
	for len(data) > SizeofPtr {
		word := *((*uintptr)(unsafe.Pointer(&data[0])))
		err = ptrace(pokeReq, pid, addr+uintptr(n), word)
		if err != nil {
			return n, err
		}
		n += SizeofPtr
		data = data[SizeofPtr:]
	}

	// Trailing edge.
	if len(data) > 0 {
		var buf [SizeofPtr]byte
		err = ptracePtr(peekReq, pid, addr+uintptr(n), unsafe.Pointer(&buf[0]))
		if err != nil {
			return n, err
		}
		copy(buf[0:], data)
		word := *((*uintptr)(unsafe.Pointer(&buf[0])))
		err = ptrace(pokeReq, pid, addr+uintptr(n), word)
		if err != nil {
			return n, err
		}
		n += len(data)
	}

	return n, nil
}

func PtracePokeText(pid int, addr uintptr, data []byte) (count int, err error) {
	return ptracePoke(PTRACE_POKETEXT, PTRACE_PEEKTEXT, pid, addr, data)
}

func PtracePokeData(pid int, addr uintptr, data []byte) (count int, err error) {
	return ptracePoke(PTRACE_POKEDATA, PTRACE_PEEKDATA, pid, addr, data)
}

func PtracePokeUser(pid int, addr uintptr, data []byte) (count int, err error) {
	return ptracePoke(PTRACE_POKEUSR, PTRACE_PEEKUSR, pid, addr, data)
}

// elfNT_PRSTATUS is a copy of the debug/elf.NT_PRSTATUS constant so
// x/sys/unix doesn't need to depend on debug/elf and thus
// compress/zlib, debug/dwarf, and other packages.
const elfNT_PRSTATUS = 1

func PtraceGetRegs(pid int, regsout *PtraceRegs) (err error) {
	var iov Iovec
	iov.Base = (*byte)(unsafe.Pointer(regsout))
	iov.SetLen(int(unsafe.Sizeof(*regsout)))
	return ptracePtr(PTRACE_GETREGSET, pid, uintptr(elfNT_PRSTATUS), unsafe.Pointer(&iov))
}

func PtraceSetRegs(pid int, regs *PtraceRegs) (err error) {
	var iov Iovec
	iov.Base = (*byte)(unsafe.Pointer(regs))
	iov.SetLen(int(unsafe.Sizeof(*regs)))
	return ptracePtr(PTRACE_SETREGSET, pid, uintptr(elfNT_PRSTATUS), unsafe.Pointer(&iov))
}

func PtraceSetOptions(pid int, options int) (err error) {
	return ptrace(PTRACE_SETOPTIONS, pid, 0, uintptr(options))
}

func PtraceGetEventMsg(pid int) (msg uint, err error) {
	var data _C_long
	err = ptracePtr(PTRACE_GETEVENTMSG, pid, 0, unsafe.Pointer(&data))
	msg = uint(data)
	return
}

func PtraceCont(pid int, signal int) (err error) {
	return ptrace(PTRACE_CONT, pid, 0, uintptr(signal))
}

func PtraceSyscall(pid int, signal int) (err error) {
	return ptrace(PTRACE_SYSCALL, pid, 0, uintptr(signal))
}

func PtraceSingleStep(pid int) (err error) { return ptrace(PTRACE_SINGLESTEP, pid, 0, 0) }

func PtraceInterrupt(pid int) (err error) { return ptrace(PTRACE_INTERRUPT, pid, 0, 0) }

func PtraceAttach(pid int) (err error) { return ptrace(PTRACE_ATTACH, pid, 0, 0) }

func PtraceSeize(pid int) (err error) { return ptrace(PTRACE_SEIZE, pid, 0, 0) }

func PtraceDetach(pid int) (err error) { return ptrace(PTRACE_DETACH, pid, 0, 0) }

//sys	reboot(magic1 uint, magic2 uint, cmd int, arg string) (err error)

func Reboot(cmd int) (err error) {
	return reboot(LINUX_REBOOT_MAGIC1, LINUX_REBOOT_MAGIC2, cmd, "")
}

func direntIno(buf []byte) (uint64, bool) {
	return readInt(buf, unsafe.Offsetof(Dirent{}.Ino), unsafe.Sizeof(Dirent{}.Ino))
}

func direntReclen(buf []byte) (uint64, bool) {
	return readInt(buf, unsafe.Offsetof(Dirent{}.Reclen), unsafe.Sizeof(Dirent{}.Reclen))
}

func direntNamlen(buf []byte) (uint64, bool) {
	reclen, ok := direntReclen(buf)
	if !ok {
		return 0, false
	}
	return reclen - uint64(unsafe.Offsetof(Dirent{}.Name)), true
}

//sys	mount(source string, target string, fstype string, flags uintptr, data *byte) (err error)

func Mount(source string, target string, fstype string, flags uintptr, data string) (err error) {
	// Certain file systems get rather angry and EINVAL if you give
	// them an empty string of data, rather than NULL.
	if data == "" {
		return mount(source, target, fstype, flags, nil)
	}
	datap, err := BytePtrFromString(data)
	if err != nil {
		return err
	}
	return mount(source, target, fstype, flags, datap)
}

//sys	mountSetattr(dirfd int, pathname string, flags uint, attr *MountAttr, size uintptr) (err error) = SYS_MOUNT_SETATTR

// MountSetattr is a wrapper for mount_setattr(2).
// https://man7.org/linux/man-pages/man2/mount_setattr.2.html
//
// Requires kernel >= 5.12.
func MountSetattr(dirfd int, pathname string, flags uint, attr *MountAttr) error {
	return mountSetattr(dirfd, pathname, flags, attr, unsafe.Sizeof(*attr))
}

func Sendfile(outfd int, infd int, offset *int64, count int) (written int, err error) {
	if raceenabled {
		raceReleaseMerge(unsafe.Pointer(&ioSync))
	}
	return sendfile(outfd, infd, offset, count)
}

// Sendto
// Recvfrom
// Socketpair

/*
 * Direct access
 */
//sys	Acct(path string) (err error)
//sys	AddKey(keyType string, description string, payload []byte, ringid int) (id int, err error)
//sys	Adjtimex(buf *Timex) (state int, err error)
//sysnb	Capget(hdr *CapUserHeader, data *CapUserData) (err error)
//sysnb	Capset(hdr *CapUserHeader, data *CapUserData) (err error)
//sys	Chdir(path string) (err error)
//sys	Chroot(path string) (err error)
//sys	ClockAdjtime(clockid int32, buf *Timex) (state int, err error)
//sys	ClockGetres(clockid int32, res *Timespec) (err error)
//sys	ClockGettime(clockid int32, time *Timespec) (err error)
//sys	ClockNanosleep(clockid int32, flags int, request *Timespec, remain *Timespec) (err error)
//sys	Close(fd int) (err error)
//sys	CloseRange(first uint, last uint, flags uint) (err error)
//sys	CopyFileRange(rfd int, roff *int64, wfd int, woff *int64, len int, flags int) (n int, err error)
//sys	DeleteModule(name string, flags int) (err error)
//sys	Dup(oldfd int) (fd int, err error)

func Dup2(oldfd, newfd int) error {
	return Dup3(oldfd, newfd, 0)
}

//sys	Dup3(oldfd int, newfd int, flags int) (err error)
//sysnb	EpollCreate1(flag int) (fd int, err error)
//sysnb	EpollCtl(epfd int, op int, fd int, event *EpollEvent) (err error)
//sys	Eventfd(initval uint, flags int) (fd int, err error) = SYS_EVENTFD2
//sys	Exit(code int) = SYS_EXIT_GROUP
//sys	Fallocate(fd int, mode uint32, off int64, len int64) (err error)
//sys	Fchdir(fd int) (err error)
//sys	Fchmod(fd int, mode uint32) (err error)
//sys	Fchownat(dirfd int, path string, uid int, gid int, flags int) (err error)
//sys	Fdatasync(fd int) (err error)
//sys	Fgetxattr(fd int, attr string, dest []byte) (sz int, err error)
//sys	FinitModule(fd int, params string, flags int) (err error)
//sys	Flistxattr(fd int, dest []byte) (sz int, err error)
//sys	Flock(fd int, how int) (err error)
//sys	Fremovexattr(fd int, attr string) (err error)
//sys	Fsetxattr(fd int, attr string, dest []byte, flags int) (err error)
//sys	Fsync(fd int) (err error)
//sys	Fsmount(fd int, flags int, mountAttrs int) (fsfd int, err error)
//sys	Fsopen(fsName string, flags int) (fd int, err error)
//sys	Fspick(dirfd int, pathName string, flags int) (fd int, err error)

//sys	fsconfig(fd int, cmd uint, key *byte, value *byte, aux int) (err error)

func fsconfigCommon(fd int, cmd uint, key string, value *byte, aux int) (err error) {
	var keyp *byte
	if keyp, err = BytePtrFromString(key); err != nil {
		return
	}
	return fsconfig(fd, cmd, keyp, value, aux)
}

// FsconfigSetFlag is equivalent to fsconfig(2) called
// with cmd == FSCONFIG_SET_FLAG.
//
// fd is the filesystem context to act upon.
// key the parameter key to set.
func FsconfigSetFlag(fd int, key string) (err error) {
	return fsconfigCommon(fd, FSCONFIG_SET_FLAG, key, nil, 0)
}

// FsconfigSetString is equivalent to fsconfig(2) called
// with cmd == FSCONFIG_SET_STRING.
//
// fd is the filesystem context to act upon.
// key the parameter key to set.
// value is the parameter value to set.
func FsconfigSetString(fd int, key string, value string) (err error) {
	var valuep *byte
	if valuep, err = BytePtrFromString(value); err != nil {
		return
	}
	return fsconfigCommon(fd, FSCONFIG_SET_STRING, key, valuep, 0)
}

// FsconfigSetBinary is equivalent to fsconfig(2) called
// with cmd == FSCONFIG_SET_BINARY.
//
// fd is the filesystem context to act upon.
// key the parameter key to set.
// value is the parameter value to set.
func FsconfigSetBinary(fd int, key string, value []byte) (err error) {
	if len(value) == 0 {
		return EINVAL
	}
	return fsconfigCommon(fd, FSCONFIG_SET_BINARY, key, &value[0], len(value))
}

// FsconfigSetPath is equivalent to fsconfig(2) called
// with cmd == FSCONFIG_SET_PATH.
//
// fd is the filesystem context to act upon.
// key the parameter key to set.
// path is a non-empty path for specified key.
// atfd is a file descriptor at which to start lookup from or AT_FDCWD.
func FsconfigSetPath(fd int, key string, path string, atfd int) (err error) {
	var valuep *byte
	if valuep, err = BytePtrFromString(path); err != nil {
		return
	}
	return fsconfigCommon(fd, FSCONFIG_SET_PATH, key, valuep, atfd)
}

// FsconfigSetPathEmpty is equivalent to fsconfig(2) called
// with cmd == FSCONFIG_SET_PATH_EMPTY. The same as
// FconfigSetPath but with AT_PATH_EMPTY implied.
func FsconfigSetPathEmpty(fd int, key string, path string, atfd int) (err error) {
	var valuep *byte
	if valuep, err = BytePtrFromString(path); err != nil {
		return
	}
	return fsconfigCommon(fd, FSCONFIG_SET_PATH_EMPTY, key, valuep, atfd)
}

// FsconfigSetFd is equivalent to fsconfig(2) called
// with cmd == FSCONFIG_SET_FD.
//
// fd is the filesystem context to act upon.
// key the parameter key to set.
// value is a file descriptor to be assigned to specified key.
func FsconfigSetFd(fd int, key string, value int) (err error) {
	return fsconfigCommon(fd, FSCONFIG_SET_FD, key, nil, value)
}

// FsconfigCreate is equivalent to fsconfig(2) called
// with cmd == FSCONFIG_CMD_CREATE.
//
// fd is the filesystem context to act upon.
func FsconfigCreate(fd int) (err error) {
	return fsconfig(fd, FSCONFIG_CMD_CREATE, nil, nil, 0)
}

// FsconfigReconfigure is equivalent to fsconfig(2) called
// with cmd == FSCONFIG_CMD_RECONFIGURE.
//
// fd is the filesystem context to act upon.
func FsconfigReconfigure(fd int) (err error) {
	return fsconfig(fd, FSCONFIG_CMD_RECONFIGURE, nil, nil, 0)
}

//sys	Getdents(fd int, buf []byte) (n int, err error) = SYS_GETDENTS64
//sysnb	Getpgid(pid int) (pgid int, err error)

func Getpgrp() (pid int) {
	pid, _ = Getpgid(0)
	return
}

//sysnb	Getpid() (pid int)
//sysnb	Getppid() (ppid int)
//sys	Getpriority(which int, who int) (prio int, err error)
//sys	Getrandom(buf []byte, flags int) (n int, err error)
//sysnb	Getrusage(who int, rusage *Rusage) (err error)
//sysnb	Getsid(pid int) (sid int, err error)
//sysnb	Gettid() (tid int)
//sys	Getxattr(path string, attr string, dest []byte) (sz int, err error)
//sys	InitModule(moduleImage []byte, params string) (err error)
//sys	InotifyAddWatch(fd int, pathname string, mask uint32) (watchdesc int, err error)
//sysnb	InotifyInit1(flags int) (fd int, err error)
//sysnb	InotifyRmWatch(fd int, watchdesc uint32) (success int, err error)
//sysnb	Kill(pid int, sig syscall.Signal) (err error)
//sys	Klogctl(typ int, buf []byte) (n int, err error) = SYS_SYSLOG
//sys	Lgetxattr(path string, attr string, dest []byte) (sz int, err error)
//sys	Listxattr(path string, dest []byte) (sz int, err error)
//sys	Llistxattr(path string, dest []byte) (sz int, err error)
//sys	Lremovexattr(path string, attr string) (err error)
//sys	Lsetxattr(path string, attr string, data []byte, flags int) (err error)
//sys	MemfdCreate(name string, flags int) (fd int, err error)
//sys	Mkdirat(dirfd int, path string, mode uint32) (err error)
//sys	Mknodat(dirfd int, path string, mode uint32, dev int) (err error)
//sys	MoveMount(fromDirfd int, fromPathName string, toDirfd int, toPathName string, flags int) (err error)
//sys	Nanosleep(time *Timespec, leftover *Timespec) (err error)
//sys	OpenTree(dfd int, fileName string, flags uint) (r int, err error)
//sys	PerfEventOpen(attr *PerfEventAttr, pid int, cpu int, groupFd int, flags int) (fd int, err error)
//sys	PivotRoot(newroot string, putold string) (err error) = SYS_PIVOT_ROOT
//sys	Prctl(option int, arg2 uintptr, arg3 uintptr, arg4 uintptr, arg5 uintptr) (err error)
//sys	pselect6(nfd int, r *FdSet, w *FdSet, e *FdSet, timeout *Timespec, sigmask *sigset_argpack) (n int, err error)
//sys	read(fd int, p []byte) (n int, err error)
//sys	Removexattr(path string, attr string) (err error)
//sys	Renameat2(olddirfd int, oldpath string, newdirfd int, newpath string, flags uint) (err error)
//sys	RequestKey(keyType string, description string, callback string, destRingid int) (id int, err error)
//sys	Setdomainname(p []byte) (err error)
//sys	Sethostname(p []byte) (err error)
//sysnb	Setpgid(pid int, pgid int) (err error)
//sysnb	Setsid() (pid int, err error)
//sysnb	Settimeofday(tv *Timeval) (err error)
//sys	Setns(fd int, nstype int) (err error)

//go:linkname syscall_prlimit syscall.prlimit
func syscall_prlimit(pid, resource int, newlimit, old *syscall.Rlimit) error

func Prlimit(pid, resource int, newlimit, old *Rlimit) error {
	// Just call the syscall version, because as of Go 1.21
	// it will affect starting a new process.
	return syscall_prlimit(pid, resource, (*syscall.Rlimit)(newlimit), (*syscall.Rlimit)(old))
}

// PrctlRetInt performs a prctl operation specified by option and further
// optional arguments arg2 through arg5 depending on option. It returns a
// non-negative integer that is returned by the prctl syscall.
func PrctlRetInt(option int, arg2 uintptr, arg3 uintptr, arg4 uintptr, arg5 uintptr) (int, error) {
	ret, _, err := Syscall6(SYS_PRCTL, uintptr(option), uintptr(arg2), uintptr(arg3), uintptr(arg4), uintptr(arg5), 0)
	if err != 0 {
		return 0, err
	}
	return int(ret), nil
}

func Setuid(uid int) (err error) {
	return syscall.Setuid(uid)
}

func Setgid(gid int) (err error) {
	return syscall.Setgid(gid)
}

func Setreuid(ruid, euid int) (err error) {
	return syscall.Setreuid(ruid, euid)
}

func Setregid(rgid, egid int) (err error) {
	return syscall.Setregid(rgid, egid)
}

func Setresuid(ruid, euid, suid int) (err error) {
	return syscall.Setresuid(ruid, euid, suid)
}

func Setresgid(rgid, egid, sgid int) (err error) {
	return syscall.Setresgid(rgid, egid, sgid)
}

// SetfsgidRetGid sets fsgid for current thread and returns previous fsgid set.
// setfsgid(2) will return a non-nil error only if its caller lacks CAP_SETUID capability.
// If the call fails due to other reasons, current fsgid will be returned.
func SetfsgidRetGid(gid int) (int, error) {
	return setfsgid(gid)
}

// SetfsuidRetUid sets fsuid for current thread and returns previous fsuid set.
// setfsgid(2) will return a non-nil error only if its caller lacks CAP_SETUID capability
// If the call fails due to other reasons, current fsuid will be returned.
func SetfsuidRetUid(uid int) (int, error) {
	return setfsuid(uid)
}

func Setfsgid(gid int) error {
	_, err := setfsgid(gid)
	return err
}

func Setfsuid(uid int) error {
	_, err := setfsuid(uid)
	return err
}

func Signalfd(fd int, sigmask *Sigset_t, flags int) (newfd int, err error) {
	return signalfd(fd, sigmask, _C__NSIG/8, flags)
}

//sys	Setpriority(which int, who int, prio int) (err error)
//sys	Setxattr(path string, attr string, data []byte, flags int) (err error)
//sys	signalfd(fd int, sigmask *Sigset_t, maskSize uintptr, flags int) (newfd int, err error) = SYS_SIGNALFD4
//sys	Statx(dirfd int, path string, flags int, mask int, stat *Statx_t) (err error)
//sys	Sync()
//sys	Syncfs(fd int) (err error)
//sysnb	Sysinfo(info *Sysinfo_t) (err error)
//sys	Tee(rfd int, wfd int, len int, flags int) (n int64, err error)
//sysnb	TimerfdCreate(clockid int, flags int) (fd int, err error)
//sysnb	TimerfdGettime(fd int, currValue *ItimerSpec) (err error)
//sysnb	TimerfdSettime(fd int, flags int, newValue *ItimerSpec, oldValue *ItimerSpec) (err error)
//sysnb	Tgkill(tgid int, tid int, sig syscall.Signal) (err error)
//sysnb	Times(tms *Tms) (ticks uintptr, err error)
//sysnb	Umask(mask int) (oldmask int)
//sysnb	Uname(buf *Utsname) (err error)
//sys	Unmount(target string, flags int) (err error) = SYS_UMOUNT2
//sys	Unshare(flags int) (err error)
//sys	write(fd int, p []byte) (n int, err error)
//sys	exitThread(code int) (err error) = SYS_EXIT
//sys	readv(fd int, iovs []Iovec) (n int, err error) = SYS_READV
//sys	writev(fd int, iovs []Iovec) (n int, err error) = SYS_WRITEV
//sys	preadv(fd int, iovs []Iovec, offs_l uintptr, offs_h uintptr) (n int, err error) = SYS_PREADV
//sys	pwritev(fd int, iovs []Iovec, offs_l uintptr, offs_h uintptr) (n int, err error) = SYS_PWRITEV
//sys	preadv2(fd int, iovs []Iovec, offs_l uintptr, offs_h uintptr, flags int) (n int, err error) = SYS_PREADV2
//sys	pwritev2(fd int, iovs []Iovec, offs_l uintptr, offs_h uintptr, flags int) (n int, err error) = SYS_PWRITEV2

// minIovec is the size of the small initial allocation used by
// Readv, Writev, etc.
//
// This small allocation gets stack allocated, which lets the
// common use case of len(iovs) <= minIovs avoid more expensive
// heap allocations.
const minIovec = 8

// appendBytes converts bs to Iovecs and appends them to vecs.
func appendBytes(vecs []Iovec, bs [][]byte) []Iovec {
	for _, b := range bs {
		var v Iovec
		v.SetLen(len(b))
		if len(b) > 0 {
			v.Base = &b[0]
		} else {
			v.Base = (*byte)(unsafe.Pointer(&_zero))
		}
		vecs = append(vecs, v)
	}
	return vecs
}

// offs2lohi splits offs into its low and high order bits.
func offs2lohi(offs int64) (lo, hi uintptr) {
	const longBits = SizeofLong * 8
	return uintptr(offs), uintptr(uint64(offs) >> (longBits - 1) >> 1) // two shifts to avoid false positive in vet
}

func Readv(fd int, iovs [][]byte) (n int, err error) {
	iovecs := make([]Iovec, 0, minIovec)
	iovecs = appendBytes(iovecs, iovs)
	n, err = readv(fd, iovecs)
	readvRacedetect(iovecs, n, err)
	return n, err
}

func Preadv(fd int, iovs [][]byte, offset int64) (n int, err error) {
	iovecs := make([]Iovec, 0, minIovec)
	iovecs = appendBytes(iovecs, iovs)
	lo, hi := offs2lohi(offset)
	n, err = preadv(fd, iovecs, lo, hi)
	readvRacedetect(iovecs, n, err)
	return n, err
}

func Preadv2(fd int, iovs [][]byte, offset int64, flags int) (n int, err error) {
	iovecs := make([]Iovec, 0, minIovec)
	iovecs = appendBytes(iovecs, iovs)
	lo, hi := offs2lohi(offset)
	n, err = preadv2(fd, iovecs, lo, hi, flags)
	readvRacedetect(iovecs, n, err)
	return n, err
}

func readvRacedetect(iovecs []Iovec, n int, err error) {
	if !raceenabled {
		return
	}
	for i := 0; n > 0 && i < len(iovecs); i++ {
		m := int(iovecs[i].Len)
		if m > n {
			m = n
		}
		n -= m
		if m > 0 {
			raceWriteRange(unsafe.Pointer(iovecs[i].Base), m)
		}
	}
	if err == nil {
		raceAcquire(unsafe.Pointer(&ioSync))
	}
}

func Writev(fd int, iovs [][]byte) (n int, err error) {
	iovecs := make([]Iovec, 0, minIovec)
	iovecs = appendBytes(iovecs, iovs)
	if raceenabled {
		raceReleaseMerge(unsafe.Pointer(&ioSync))
	}
	n, err = writev(fd, iovecs)
	writevRacedetect(iovecs, n)
	return n, err
}

func Pwritev(fd int, iovs [][]byte, offset int64) (n int, err error) {
	iovecs := make([]Iovec, 0, minIovec)
	iovecs = appendBytes(iovecs, iovs)
	if raceenabled {
		raceReleaseMerge(unsafe.Pointer(&ioSync))
	}
	lo, hi := offs2lohi(offset)
	n, err = pwritev(fd, iovecs, lo, hi)
	writevRacedetect(iovecs, n)
	return n, err
}

func Pwritev2(fd int, iovs [][]byte, offset int64, flags int) (n int, err error) {
	iovecs := make([]Iovec, 0, minIovec)
	iovecs = appendBytes(iovecs, iovs)
	if raceenabled {
		raceReleaseMerge(unsafe.Pointer(&ioSync))
	}
	lo, hi := offs2lohi(offset)
	n, err = pwritev2(fd, iovecs, lo, hi, flags)
	writevRacedetect(iovecs, n)
	return n, err
}

func writevRacedetect(iovecs []Iovec, n int) {
	if !raceenabled {
		return
	}
	for i := 0; n > 0 && i < len(iovecs); i++ {
		m := int(iovecs[i].Len)
		if m > n {
			m = n
		}
		n -= m
		if m > 0 {
			raceReadRange(unsafe.Pointer(iovecs[i].Base), m)
		}
	}
}

// mmap varies by architecture; see syscall_linux_*.go.
//sys	munmap(addr uintptr, length uintptr) (err error)
//sys	mremap(oldaddr uintptr, oldlength uintptr, newlength uintptr, flags int, newaddr uintptr) (xaddr uintptr, err error)
//sys	Madvise(b []byte, advice int) (err error)
//sys	Mprotect(b []byte, prot int) (err error)
//sys	Mlock(b []byte) (err error)
//sys	Mlockall(flags int) (err error)
//sys	Msync(b []byte, flags int) (err error)
//sys	Munlock(b []byte) (err error)
//sys	Munlockall() (err error)

const (
	mremapFixed     = MREMAP_FIXED
	mremapDontunmap = MREMAP_DONTUNMAP
	mremapMaymove   = MREMAP_MAYMOVE
)

// Vmsplice splices user pages from a slice of Iovecs into a pipe specified by fd,
// using the specified flags.
func Vmsplice(fd int, iovs []Iovec, flags int) (int, error) {
	var p unsafe.Pointer
	if len(iovs) > 0 {
		p = unsafe.Pointer(&iovs[0])
	}

	n, _, errno := Syscall6(SYS_VMSPLICE, uintptr(fd), uintptr(p), uintptr(len(iovs)), uintptr(flags), 0, 0)
	if errno != 0 {
		return 0, syscall.Errno(errno)
	}

	return int(n), nil
}

func isGroupMember(gid int) bool {
	groups, err := Getgroups()
	if err != nil {
		return false
	}

	for _, g := range groups {
		if g == gid {
			return true
		}
	}
	return false
}

func isCapDacOverrideSet() bool {
	hdr := CapUserHeader{Version: LINUX_CAPABILITY_VERSION_3}
	data := [2]CapUserData{}
	err := Capget(&hdr, &data[0])

	return err == nil && data[0].Effective&(1<<CAP_DAC_OVERRIDE) != 0
}

//sys	faccessat(dirfd int, path string, mode uint32) (err error)
//sys	Faccessat2(dirfd int, path string, mode uint32, flags int) (err error)

func Faccessat(dirfd int, path string, mode uint32, flags int) (err error) {
	if flags == 0 {
		return faccessat(dirfd, path, mode)
	}

	if err := Faccessat2(dirfd, path, mode, flags); err != ENOSYS && err != EPERM {
		return err
	}

	// The Linux kernel faccessat system call does not take any flags.
	// The glibc faccessat implements the flags itself; see
	// https://sourceware.org/git/?p=glibc.git;a=blob;f=sysdeps/unix/sysv/linux/faccessat.c;hb=HEAD
	// Because people naturally expect syscall.Faccessat to act
	// like C faccessat, we do the same.

	if flags & ^(AT_SYMLINK_NOFOLLOW|AT_EACCESS) != 0 {
		return EINVAL
	}

	var st Stat_t
	if err := Fstatat(dirfd, path, &st, flags&AT_SYMLINK_NOFOLLOW); err != nil {
		return err
	}

	mode &= 7
	if mode == 0 {
		return nil
	}

	var uid int
	if flags&AT_EACCESS != 0 {
		uid = Geteuid()
		if uid != 0 && isCapDacOverrideSet() {
			// If CAP_DAC_OVERRIDE is set, file access check is
			// done by the kernel in the same way as for root
			// (see generic_permission() in the Linux sources).
			uid = 0
		}
	} else {
		uid = Getuid()
	}

	if uid == 0 {
		if mode&1 == 0 {
			// Root can read and write any file.
			return nil
		}
		if st.Mode&0111 != 0 {
			// Root can execute any file that anybody can execute.
			return nil
		}
		return EACCES
	}

	var fmode uint32
	if uint32(uid) == st.Uid {
		fmode = (st.Mode >> 6) & 7
	} else {
		var gid int
		if flags&AT_EACCESS != 0 {
			gid = Getegid()
		} else {
			gid = Getgid()
		}

		if uint32(gid) == st.Gid || isGroupMember(int(st.Gid)) {
			fmode = (st.Mode >> 3) & 7
		} else {
			fmode = st.Mode & 7
		}
	}

	if fmode&mode == mode {
		return nil
	}

	return EACCES
}

//sys	nameToHandleAt(dirFD int, pathname string, fh *fileHandle, mountID *_C_int, flags int) (err error) = SYS_NAME_TO_HANDLE_AT
//sys	openByHandleAt(mountFD int, fh *fileHandle, flags int) (fd int, err error) = SYS_OPEN_BY_HANDLE_AT

// fileHandle is the argument to nameToHandleAt and openByHandleAt. We
// originally tried to generate it via unix/linux/types.go with "type
// fileHandle C.struct_file_handle" but that generated empty structs
// for mips64 and mips64le. Instead, hard code it for now (it's the
// same everywhere else) until the mips64 generator issue is fixed.
type fileHandle struct {
	Bytes uint32
	Type  int32
}

// FileHandle represents the C struct file_handle used by
// name_to_handle_at (see NameToHandleAt) and open_by_handle_at (see
// OpenByHandleAt).
type FileHandle struct {
	*fileHandle
}

// NewFileHandle constructs a FileHandle.
func NewFileHandle(handleType int32, handle []byte) FileHandle {
	const hdrSize = unsafe.Sizeof(fileHandle{})
	buf := make([]byte, hdrSize+uintptr(len(handle)))
	copy(buf[hdrSize:], handle)
	fh := (*fileHandle)(unsafe.Pointer(&buf[0]))
	fh.Type = handleType
	fh.Bytes = uint32(len(handle))
	return FileHandle{fh}
}

func (fh *FileHandle) Size() int   { return int(fh.fileHandle.Bytes) }
func (fh *FileHandle) Type() int32 { return fh.fileHandle.Type }
func (fh *FileHandle) Bytes() []byte {
	n := fh.Size()
	if n == 0 {
		return nil
	}
	return unsafe.Slice((*byte)(unsafe.Pointer(uintptr(unsafe.Pointer(&fh.fileHandle.Type))+4)), n)
}

// NameToHandleAt wraps the name_to_handle_at system call; it obtains
// a handle for a path name.
func NameToHandleAt(dirfd int, path string, flags int) (handle FileHandle, mountID int, err error) {
	var mid _C_int
	// Try first with a small buffer, assuming the handle will
	// only be 32 bytes.
	size := uint32(32 + unsafe.Sizeof(fileHandle{}))
	didResize := false
	for {
		buf := make([]byte, size)
		fh := (*fileHandle)(unsafe.Pointer(&buf[0]))
		fh.Bytes = size - uint32(unsafe.Sizeof(fileHandle{}))
		err = nameToHandleAt(dirfd, path, fh, &mid, flags)
		if err == EOVERFLOW {
			if didResize {
				// We shouldn't need to resize more than once
				return
			}
			didResize = true
			size = fh.Bytes + uint32(unsafe.Sizeof(fileHandle{}))
			continue
		}
		if err != nil {
			return
		}
		return FileHandle{fh}, int(mid), nil
	}
}

// OpenByHandleAt wraps the open_by_handle_at system call; it opens a
// file via a handle as previously returned by NameToHandleAt.
func OpenByHandleAt(mountFD int, handle FileHandle, flags int) (fd int, err error) {
	return openByHandleAt(mountFD, handle.fileHandle, flags)
}

// Klogset wraps the sys_syslog system call; it sets console_loglevel to
// the value specified by arg and passes a dummy pointer to bufp.
func Klogset(typ int, arg int) (err error) {
	var p unsafe.Pointer
	_, _, errno := Syscall(SYS_SYSLOG, uintptr(typ), uintptr(p), uintptr(arg))
	if errno != 0 {
		return errnoErr(errno)
	}
	return nil
}

// RemoteIovec is Iovec with the pointer replaced with an integer.
// It is used for ProcessVMReadv and ProcessVMWritev, where the pointer
// refers to a location in a different process' address space, which
// would confuse the Go garbage collector.
type RemoteIovec struct {
	Base uintptr
	Len  int
}

//sys	ProcessVMReadv(pid int, localIov []Iovec, remoteIov []RemoteIovec, flags uint) (n int, err error) = SYS_PROCESS_VM_READV
//sys	ProcessVMWritev(pid int, localIov []Iovec, remoteIov []RemoteIovec, flags uint) (n int, err error) = SYS_PROCESS_VM_WRITEV

//sys	PidfdOpen(pid int, flags int) (fd int, err error) = SYS_PIDFD_OPEN
//sys	PidfdGetfd(pidfd int, targetfd int, flags int) (fd int, err error) = SYS_PIDFD_GETFD
//sys	PidfdSendSignal(pidfd int, sig Signal, info *Siginfo, flags int) (err error) = SYS_PIDFD_SEND_SIGNAL

//sys	shmat(id int, addr uintptr, flag int) (ret uintptr, err error)
//sys	shmctl(id int, cmd int, buf *SysvShmDesc) (result int, err error)
//sys	shmdt(addr uintptr) (err error)
//sys	shmget(key int, size int, flag int) (id int, err error)

//sys	getitimer(which int, currValue *Itimerval) (err error)
//sys	setitimer(which int, newValue *Itimerval, oldValue *Itimerval) (err error)

// MakeItimerval creates an Itimerval from interval and value durations.
func MakeItimerval(interval, value time.Duration) Itimerval {
	return Itimerval{
		Interval: NsecToTimeval(interval.Nanoseconds()),
		Value:    NsecToTimeval(value.Nanoseconds()),
	}
}

// A value which may be passed to the which parameter for Getitimer and
// Setitimer.
type ItimerWhich int

// Possible which values for Getitimer and Setitimer.
const (
	ItimerReal    ItimerWhich = ITIMER_REAL
	ItimerVirtual ItimerWhich = ITIMER_VIRTUAL
	ItimerProf    ItimerWhich = ITIMER_PROF
)

// Getitimer wraps getitimer(2) to return the current value of the timer
// specified by which.
func Getitimer(which ItimerWhich) (Itimerval, error) {
	var it Itimerval
	if err := getitimer(int(which), &it); err != nil {
		return Itimerval{}, err
	}

	return it, nil
}

// Setitimer wraps setitimer(2) to arm or disarm the timer specified by which.
// It returns the previous value of the timer.
//
// If the Itimerval argument is the zero value, the timer will be disarmed.
func Setitimer(which ItimerWhich, it Itimerval) (Itimerval, error) {
	var prev Itimerval
	if err := setitimer(int(which), &it, &prev); err != nil {
		return Itimerval{}, err
	}

	return prev, nil
}

//sysnb	rtSigprocmask(how int, set *Sigset_t, oldset *Sigset_t, sigsetsize uintptr) (err error) = SYS_RT_SIGPROCMASK

func PthreadSigmask(how int, set, oldset *Sigset_t) error {
	if oldset != nil {
		// Explicitly clear in case Sigset_t is larger than _C__NSIG.
		*oldset = Sigset_t{}
	}
	return rtSigprocmask(how, set, oldset, _C__NSIG/8)
}

//sysnb	getresuid(ruid *_C_int, euid *_C_int, suid *_C_int)
//sysnb	getresgid(rgid *_C_int, egid *_C_int, sgid *_C_int)

func Getresuid() (ruid, euid, suid int) {
	var r, e, s _C_int
	getresuid(&r, &e, &s)
	return int(r), int(e), int(s)
}

func Getresgid() (rgid, egid, sgid int) {
	var r, e, s _C_int
	getresgid(&r, &e, &s)
	return int(r), int(e), int(s)
}

// Pselect is a wrapper around the Linux pselect6 system call.
// This version does not modify the timeout argument.
func Pselect(nfd int, r *FdSet, w *FdSet, e *FdSet, timeout *Timespec, sigmask *Sigset_t) (n int, err error) {
	// Per https://man7.org/linux/man-pages/man2/select.2.html#NOTES,
	// The Linux pselect6() system call modifies its timeout argument.
	// [Not modifying the argument] is the behavior required by POSIX.1-2001.
	var mutableTimeout *Timespec
	if timeout != nil {
		mutableTimeout = new(Timespec)
		*mutableTimeout = *timeout
	}

	// The final argument of the pselect6() system call is not a
	// sigset_t * pointer, but is instead a structure
	var kernelMask *sigset_argpack
	if sigmask != nil {
		wordBits := 32 << (^uintptr(0) >> 63) // see math.intSize

		// A sigset stores one bit per signal,
		// offset by 1 (because signal 0 does not exist).
		// So the number of words needed is ⌈__C_NSIG - 1 / wordBits⌉.
		sigsetWords := (_C__NSIG - 1 + wordBits - 1) / (wordBits)

		sigsetBytes := uintptr(sigsetWords * (wordBits / 8))
		kernelMask = &sigset_argpack{
			ss:    sigmask,
			ssLen: sigsetBytes,
		}
	}

	return pselect6(nfd, r, w, e, mutableTimeout, kernelMask)
}

//sys	schedSetattr(pid int, attr *SchedAttr, flags uint) (err error)
//sys	schedGetattr(pid int, attr *SchedAttr, size uint, flags uint) (err error)

// SchedSetAttr is a wrapper for sched_setattr(2) syscall.
// https://man7.org/linux/man-pages/man2/sched_setattr.2.html
func SchedSetAttr(pid int, attr *SchedAttr, flags uint) error {
	if attr == nil {
		return EINVAL
	}
	attr.Size = SizeofSchedAttr
	return schedSetattr(pid, attr, flags)
}

// SchedGetAttr is a wrapper for sched_getattr(2) syscall.
// https://man7.org/linux/man-pages/man2/sched_getattr.2.html
func SchedGetAttr(pid int, flags uint) (*SchedAttr, error) {
	attr := &SchedAttr{}
	if err := schedGetattr(pid, attr, SizeofSchedAttr, flags); err != nil {
		return nil, err
	}
	return attr, nil
<<<<<<< HEAD
}
=======
}

//sys	Cachestat(fd uint, crange *CachestatRange, cstat *Cachestat_t, flags uint) (err error)
>>>>>>> 4c0611e2
<|MERGE_RESOLUTION|>--- conflicted
+++ resolved
@@ -2589,10 +2589,6 @@
 		return nil, err
 	}
 	return attr, nil
-<<<<<<< HEAD
-}
-=======
-}
-
-//sys	Cachestat(fd uint, crange *CachestatRange, cstat *Cachestat_t, flags uint) (err error)
->>>>>>> 4c0611e2
+}
+
+//sys	Cachestat(fd uint, crange *CachestatRange, cstat *Cachestat_t, flags uint) (err error)
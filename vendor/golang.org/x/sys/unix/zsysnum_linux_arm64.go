--- conflicted
+++ resolved
@@ -329,8 +329,5 @@
 	SYS_GETXATTRAT              = 464
 	SYS_LISTXATTRAT             = 465
 	SYS_REMOVEXATTRAT           = 466
-<<<<<<< HEAD
-=======
 	SYS_OPEN_TREE_ATTR          = 467
->>>>>>> 3f8de1eb
 )
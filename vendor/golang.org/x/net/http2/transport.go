// Copyright 2015 The Go Authors. All rights reserved.
// Use of this source code is governed by a BSD-style
// license that can be found in the LICENSE file.

// Transport code.

package http2

import (
	"bufio"
	"bytes"
	"compress/gzip"
	"context"
	"crypto/rand"
	"crypto/tls"
	"errors"
	"fmt"
	"io"
	"io/fs"
	"log"
	"math"
	"math/bits"
	mathrand "math/rand"
	"net"
	"net/http"
	"net/http/httptrace"
	"net/textproto"
	"os"
	"sort"
	"strconv"
	"strings"
	"sync"
	"sync/atomic"
	"time"

	"golang.org/x/net/http/httpguts"
	"golang.org/x/net/http2/hpack"
	"golang.org/x/net/idna"
)

const (
	// transportDefaultConnFlow is how many connection-level flow control
	// tokens we give the server at start-up, past the default 64k.
	transportDefaultConnFlow = 1 << 30

	// transportDefaultStreamFlow is how many stream-level flow
	// control tokens we announce to the peer, and how many bytes
	// we buffer per stream.
	transportDefaultStreamFlow = 4 << 20

	defaultUserAgent = "Go-http-client/2.0"

	// initialMaxConcurrentStreams is a connections maxConcurrentStreams until
	// it's received servers initial SETTINGS frame, which corresponds with the
	// spec's minimum recommended value.
	initialMaxConcurrentStreams = 100

	// defaultMaxConcurrentStreams is a connections default maxConcurrentStreams
	// if the server doesn't include one in its initial SETTINGS frame.
	defaultMaxConcurrentStreams = 1000
)

// Transport is an HTTP/2 Transport.
//
// A Transport internally caches connections to servers. It is safe
// for concurrent use by multiple goroutines.
type Transport struct {
	// DialTLSContext specifies an optional dial function with context for
	// creating TLS connections for requests.
	//
	// If DialTLSContext and DialTLS is nil, tls.Dial is used.
	//
	// If the returned net.Conn has a ConnectionState method like tls.Conn,
	// it will be used to set http.Response.TLS.
	DialTLSContext func(ctx context.Context, network, addr string, cfg *tls.Config) (net.Conn, error)

	// DialTLS specifies an optional dial function for creating
	// TLS connections for requests.
	//
	// If DialTLSContext and DialTLS is nil, tls.Dial is used.
	//
	// Deprecated: Use DialTLSContext instead, which allows the transport
	// to cancel dials as soon as they are no longer needed.
	// If both are set, DialTLSContext takes priority.
	DialTLS func(network, addr string, cfg *tls.Config) (net.Conn, error)

	// TLSClientConfig specifies the TLS configuration to use with
	// tls.Client. If nil, the default configuration is used.
	TLSClientConfig *tls.Config

	// ConnPool optionally specifies an alternate connection pool to use.
	// If nil, the default is used.
	ConnPool ClientConnPool

	// DisableCompression, if true, prevents the Transport from
	// requesting compression with an "Accept-Encoding: gzip"
	// request header when the Request contains no existing
	// Accept-Encoding value. If the Transport requests gzip on
	// its own and gets a gzipped response, it's transparently
	// decoded in the Response.Body. However, if the user
	// explicitly requested gzip it is not automatically
	// uncompressed.
	DisableCompression bool

	// AllowHTTP, if true, permits HTTP/2 requests using the insecure,
	// plain-text "http" scheme. Note that this does not enable h2c support.
	AllowHTTP bool

	// MaxHeaderListSize is the http2 SETTINGS_MAX_HEADER_LIST_SIZE to
	// send in the initial settings frame. It is how many bytes
	// of response headers are allowed. Unlike the http2 spec, zero here
	// means to use a default limit (currently 10MB). If you actually
	// want to advertise an unlimited value to the peer, Transport
	// interprets the highest possible value here (0xffffffff or 1<<32-1)
	// to mean no limit.
	MaxHeaderListSize uint32

	// MaxReadFrameSize is the http2 SETTINGS_MAX_FRAME_SIZE to send in the
	// initial settings frame. It is the size in bytes of the largest frame
	// payload that the sender is willing to receive. If 0, no setting is
	// sent, and the value is provided by the peer, which should be 16384
	// according to the spec:
	// https://datatracker.ietf.org/doc/html/rfc7540#section-6.5.2.
	// Values are bounded in the range 16k to 16M.
	MaxReadFrameSize uint32

	// MaxDecoderHeaderTableSize optionally specifies the http2
	// SETTINGS_HEADER_TABLE_SIZE to send in the initial settings frame. It
	// informs the remote endpoint of the maximum size of the header compression
	// table used to decode header blocks, in octets. If zero, the default value
	// of 4096 is used.
	MaxDecoderHeaderTableSize uint32

	// MaxEncoderHeaderTableSize optionally specifies an upper limit for the
	// header compression table used for encoding request headers. Received
	// SETTINGS_HEADER_TABLE_SIZE settings are capped at this limit. If zero,
	// the default value of 4096 is used.
	MaxEncoderHeaderTableSize uint32

	// StrictMaxConcurrentStreams controls whether the server's
	// SETTINGS_MAX_CONCURRENT_STREAMS should be respected
	// globally. If false, new TCP connections are created to the
	// server as needed to keep each under the per-connection
	// SETTINGS_MAX_CONCURRENT_STREAMS limit. If true, the
	// server's SETTINGS_MAX_CONCURRENT_STREAMS is interpreted as
	// a global limit and callers of RoundTrip block when needed,
	// waiting for their turn.
	StrictMaxConcurrentStreams bool

	// IdleConnTimeout is the maximum amount of time an idle
	// (keep-alive) connection will remain idle before closing
	// itself.
	// Zero means no limit.
	IdleConnTimeout time.Duration

	// ReadIdleTimeout is the timeout after which a health check using ping
	// frame will be carried out if no frame is received on the connection.
	// Note that a ping response will is considered a received frame, so if
	// there is no other traffic on the connection, the health check will
	// be performed every ReadIdleTimeout interval.
	// If zero, no health check is performed.
	ReadIdleTimeout time.Duration

	// PingTimeout is the timeout after which the connection will be closed
	// if a response to Ping is not received.
	// Defaults to 15s.
	PingTimeout time.Duration

	// WriteByteTimeout is the timeout after which the connection will be
	// closed no data can be written to it. The timeout begins when data is
	// available to write, and is extended whenever any bytes are written.
	WriteByteTimeout time.Duration

	// CountError, if non-nil, is called on HTTP/2 transport errors.
	// It's intended to increment a metric for monitoring, such
	// as an expvar or Prometheus metric.
	// The errType consists of only ASCII word characters.
	CountError func(errType string)

	// t1, if non-nil, is the standard library Transport using
	// this transport. Its settings are used (but not its
	// RoundTrip method, etc).
	t1 *http.Transport

	connPoolOnce  sync.Once
	connPoolOrDef ClientConnPool // non-nil version of ConnPool

	syncHooks *testSyncHooks
}

func (t *Transport) maxHeaderListSize() uint32 {
	if t.MaxHeaderListSize == 0 {
		return 10 << 20
	}
	if t.MaxHeaderListSize == 0xffffffff {
		return 0
	}
	return t.MaxHeaderListSize
}

func (t *Transport) maxFrameReadSize() uint32 {
	if t.MaxReadFrameSize == 0 {
		return 0 // use the default provided by the peer
	}
	if t.MaxReadFrameSize < minMaxFrameSize {
		return minMaxFrameSize
	}
	if t.MaxReadFrameSize > maxFrameSize {
		return maxFrameSize
	}
	return t.MaxReadFrameSize
}

func (t *Transport) disableCompression() bool {
	return t.DisableCompression || (t.t1 != nil && t.t1.DisableCompression)
}

func (t *Transport) pingTimeout() time.Duration {
	if t.PingTimeout == 0 {
		return 15 * time.Second
	}
	return t.PingTimeout

}

// ConfigureTransport configures a net/http HTTP/1 Transport to use HTTP/2.
// It returns an error if t1 has already been HTTP/2-enabled.
//
// Use ConfigureTransports instead to configure the HTTP/2 Transport.
func ConfigureTransport(t1 *http.Transport) error {
	_, err := ConfigureTransports(t1)
	return err
}

// ConfigureTransports configures a net/http HTTP/1 Transport to use HTTP/2.
// It returns a new HTTP/2 Transport for further configuration.
// It returns an error if t1 has already been HTTP/2-enabled.
func ConfigureTransports(t1 *http.Transport) (*Transport, error) {
	return configureTransports(t1)
}

func configureTransports(t1 *http.Transport) (*Transport, error) {
	connPool := new(clientConnPool)
	t2 := &Transport{
		ConnPool: noDialClientConnPool{connPool},
		t1:       t1,
	}
	connPool.t = t2
	if err := registerHTTPSProtocol(t1, noDialH2RoundTripper{t2}); err != nil {
		return nil, err
	}
	if t1.TLSClientConfig == nil {
		t1.TLSClientConfig = new(tls.Config)
	}
	if !strSliceContains(t1.TLSClientConfig.NextProtos, "h2") {
		t1.TLSClientConfig.NextProtos = append([]string{"h2"}, t1.TLSClientConfig.NextProtos...)
	}
	if !strSliceContains(t1.TLSClientConfig.NextProtos, "http/1.1") {
		t1.TLSClientConfig.NextProtos = append(t1.TLSClientConfig.NextProtos, "http/1.1")
	}
	upgradeFn := func(authority string, c *tls.Conn) http.RoundTripper {
		addr := authorityAddr("https", authority)
		if used, err := connPool.addConnIfNeeded(addr, t2, c); err != nil {
			go c.Close()
			return erringRoundTripper{err}
		} else if !used {
			// Turns out we don't need this c.
			// For example, two goroutines made requests to the same host
			// at the same time, both kicking off TCP dials. (since protocol
			// was unknown)
			go c.Close()
		}
		return t2
	}
	if m := t1.TLSNextProto; len(m) == 0 {
		t1.TLSNextProto = map[string]func(string, *tls.Conn) http.RoundTripper{
			"h2": upgradeFn,
		}
	} else {
		m["h2"] = upgradeFn
	}
	return t2, nil
}

func (t *Transport) connPool() ClientConnPool {
	t.connPoolOnce.Do(t.initConnPool)
	return t.connPoolOrDef
}

func (t *Transport) initConnPool() {
	if t.ConnPool != nil {
		t.connPoolOrDef = t.ConnPool
	} else {
		t.connPoolOrDef = &clientConnPool{t: t}
	}
}

// ClientConn is the state of a single HTTP/2 client connection to an
// HTTP/2 server.
type ClientConn struct {
	t             *Transport
	tconn         net.Conn             // usually *tls.Conn, except specialized impls
	tlsState      *tls.ConnectionState // nil only for specialized impls
	reused        uint32               // whether conn is being reused; atomic
	singleUse     bool                 // whether being used for a single http.Request
	getConnCalled bool                 // used by clientConnPool

	// readLoop goroutine fields:
	readerDone chan struct{} // closed on error
	readerErr  error         // set before readerDone is closed

	idleTimeout time.Duration // or 0 for never
	idleTimer   timer

	mu              sync.Mutex // guards following
	cond            *sync.Cond // hold mu; broadcast on flow/closed changes
	flow            outflow    // our conn-level flow control quota (cs.outflow is per stream)
	inflow          inflow     // peer's conn-level flow control
	doNotReuse      bool       // whether conn is marked to not be reused for any future requests
	closing         bool
	closed          bool
	seenSettings    bool                     // true if we've seen a settings frame, false otherwise
	wantSettingsAck bool                     // we sent a SETTINGS frame and haven't heard back
	goAway          *GoAwayFrame             // if non-nil, the GoAwayFrame we received
	goAwayDebug     string                   // goAway frame's debug data, retained as a string
	streams         map[uint32]*clientStream // client-initiated
	streamsReserved int                      // incr by ReserveNewRequest; decr on RoundTrip
	nextStreamID    uint32
	pendingRequests int                       // requests blocked and waiting to be sent because len(streams) == maxConcurrentStreams
	pings           map[[8]byte]chan struct{} // in flight ping data to notification channel
	br              *bufio.Reader
	lastActive      time.Time
	lastIdle        time.Time // time last idle
	// Settings from peer: (also guarded by wmu)
	maxFrameSize           uint32
	maxConcurrentStreams   uint32
	peerMaxHeaderListSize  uint64
	peerMaxHeaderTableSize uint32
	initialWindowSize      uint32

	// reqHeaderMu is a 1-element semaphore channel controlling access to sending new requests.
	// Write to reqHeaderMu to lock it, read from it to unlock.
	// Lock reqmu BEFORE mu or wmu.
	reqHeaderMu chan struct{}

	// wmu is held while writing.
	// Acquire BEFORE mu when holding both, to avoid blocking mu on network writes.
	// Only acquire both at the same time when changing peer settings.
	wmu  sync.Mutex
	bw   *bufio.Writer
	fr   *Framer
	werr error        // first write error that has occurred
	hbuf bytes.Buffer // HPACK encoder writes into this
	henc *hpack.Encoder

	syncHooks *testSyncHooks // can be nil
}

// Hook points used for testing.
// Outside of tests, cc.syncHooks is nil and these all have minimal implementations.
// Inside tests, see the testSyncHooks function docs.

// goRun starts a new goroutine.
func (cc *ClientConn) goRun(f func()) {
	if cc.syncHooks != nil {
		cc.syncHooks.goRun(f)
		return
	}
	go f()
}

// condBroadcast is cc.cond.Broadcast.
func (cc *ClientConn) condBroadcast() {
	if cc.syncHooks != nil {
		cc.syncHooks.condBroadcast(cc.cond)
	}
	cc.cond.Broadcast()
}

// condWait is cc.cond.Wait.
func (cc *ClientConn) condWait() {
	if cc.syncHooks != nil {
		cc.syncHooks.condWait(cc.cond)
	}
	cc.cond.Wait()
}

// newTimer creates a new time.Timer, or a synthetic timer in tests.
func (cc *ClientConn) newTimer(d time.Duration) timer {
	if cc.syncHooks != nil {
		return cc.syncHooks.newTimer(d)
	}
	return newTimeTimer(d)
}

// afterFunc creates a new time.AfterFunc timer, or a synthetic timer in tests.
func (cc *ClientConn) afterFunc(d time.Duration, f func()) timer {
	if cc.syncHooks != nil {
		return cc.syncHooks.afterFunc(d, f)
	}
	return newTimeAfterFunc(d, f)
}

func (cc *ClientConn) contextWithTimeout(ctx context.Context, d time.Duration) (context.Context, context.CancelFunc) {
	if cc.syncHooks != nil {
		return cc.syncHooks.contextWithTimeout(ctx, d)
	}
	return context.WithTimeout(ctx, d)
}

// clientStream is the state for a single HTTP/2 stream. One of these
// is created for each Transport.RoundTrip call.
type clientStream struct {
	cc *ClientConn

	// Fields of Request that we may access even after the response body is closed.
	ctx       context.Context
	reqCancel <-chan struct{}

	trace         *httptrace.ClientTrace // or nil
	ID            uint32
	bufPipe       pipe // buffered pipe with the flow-controlled response payload
	requestedGzip bool
	isHead        bool

	abortOnce sync.Once
	abort     chan struct{} // closed to signal stream should end immediately
	abortErr  error         // set if abort is closed

	peerClosed chan struct{} // closed when the peer sends an END_STREAM flag
	donec      chan struct{} // closed after the stream is in the closed state
	on100      chan struct{} // buffered; written to if a 100 is received

	respHeaderRecv chan struct{}  // closed when headers are received
	res            *http.Response // set if respHeaderRecv is closed

	flow        outflow // guarded by cc.mu
	inflow      inflow  // guarded by cc.mu
	bytesRemain int64   // -1 means unknown; owned by transportResponseBody.Read
	readErr     error   // sticky read error; owned by transportResponseBody.Read

	reqBody              io.ReadCloser
	reqBodyContentLength int64         // -1 means unknown
	reqBodyClosed        chan struct{} // guarded by cc.mu; non-nil on Close, closed when done

	// owned by writeRequest:
	sentEndStream bool // sent an END_STREAM flag to the peer
	sentHeaders   bool

	// owned by clientConnReadLoop:
	firstByte    bool  // got the first response byte
	pastHeaders  bool  // got first MetaHeadersFrame (actual headers)
	pastTrailers bool  // got optional second MetaHeadersFrame (trailers)
	num1xx       uint8 // number of 1xx responses seen
	readClosed   bool  // peer sent an END_STREAM flag
	readAborted  bool  // read loop reset the stream

	trailer    http.Header  // accumulated trailers
	resTrailer *http.Header // client's Response.Trailer
}

var got1xxFuncForTests func(int, textproto.MIMEHeader) error

// get1xxTraceFunc returns the value of request's httptrace.ClientTrace.Got1xxResponse func,
// if any. It returns nil if not set or if the Go version is too old.
func (cs *clientStream) get1xxTraceFunc() func(int, textproto.MIMEHeader) error {
	if fn := got1xxFuncForTests; fn != nil {
		return fn
	}
	return traceGot1xxResponseFunc(cs.trace)
}

func (cs *clientStream) abortStream(err error) {
	cs.cc.mu.Lock()
	defer cs.cc.mu.Unlock()
	cs.abortStreamLocked(err)
}

func (cs *clientStream) abortStreamLocked(err error) {
	cs.abortOnce.Do(func() {
		cs.abortErr = err
		close(cs.abort)
	})
	if cs.reqBody != nil {
		cs.closeReqBodyLocked()
	}
	// TODO(dneil): Clean up tests where cs.cc.cond is nil.
	if cs.cc.cond != nil {
		// Wake up writeRequestBody if it is waiting on flow control.
		cs.cc.condBroadcast()
	}
}

func (cs *clientStream) abortRequestBodyWrite() {
	cc := cs.cc
	cc.mu.Lock()
	defer cc.mu.Unlock()
	if cs.reqBody != nil && cs.reqBodyClosed == nil {
		cs.closeReqBodyLocked()
		cc.condBroadcast()
	}
}

func (cs *clientStream) closeReqBodyLocked() {
	if cs.reqBodyClosed != nil {
		return
	}
	cs.reqBodyClosed = make(chan struct{})
	reqBodyClosed := cs.reqBodyClosed
	cs.cc.goRun(func() {
		cs.reqBody.Close()
		close(reqBodyClosed)
	})
}

type stickyErrWriter struct {
	conn    net.Conn
	timeout time.Duration
	err     *error
}

func (sew stickyErrWriter) Write(p []byte) (n int, err error) {
	if *sew.err != nil {
		return 0, *sew.err
	}
	for {
		if sew.timeout != 0 {
			sew.conn.SetWriteDeadline(time.Now().Add(sew.timeout))
		}
		nn, err := sew.conn.Write(p[n:])
		n += nn
		if n < len(p) && nn > 0 && errors.Is(err, os.ErrDeadlineExceeded) {
			// Keep extending the deadline so long as we're making progress.
			continue
		}
		if sew.timeout != 0 {
			sew.conn.SetWriteDeadline(time.Time{})
		}
		*sew.err = err
		return n, err
	}
}

// noCachedConnError is the concrete type of ErrNoCachedConn, which
// needs to be detected by net/http regardless of whether it's its
// bundled version (in h2_bundle.go with a rewritten type name) or
// from a user's x/net/http2. As such, as it has a unique method name
// (IsHTTP2NoCachedConnError) that net/http sniffs for via func
// isNoCachedConnError.
type noCachedConnError struct{}

func (noCachedConnError) IsHTTP2NoCachedConnError() {}
func (noCachedConnError) Error() string             { return "http2: no cached connection was available" }

// isNoCachedConnError reports whether err is of type noCachedConnError
// or its equivalent renamed type in net/http2's h2_bundle.go. Both types
// may coexist in the same running program.
func isNoCachedConnError(err error) bool {
	_, ok := err.(interface{ IsHTTP2NoCachedConnError() })
	return ok
}

var ErrNoCachedConn error = noCachedConnError{}

// RoundTripOpt are options for the Transport.RoundTripOpt method.
type RoundTripOpt struct {
	// OnlyCachedConn controls whether RoundTripOpt may
	// create a new TCP connection. If set true and
	// no cached connection is available, RoundTripOpt
	// will return ErrNoCachedConn.
	OnlyCachedConn bool
}

func (t *Transport) RoundTrip(req *http.Request) (*http.Response, error) {
	return t.RoundTripOpt(req, RoundTripOpt{})
}

// authorityAddr returns a given authority (a host/IP, or host:port / ip:port)
// and returns a host:port. The port 443 is added if needed.
func authorityAddr(scheme string, authority string) (addr string) {
	host, port, err := net.SplitHostPort(authority)
	if err != nil { // authority didn't have a port
		host = authority
		port = ""
	}
	if port == "" { // authority's port was empty
		port = "443"
		if scheme == "http" {
			port = "80"
		}
	}
	if a, err := idna.ToASCII(host); err == nil {
		host = a
	}
	// IPv6 address literal, without a port:
	if strings.HasPrefix(host, "[") && strings.HasSuffix(host, "]") {
		return host + ":" + port
	}
	return net.JoinHostPort(host, port)
}

// RoundTripOpt is like RoundTrip, but takes options.
func (t *Transport) RoundTripOpt(req *http.Request, opt RoundTripOpt) (*http.Response, error) {
	if !(req.URL.Scheme == "https" || (req.URL.Scheme == "http" && t.AllowHTTP)) {
		return nil, errors.New("http2: unsupported scheme")
	}

	addr := authorityAddr(req.URL.Scheme, req.URL.Host)
	for retry := 0; ; retry++ {
		cc, err := t.connPool().GetClientConn(req, addr)
		if err != nil {
			t.vlogf("http2: Transport failed to get client conn for %s: %v", addr, err)
			return nil, err
		}
		reused := !atomic.CompareAndSwapUint32(&cc.reused, 0, 1)
		traceGotConn(req, cc, reused)
		res, err := cc.RoundTrip(req)
		if err != nil && retry <= 6 {
			roundTripErr := err
			if req, err = shouldRetryRequest(req, err); err == nil {
				// After the first retry, do exponential backoff with 10% jitter.
				if retry == 0 {
					t.vlogf("RoundTrip retrying after failure: %v", roundTripErr)
					continue
				}
				backoff := float64(uint(1) << (uint(retry) - 1))
				backoff += backoff * (0.1 * mathrand.Float64())
				d := time.Second * time.Duration(backoff)
				var tm timer
				if t.syncHooks != nil {
					tm = t.syncHooks.newTimer(d)
					t.syncHooks.blockUntil(func() bool {
						select {
						case <-tm.C():
						case <-req.Context().Done():
						default:
							return false
						}
						return true
					})
				} else {
					tm = newTimeTimer(d)
				}
				select {
				case <-tm.C():
					t.vlogf("RoundTrip retrying after failure: %v", roundTripErr)
					continue
				case <-req.Context().Done():
					tm.Stop()
					err = req.Context().Err()
				}
			}
		}
		if err != nil {
			t.vlogf("RoundTrip failure: %v", err)
			return nil, err
		}
		return res, nil
	}
}

// CloseIdleConnections closes any connections which were previously
// connected from previous requests but are now sitting idle.
// It does not interrupt any connections currently in use.
func (t *Transport) CloseIdleConnections() {
	if cp, ok := t.connPool().(clientConnPoolIdleCloser); ok {
		cp.closeIdleConnections()
	}
}

var (
	errClientConnClosed    = errors.New("http2: client conn is closed")
	errClientConnUnusable  = errors.New("http2: client conn not usable")
	errClientConnGotGoAway = errors.New("http2: Transport received Server's graceful shutdown GOAWAY")
)

// shouldRetryRequest is called by RoundTrip when a request fails to get
// response headers. It is always called with a non-nil error.
// It returns either a request to retry (either the same request, or a
// modified clone), or an error if the request can't be replayed.
func shouldRetryRequest(req *http.Request, err error) (*http.Request, error) {
	if !canRetryError(err) {
		return nil, err
	}
	// If the Body is nil (or http.NoBody), it's safe to reuse
	// this request and its Body.
	if req.Body == nil || req.Body == http.NoBody {
		return req, nil
	}

	// If the request body can be reset back to its original
	// state via the optional req.GetBody, do that.
	if req.GetBody != nil {
		body, err := req.GetBody()
		if err != nil {
			return nil, err
		}
		newReq := *req
		newReq.Body = body
		return &newReq, nil
	}

	// The Request.Body can't reset back to the beginning, but we
	// don't seem to have started to read from it yet, so reuse
	// the request directly.
	if err == errClientConnUnusable {
		return req, nil
	}

	return nil, fmt.Errorf("http2: Transport: cannot retry err [%v] after Request.Body was written; define Request.GetBody to avoid this error", err)
}

func canRetryError(err error) bool {
	if err == errClientConnUnusable || err == errClientConnGotGoAway {
		return true
	}
	if se, ok := err.(StreamError); ok {
		if se.Code == ErrCodeProtocol && se.Cause == errFromPeer {
			// See golang/go#47635, golang/go#42777
			return true
		}
		return se.Code == ErrCodeRefusedStream
	}
	return false
}

func (t *Transport) dialClientConn(ctx context.Context, addr string, singleUse bool) (*ClientConn, error) {
	if t.syncHooks != nil {
		return t.newClientConn(nil, singleUse, t.syncHooks)
	}
	host, _, err := net.SplitHostPort(addr)
	if err != nil {
		return nil, err
	}
	tconn, err := t.dialTLS(ctx, "tcp", addr, t.newTLSConfig(host))
	if err != nil {
		return nil, err
	}
	return t.newClientConn(tconn, singleUse, nil)
}

func (t *Transport) newTLSConfig(host string) *tls.Config {
	cfg := new(tls.Config)
	if t.TLSClientConfig != nil {
		*cfg = *t.TLSClientConfig.Clone()
	}
	if !strSliceContains(cfg.NextProtos, NextProtoTLS) {
		cfg.NextProtos = append([]string{NextProtoTLS}, cfg.NextProtos...)
	}
	if cfg.ServerName == "" {
		cfg.ServerName = host
	}
	return cfg
}

func (t *Transport) dialTLS(ctx context.Context, network, addr string, tlsCfg *tls.Config) (net.Conn, error) {
	if t.DialTLSContext != nil {
		return t.DialTLSContext(ctx, network, addr, tlsCfg)
	} else if t.DialTLS != nil {
		return t.DialTLS(network, addr, tlsCfg)
	}

	tlsCn, err := t.dialTLSWithContext(ctx, network, addr, tlsCfg)
	if err != nil {
		return nil, err
	}
	state := tlsCn.ConnectionState()
	if p := state.NegotiatedProtocol; p != NextProtoTLS {
		return nil, fmt.Errorf("http2: unexpected ALPN protocol %q; want %q", p, NextProtoTLS)
	}
	if !state.NegotiatedProtocolIsMutual {
		return nil, errors.New("http2: could not negotiate protocol mutually")
	}
	return tlsCn, nil
}

// disableKeepAlives reports whether connections should be closed as
// soon as possible after handling the first request.
func (t *Transport) disableKeepAlives() bool {
	return t.t1 != nil && t.t1.DisableKeepAlives
}

func (t *Transport) expectContinueTimeout() time.Duration {
	if t.t1 == nil {
		return 0
	}
	return t.t1.ExpectContinueTimeout
}

func (t *Transport) maxDecoderHeaderTableSize() uint32 {
	if v := t.MaxDecoderHeaderTableSize; v > 0 {
		return v
	}
	return initialHeaderTableSize
}

func (t *Transport) maxEncoderHeaderTableSize() uint32 {
	if v := t.MaxEncoderHeaderTableSize; v > 0 {
		return v
	}
	return initialHeaderTableSize
}

func (t *Transport) NewClientConn(c net.Conn) (*ClientConn, error) {
	return t.newClientConn(c, t.disableKeepAlives(), nil)
}

func (t *Transport) newClientConn(c net.Conn, singleUse bool, hooks *testSyncHooks) (*ClientConn, error) {
	cc := &ClientConn{
		t:                     t,
		tconn:                 c,
		readerDone:            make(chan struct{}),
		nextStreamID:          1,
		maxFrameSize:          16 << 10,                    // spec default
		initialWindowSize:     65535,                       // spec default
		maxConcurrentStreams:  initialMaxConcurrentStreams, // "infinite", per spec. Use a smaller value until we have received server settings.
		peerMaxHeaderListSize: 0xffffffffffffffff,          // "infinite", per spec. Use 2^64-1 instead.
		streams:               make(map[uint32]*clientStream),
		singleUse:             singleUse,
		wantSettingsAck:       true,
		pings:                 make(map[[8]byte]chan struct{}),
		reqHeaderMu:           make(chan struct{}, 1),
		syncHooks:             hooks,
	}
	if hooks != nil {
		hooks.newclientconn(cc)
		c = cc.tconn
	}
	if d := t.idleConnTimeout(); d != 0 {
		cc.idleTimeout = d
		cc.idleTimer = cc.afterFunc(d, cc.onIdleTimeout)
	}
	if VerboseLogs {
		t.vlogf("http2: Transport creating client conn %p to %v", cc, c.RemoteAddr())
	}

	cc.cond = sync.NewCond(&cc.mu)
	cc.flow.add(int32(initialWindowSize))

	// TODO: adjust this writer size to account for frame size +
	// MTU + crypto/tls record padding.
	cc.bw = bufio.NewWriter(stickyErrWriter{
		conn:    c,
		timeout: t.WriteByteTimeout,
		err:     &cc.werr,
	})
	cc.br = bufio.NewReader(c)
	cc.fr = NewFramer(cc.bw, cc.br)
	if t.maxFrameReadSize() != 0 {
		cc.fr.SetMaxReadFrameSize(t.maxFrameReadSize())
	}
	if t.CountError != nil {
		cc.fr.countError = t.CountError
	}
	maxHeaderTableSize := t.maxDecoderHeaderTableSize()
	cc.fr.ReadMetaHeaders = hpack.NewDecoder(maxHeaderTableSize, nil)
	cc.fr.MaxHeaderListSize = t.maxHeaderListSize()

	cc.henc = hpack.NewEncoder(&cc.hbuf)
	cc.henc.SetMaxDynamicTableSizeLimit(t.maxEncoderHeaderTableSize())
	cc.peerMaxHeaderTableSize = initialHeaderTableSize

	if t.AllowHTTP {
		cc.nextStreamID = 3
	}

	if cs, ok := c.(connectionStater); ok {
		state := cs.ConnectionState()
		cc.tlsState = &state
	}

	initialSettings := []Setting{
		{ID: SettingEnablePush, Val: 0},
		{ID: SettingInitialWindowSize, Val: transportDefaultStreamFlow},
	}
	if max := t.maxFrameReadSize(); max != 0 {
		initialSettings = append(initialSettings, Setting{ID: SettingMaxFrameSize, Val: max})
	}
	if max := t.maxHeaderListSize(); max != 0 {
		initialSettings = append(initialSettings, Setting{ID: SettingMaxHeaderListSize, Val: max})
	}
	if maxHeaderTableSize != initialHeaderTableSize {
		initialSettings = append(initialSettings, Setting{ID: SettingHeaderTableSize, Val: maxHeaderTableSize})
	}

	cc.bw.Write(clientPreface)
	cc.fr.WriteSettings(initialSettings...)
	cc.fr.WriteWindowUpdate(0, transportDefaultConnFlow)
	cc.inflow.init(transportDefaultConnFlow + initialWindowSize)
	cc.bw.Flush()
	if cc.werr != nil {
		cc.Close()
		return nil, cc.werr
	}

	cc.goRun(cc.readLoop)
	return cc, nil
}

func (cc *ClientConn) healthCheck() {
	pingTimeout := cc.t.pingTimeout()
	// We don't need to periodically ping in the health check, because the readLoop of ClientConn will
	// trigger the healthCheck again if there is no frame received.
	ctx, cancel := cc.contextWithTimeout(context.Background(), pingTimeout)
	defer cancel()
	cc.vlogf("http2: Transport sending health check")
	err := cc.Ping(ctx)
	if err != nil {
		cc.vlogf("http2: Transport health check failure: %v", err)
		cc.closeForLostPing()
	} else {
		cc.vlogf("http2: Transport health check success")
	}
}

// SetDoNotReuse marks cc as not reusable for future HTTP requests.
func (cc *ClientConn) SetDoNotReuse() {
	cc.mu.Lock()
	defer cc.mu.Unlock()
	cc.doNotReuse = true
}

func (cc *ClientConn) setGoAway(f *GoAwayFrame) {
	cc.mu.Lock()
	defer cc.mu.Unlock()

	old := cc.goAway
	cc.goAway = f

	// Merge the previous and current GoAway error frames.
	if cc.goAwayDebug == "" {
		cc.goAwayDebug = string(f.DebugData())
	}
	if old != nil && old.ErrCode != ErrCodeNo {
		cc.goAway.ErrCode = old.ErrCode
	}
	last := f.LastStreamID
	for streamID, cs := range cc.streams {
		if streamID <= last {
			// The server's GOAWAY indicates that it received this stream.
			// It will either finish processing it, or close the connection
			// without doing so. Either way, leave the stream alone for now.
			continue
		}
		if streamID == 1 && cc.goAway.ErrCode != ErrCodeNo {
			// Don't retry the first stream on a connection if we get a non-NO error.
			// If the server is sending an error on a new connection,
			// retrying the request on a new one probably isn't going to work.
			cs.abortStreamLocked(fmt.Errorf("http2: Transport received GOAWAY from server ErrCode:%v", cc.goAway.ErrCode))
		} else {
			// Aborting the stream with errClentConnGotGoAway indicates that
			// the request should be retried on a new connection.
			cs.abortStreamLocked(errClientConnGotGoAway)
		}
	}
}

// CanTakeNewRequest reports whether the connection can take a new request,
// meaning it has not been closed or received or sent a GOAWAY.
//
// If the caller is going to immediately make a new request on this
// connection, use ReserveNewRequest instead.
func (cc *ClientConn) CanTakeNewRequest() bool {
	cc.mu.Lock()
	defer cc.mu.Unlock()
	return cc.canTakeNewRequestLocked()
}

// ReserveNewRequest is like CanTakeNewRequest but also reserves a
// concurrent stream in cc. The reservation is decremented on the
// next call to RoundTrip.
func (cc *ClientConn) ReserveNewRequest() bool {
	cc.mu.Lock()
	defer cc.mu.Unlock()
	if st := cc.idleStateLocked(); !st.canTakeNewRequest {
		return false
	}
	cc.streamsReserved++
	return true
}

// ClientConnState describes the state of a ClientConn.
type ClientConnState struct {
	// Closed is whether the connection is closed.
	Closed bool

	// Closing is whether the connection is in the process of
	// closing. It may be closing due to shutdown, being a
	// single-use connection, being marked as DoNotReuse, or
	// having received a GOAWAY frame.
	Closing bool

	// StreamsActive is how many streams are active.
	StreamsActive int

	// StreamsReserved is how many streams have been reserved via
	// ClientConn.ReserveNewRequest.
	StreamsReserved int

	// StreamsPending is how many requests have been sent in excess
	// of the peer's advertised MaxConcurrentStreams setting and
	// are waiting for other streams to complete.
	StreamsPending int

	// MaxConcurrentStreams is how many concurrent streams the
	// peer advertised as acceptable. Zero means no SETTINGS
	// frame has been received yet.
	MaxConcurrentStreams uint32

	// LastIdle, if non-zero, is when the connection last
	// transitioned to idle state.
	LastIdle time.Time
}

// State returns a snapshot of cc's state.
func (cc *ClientConn) State() ClientConnState {
	cc.wmu.Lock()
	maxConcurrent := cc.maxConcurrentStreams
	if !cc.seenSettings {
		maxConcurrent = 0
	}
	cc.wmu.Unlock()

	cc.mu.Lock()
	defer cc.mu.Unlock()
	return ClientConnState{
		Closed:               cc.closed,
		Closing:              cc.closing || cc.singleUse || cc.doNotReuse || cc.goAway != nil,
		StreamsActive:        len(cc.streams),
		StreamsReserved:      cc.streamsReserved,
		StreamsPending:       cc.pendingRequests,
		LastIdle:             cc.lastIdle,
		MaxConcurrentStreams: maxConcurrent,
	}
}

// clientConnIdleState describes the suitability of a client
// connection to initiate a new RoundTrip request.
type clientConnIdleState struct {
	canTakeNewRequest bool
}

func (cc *ClientConn) idleState() clientConnIdleState {
	cc.mu.Lock()
	defer cc.mu.Unlock()
	return cc.idleStateLocked()
}

func (cc *ClientConn) idleStateLocked() (st clientConnIdleState) {
	if cc.singleUse && cc.nextStreamID > 1 {
		return
	}
	var maxConcurrentOkay bool
	if cc.t.StrictMaxConcurrentStreams {
		// We'll tell the caller we can take a new request to
		// prevent the caller from dialing a new TCP
		// connection, but then we'll block later before
		// writing it.
		maxConcurrentOkay = true
	} else {
		maxConcurrentOkay = int64(len(cc.streams)+cc.streamsReserved+1) <= int64(cc.maxConcurrentStreams)
	}

	st.canTakeNewRequest = cc.goAway == nil && !cc.closed && !cc.closing && maxConcurrentOkay &&
		!cc.doNotReuse &&
		int64(cc.nextStreamID)+2*int64(cc.pendingRequests) < math.MaxInt32 &&
		!cc.tooIdleLocked()
	return
}

func (cc *ClientConn) canTakeNewRequestLocked() bool {
	st := cc.idleStateLocked()
	return st.canTakeNewRequest
}

// tooIdleLocked reports whether this connection has been been sitting idle
// for too much wall time.
func (cc *ClientConn) tooIdleLocked() bool {
	// The Round(0) strips the monontonic clock reading so the
	// times are compared based on their wall time. We don't want
	// to reuse a connection that's been sitting idle during
	// VM/laptop suspend if monotonic time was also frozen.
	return cc.idleTimeout != 0 && !cc.lastIdle.IsZero() && time.Since(cc.lastIdle.Round(0)) > cc.idleTimeout
}

// onIdleTimeout is called from a time.AfterFunc goroutine. It will
// only be called when we're idle, but because we're coming from a new
// goroutine, there could be a new request coming in at the same time,
// so this simply calls the synchronized closeIfIdle to shut down this
// connection. The timer could just call closeIfIdle, but this is more
// clear.
func (cc *ClientConn) onIdleTimeout() {
	cc.closeIfIdle()
}

func (cc *ClientConn) closeConn() {
	t := time.AfterFunc(250*time.Millisecond, cc.forceCloseConn)
	defer t.Stop()
	cc.tconn.Close()
}

// A tls.Conn.Close can hang for a long time if the peer is unresponsive.
// Try to shut it down more aggressively.
func (cc *ClientConn) forceCloseConn() {
	tc, ok := cc.tconn.(*tls.Conn)
	if !ok {
		return
	}
	if nc := tc.NetConn(); nc != nil {
		nc.Close()
	}
}

func (cc *ClientConn) closeIfIdle() {
	cc.mu.Lock()
	if len(cc.streams) > 0 || cc.streamsReserved > 0 {
		cc.mu.Unlock()
		return
	}
	cc.closed = true
	nextID := cc.nextStreamID
	// TODO: do clients send GOAWAY too? maybe? Just Close:
	cc.mu.Unlock()

	if VerboseLogs {
		cc.vlogf("http2: Transport closing idle conn %p (forSingleUse=%v, maxStream=%v)", cc, cc.singleUse, nextID-2)
	}
	cc.closeConn()
}

func (cc *ClientConn) isDoNotReuseAndIdle() bool {
	cc.mu.Lock()
	defer cc.mu.Unlock()
	return cc.doNotReuse && len(cc.streams) == 0
}

var shutdownEnterWaitStateHook = func() {}

// Shutdown gracefully closes the client connection, waiting for running streams to complete.
func (cc *ClientConn) Shutdown(ctx context.Context) error {
	if err := cc.sendGoAway(); err != nil {
		return err
	}
	// Wait for all in-flight streams to complete or connection to close
	done := make(chan struct{})
	cancelled := false // guarded by cc.mu
	cc.goRun(func() {
		cc.mu.Lock()
		defer cc.mu.Unlock()
		for {
			if len(cc.streams) == 0 || cc.closed {
				cc.closed = true
				close(done)
				break
			}
			if cancelled {
				break
			}
			cc.condWait()
		}
	})
	shutdownEnterWaitStateHook()
	select {
	case <-done:
		cc.closeConn()
		return nil
	case <-ctx.Done():
		cc.mu.Lock()
		// Free the goroutine above
		cancelled = true
		cc.condBroadcast()
		cc.mu.Unlock()
		return ctx.Err()
	}
}

func (cc *ClientConn) sendGoAway() error {
	cc.mu.Lock()
	closing := cc.closing
	cc.closing = true
	maxStreamID := cc.nextStreamID
	cc.mu.Unlock()
	if closing {
		// GOAWAY sent already
		return nil
	}

	cc.wmu.Lock()
	defer cc.wmu.Unlock()
	// Send a graceful shutdown frame to server
	if err := cc.fr.WriteGoAway(maxStreamID, ErrCodeNo, nil); err != nil {
		return err
	}
	if err := cc.bw.Flush(); err != nil {
		return err
	}
	// Prevent new requests
	return nil
}

// closes the client connection immediately. In-flight requests are interrupted.
// err is sent to streams.
func (cc *ClientConn) closeForError(err error) {
	cc.mu.Lock()
	cc.closed = true
	for _, cs := range cc.streams {
		cs.abortStreamLocked(err)
	}
	cc.condBroadcast()
	cc.mu.Unlock()
	cc.closeConn()
}

// Close closes the client connection immediately.
//
// In-flight requests are interrupted. For a graceful shutdown, use Shutdown instead.
func (cc *ClientConn) Close() error {
	err := errors.New("http2: client connection force closed via ClientConn.Close")
	cc.closeForError(err)
	return nil
}

// closes the client connection immediately. In-flight requests are interrupted.
func (cc *ClientConn) closeForLostPing() {
	err := errors.New("http2: client connection lost")
	if f := cc.t.CountError; f != nil {
		f("conn_close_lost_ping")
	}
	cc.closeForError(err)
}

// errRequestCanceled is a copy of net/http's errRequestCanceled because it's not
// exported. At least they'll be DeepEqual for h1-vs-h2 comparisons tests.
var errRequestCanceled = errors.New("net/http: request canceled")

func commaSeparatedTrailers(req *http.Request) (string, error) {
	keys := make([]string, 0, len(req.Trailer))
	for k := range req.Trailer {
		k = canonicalHeader(k)
		switch k {
		case "Transfer-Encoding", "Trailer", "Content-Length":
			return "", fmt.Errorf("invalid Trailer key %q", k)
		}
		keys = append(keys, k)
	}
	if len(keys) > 0 {
		sort.Strings(keys)
		return strings.Join(keys, ","), nil
	}
	return "", nil
}

func (cc *ClientConn) responseHeaderTimeout() time.Duration {
	if cc.t.t1 != nil {
		return cc.t.t1.ResponseHeaderTimeout
	}
	// No way to do this (yet?) with just an http2.Transport. Probably
	// no need. Request.Cancel this is the new way. We only need to support
	// this for compatibility with the old http.Transport fields when
	// we're doing transparent http2.
	return 0
}

// checkConnHeaders checks whether req has any invalid connection-level headers.
// per RFC 7540 section 8.1.2.2: Connection-Specific Header Fields.
// Certain headers are special-cased as okay but not transmitted later.
func checkConnHeaders(req *http.Request) error {
	if v := req.Header.Get("Upgrade"); v != "" {
		return fmt.Errorf("http2: invalid Upgrade request header: %q", req.Header["Upgrade"])
	}
	if vv := req.Header["Transfer-Encoding"]; len(vv) > 0 && (len(vv) > 1 || vv[0] != "" && vv[0] != "chunked") {
		return fmt.Errorf("http2: invalid Transfer-Encoding request header: %q", vv)
	}
	if vv := req.Header["Connection"]; len(vv) > 0 && (len(vv) > 1 || vv[0] != "" && !asciiEqualFold(vv[0], "close") && !asciiEqualFold(vv[0], "keep-alive")) {
		return fmt.Errorf("http2: invalid Connection request header: %q", vv)
	}
	return nil
}

// actualContentLength returns a sanitized version of
// req.ContentLength, where 0 actually means zero (not unknown) and -1
// means unknown.
func actualContentLength(req *http.Request) int64 {
	if req.Body == nil || req.Body == http.NoBody {
		return 0
	}
	if req.ContentLength != 0 {
		return req.ContentLength
	}
	return -1
}

func (cc *ClientConn) decrStreamReservations() {
	cc.mu.Lock()
	defer cc.mu.Unlock()
	cc.decrStreamReservationsLocked()
}

func (cc *ClientConn) decrStreamReservationsLocked() {
	if cc.streamsReserved > 0 {
		cc.streamsReserved--
	}
}

func (cc *ClientConn) RoundTrip(req *http.Request) (*http.Response, error) {
	return cc.roundTrip(req, nil)
}

func (cc *ClientConn) roundTrip(req *http.Request, streamf func(*clientStream)) (*http.Response, error) {
	ctx := req.Context()
	cs := &clientStream{
		cc:                   cc,
		ctx:                  ctx,
		reqCancel:            req.Cancel,
		isHead:               req.Method == "HEAD",
		reqBody:              req.Body,
		reqBodyContentLength: actualContentLength(req),
		trace:                httptrace.ContextClientTrace(ctx),
		peerClosed:           make(chan struct{}),
		abort:                make(chan struct{}),
		respHeaderRecv:       make(chan struct{}),
		donec:                make(chan struct{}),
	}
	cc.goRun(func() {
		cs.doRequest(req)
	})

	waitDone := func() error {
		if cc.syncHooks != nil {
			cc.syncHooks.blockUntil(func() bool {
				select {
				case <-cs.donec:
				case <-ctx.Done():
				case <-cs.reqCancel:
				default:
					return false
				}
				return true
			})
		}
		select {
		case <-cs.donec:
			return nil
		case <-ctx.Done():
			return ctx.Err()
		case <-cs.reqCancel:
			return errRequestCanceled
		}
	}

	handleResponseHeaders := func() (*http.Response, error) {
		res := cs.res
		if res.StatusCode > 299 {
			// On error or status code 3xx, 4xx, 5xx, etc abort any
			// ongoing write, assuming that the server doesn't care
			// about our request body. If the server replied with 1xx or
			// 2xx, however, then assume the server DOES potentially
			// want our body (e.g. full-duplex streaming:
			// golang.org/issue/13444). If it turns out the server
			// doesn't, they'll RST_STREAM us soon enough. This is a
			// heuristic to avoid adding knobs to Transport. Hopefully
			// we can keep it.
			cs.abortRequestBodyWrite()
		}
		res.Request = req
		res.TLS = cc.tlsState
		if res.Body == noBody && actualContentLength(req) == 0 {
			// If there isn't a request or response body still being
			// written, then wait for the stream to be closed before
			// RoundTrip returns.
			if err := waitDone(); err != nil {
				return nil, err
			}
		}
		return res, nil
	}

	cancelRequest := func(cs *clientStream, err error) error {
		cs.cc.mu.Lock()
		bodyClosed := cs.reqBodyClosed
		cs.cc.mu.Unlock()
		// Wait for the request body to be closed.
		//
		// If nothing closed the body before now, abortStreamLocked
		// will have started a goroutine to close it.
		//
		// Closing the body before returning avoids a race condition
		// with net/http checking its readTrackingBody to see if the
		// body was read from or closed. See golang/go#60041.
		//
		// The body is closed in a separate goroutine without the
		// connection mutex held, but dropping the mutex before waiting
		// will keep us from holding it indefinitely if the body
		// close is slow for some reason.
		if bodyClosed != nil {
			<-bodyClosed
		}
		return err
	}

<<<<<<< HEAD
=======
	if streamf != nil {
		streamf(cs)
	}

>>>>>>> 4c0611e2
	for {
		if cc.syncHooks != nil {
			cc.syncHooks.blockUntil(func() bool {
				select {
				case <-cs.respHeaderRecv:
				case <-cs.abort:
				case <-ctx.Done():
				case <-cs.reqCancel:
				default:
					return false
				}
				return true
			})
		}
		select {
		case <-cs.respHeaderRecv:
			return handleResponseHeaders()
		case <-cs.abort:
			select {
			case <-cs.respHeaderRecv:
				// If both cs.respHeaderRecv and cs.abort are signaling,
				// pick respHeaderRecv. The server probably wrote the
				// response and immediately reset the stream.
				// golang.org/issue/49645
				return handleResponseHeaders()
			default:
				waitDone()
				return nil, cs.abortErr
			}
		case <-ctx.Done():
			err := ctx.Err()
			cs.abortStream(err)
			return nil, cancelRequest(cs, err)
		case <-cs.reqCancel:
			cs.abortStream(errRequestCanceled)
			return nil, cancelRequest(cs, errRequestCanceled)
		}
	}
}

// doRequest runs for the duration of the request lifetime.
//
// It sends the request and performs post-request cleanup (closing Request.Body, etc.).
func (cs *clientStream) doRequest(req *http.Request) {
	err := cs.writeRequest(req)
	cs.cleanupWriteRequest(err)
}

// writeRequest sends a request.
//
// It returns nil after the request is written, the response read,
// and the request stream is half-closed by the peer.
//
// It returns non-nil if the request ends otherwise.
// If the returned error is StreamError, the error Code may be used in resetting the stream.
func (cs *clientStream) writeRequest(req *http.Request) (err error) {
	cc := cs.cc
	ctx := cs.ctx

	if err := checkConnHeaders(req); err != nil {
		return err
	}

	// Acquire the new-request lock by writing to reqHeaderMu.
	// This lock guards the critical section covering allocating a new stream ID
	// (requires mu) and creating the stream (requires wmu).
	if cc.reqHeaderMu == nil {
		panic("RoundTrip on uninitialized ClientConn") // for tests
	}
	var newStreamHook func(*clientStream)
	if cc.syncHooks != nil {
		newStreamHook = cc.syncHooks.newstream
		cc.syncHooks.blockUntil(func() bool {
			select {
			case cc.reqHeaderMu <- struct{}{}:
				<-cc.reqHeaderMu
			case <-cs.reqCancel:
			case <-ctx.Done():
			default:
				return false
			}
			return true
		})
	}
	select {
	case cc.reqHeaderMu <- struct{}{}:
	case <-cs.reqCancel:
		return errRequestCanceled
	case <-ctx.Done():
		return ctx.Err()
	}

	cc.mu.Lock()
	if cc.idleTimer != nil {
		cc.idleTimer.Stop()
	}
	cc.decrStreamReservationsLocked()
	if err := cc.awaitOpenSlotForStreamLocked(cs); err != nil {
		cc.mu.Unlock()
		<-cc.reqHeaderMu
		return err
	}
	cc.addStreamLocked(cs) // assigns stream ID
	if isConnectionCloseRequest(req) {
		cc.doNotReuse = true
	}
	cc.mu.Unlock()

	if newStreamHook != nil {
		newStreamHook(cs)
	}

	// TODO(bradfitz): this is a copy of the logic in net/http. Unify somewhere?
	if !cc.t.disableCompression() &&
		req.Header.Get("Accept-Encoding") == "" &&
		req.Header.Get("Range") == "" &&
		!cs.isHead {
		// Request gzip only, not deflate. Deflate is ambiguous and
		// not as universally supported anyway.
		// See: https://zlib.net/zlib_faq.html#faq39
		//
		// Note that we don't request this for HEAD requests,
		// due to a bug in nginx:
		//   http://trac.nginx.org/nginx/ticket/358
		//   https://golang.org/issue/5522
		//
		// We don't request gzip if the request is for a range, since
		// auto-decoding a portion of a gzipped document will just fail
		// anyway. See https://golang.org/issue/8923
		cs.requestedGzip = true
	}

	continueTimeout := cc.t.expectContinueTimeout()
	if continueTimeout != 0 {
		if !httpguts.HeaderValuesContainsToken(req.Header["Expect"], "100-continue") {
			continueTimeout = 0
		} else {
			cs.on100 = make(chan struct{}, 1)
		}
	}

	// Past this point (where we send request headers), it is possible for
	// RoundTrip to return successfully. Since the RoundTrip contract permits
	// the caller to "mutate or reuse" the Request after closing the Response's Body,
	// we must take care when referencing the Request from here on.
	err = cs.encodeAndWriteHeaders(req)
	<-cc.reqHeaderMu
	if err != nil {
		return err
	}

	hasBody := cs.reqBodyContentLength != 0
	if !hasBody {
		cs.sentEndStream = true
	} else {
		if continueTimeout != 0 {
			traceWait100Continue(cs.trace)
			timer := time.NewTimer(continueTimeout)
			select {
			case <-timer.C:
				err = nil
			case <-cs.on100:
				err = nil
			case <-cs.abort:
				err = cs.abortErr
			case <-ctx.Done():
				err = ctx.Err()
			case <-cs.reqCancel:
				err = errRequestCanceled
			}
			timer.Stop()
			if err != nil {
				traceWroteRequest(cs.trace, err)
				return err
			}
		}

		if err = cs.writeRequestBody(req); err != nil {
			if err != errStopReqBodyWrite {
				traceWroteRequest(cs.trace, err)
				return err
			}
		} else {
			cs.sentEndStream = true
		}
	}

	traceWroteRequest(cs.trace, err)

	var respHeaderTimer <-chan time.Time
	var respHeaderRecv chan struct{}
	if d := cc.responseHeaderTimeout(); d != 0 {
		timer := cc.newTimer(d)
		defer timer.Stop()
		respHeaderTimer = timer.C()
		respHeaderRecv = cs.respHeaderRecv
	}
	// Wait until the peer half-closes its end of the stream,
	// or until the request is aborted (via context, error, or otherwise),
	// whichever comes first.
	for {
		if cc.syncHooks != nil {
			cc.syncHooks.blockUntil(func() bool {
				select {
				case <-cs.peerClosed:
				case <-respHeaderTimer:
				case <-respHeaderRecv:
				case <-cs.abort:
				case <-ctx.Done():
				case <-cs.reqCancel:
				default:
					return false
				}
				return true
			})
		}
		select {
		case <-cs.peerClosed:
			return nil
		case <-respHeaderTimer:
			return errTimeout
		case <-respHeaderRecv:
			respHeaderRecv = nil
			respHeaderTimer = nil // keep waiting for END_STREAM
		case <-cs.abort:
			return cs.abortErr
		case <-ctx.Done():
			return ctx.Err()
		case <-cs.reqCancel:
			return errRequestCanceled
		}
	}
}

func (cs *clientStream) encodeAndWriteHeaders(req *http.Request) error {
	cc := cs.cc
	ctx := cs.ctx

	cc.wmu.Lock()
	defer cc.wmu.Unlock()

	// If the request was canceled while waiting for cc.mu, just quit.
	select {
	case <-cs.abort:
		return cs.abortErr
	case <-ctx.Done():
		return ctx.Err()
	case <-cs.reqCancel:
		return errRequestCanceled
	default:
	}

	// Encode headers.
	//
	// we send: HEADERS{1}, CONTINUATION{0,} + DATA{0,} (DATA is
	// sent by writeRequestBody below, along with any Trailers,
	// again in form HEADERS{1}, CONTINUATION{0,})
	trailers, err := commaSeparatedTrailers(req)
	if err != nil {
		return err
	}
	hasTrailers := trailers != ""
	contentLen := actualContentLength(req)
	hasBody := contentLen != 0
	hdrs, err := cc.encodeHeaders(req, cs.requestedGzip, trailers, contentLen)
	if err != nil {
		return err
	}

	// Write the request.
	endStream := !hasBody && !hasTrailers
	cs.sentHeaders = true
	err = cc.writeHeaders(cs.ID, endStream, int(cc.maxFrameSize), hdrs)
	traceWroteHeaders(cs.trace)
	return err
}

// cleanupWriteRequest performs post-request tasks.
//
// If err (the result of writeRequest) is non-nil and the stream is not closed,
// cleanupWriteRequest will send a reset to the peer.
func (cs *clientStream) cleanupWriteRequest(err error) {
	cc := cs.cc

	if cs.ID == 0 {
		// We were canceled before creating the stream, so return our reservation.
		cc.decrStreamReservations()
	}

	// TODO: write h12Compare test showing whether
	// Request.Body is closed by the Transport,
	// and in multiple cases: server replies <=299 and >299
	// while still writing request body
	cc.mu.Lock()
	mustCloseBody := false
	if cs.reqBody != nil && cs.reqBodyClosed == nil {
		mustCloseBody = true
		cs.reqBodyClosed = make(chan struct{})
	}
	bodyClosed := cs.reqBodyClosed
	cc.mu.Unlock()
	if mustCloseBody {
		cs.reqBody.Close()
		close(bodyClosed)
	}
	if bodyClosed != nil {
		<-bodyClosed
	}

	if err != nil && cs.sentEndStream {
		// If the connection is closed immediately after the response is read,
		// we may be aborted before finishing up here. If the stream was closed
		// cleanly on both sides, there is no error.
		select {
		case <-cs.peerClosed:
			err = nil
		default:
		}
	}
	if err != nil {
		cs.abortStream(err) // possibly redundant, but harmless
		if cs.sentHeaders {
			if se, ok := err.(StreamError); ok {
				if se.Cause != errFromPeer {
					cc.writeStreamReset(cs.ID, se.Code, err)
				}
			} else {
				cc.writeStreamReset(cs.ID, ErrCodeCancel, err)
			}
		}
		cs.bufPipe.CloseWithError(err) // no-op if already closed
	} else {
		if cs.sentHeaders && !cs.sentEndStream {
			cc.writeStreamReset(cs.ID, ErrCodeNo, nil)
		}
		cs.bufPipe.CloseWithError(errRequestCanceled)
	}
	if cs.ID != 0 {
		cc.forgetStreamID(cs.ID)
	}

	cc.wmu.Lock()
	werr := cc.werr
	cc.wmu.Unlock()
	if werr != nil {
		cc.Close()
	}

	close(cs.donec)
}

// awaitOpenSlotForStreamLocked waits until len(streams) < maxConcurrentStreams.
// Must hold cc.mu.
func (cc *ClientConn) awaitOpenSlotForStreamLocked(cs *clientStream) error {
	for {
		cc.lastActive = time.Now()
		if cc.closed || !cc.canTakeNewRequestLocked() {
			return errClientConnUnusable
		}
		cc.lastIdle = time.Time{}
		if int64(len(cc.streams)) < int64(cc.maxConcurrentStreams) {
			return nil
		}
		cc.pendingRequests++
		cc.condWait()
		cc.pendingRequests--
		select {
		case <-cs.abort:
			return cs.abortErr
		default:
		}
	}
}

// requires cc.wmu be held
func (cc *ClientConn) writeHeaders(streamID uint32, endStream bool, maxFrameSize int, hdrs []byte) error {
	first := true // first frame written (HEADERS is first, then CONTINUATION)
	for len(hdrs) > 0 && cc.werr == nil {
		chunk := hdrs
		if len(chunk) > maxFrameSize {
			chunk = chunk[:maxFrameSize]
		}
		hdrs = hdrs[len(chunk):]
		endHeaders := len(hdrs) == 0
		if first {
			cc.fr.WriteHeaders(HeadersFrameParam{
				StreamID:      streamID,
				BlockFragment: chunk,
				EndStream:     endStream,
				EndHeaders:    endHeaders,
			})
			first = false
		} else {
			cc.fr.WriteContinuation(streamID, endHeaders, chunk)
		}
	}
	cc.bw.Flush()
	return cc.werr
}

// internal error values; they don't escape to callers
var (
	// abort request body write; don't send cancel
	errStopReqBodyWrite = errors.New("http2: aborting request body write")

	// abort request body write, but send stream reset of cancel.
	errStopReqBodyWriteAndCancel = errors.New("http2: canceling request")

	errReqBodyTooLong = errors.New("http2: request body larger than specified content length")
)

// frameScratchBufferLen returns the length of a buffer to use for
// outgoing request bodies to read/write to/from.
//
// It returns max(1, min(peer's advertised max frame size,
// Request.ContentLength+1, 512KB)).
func (cs *clientStream) frameScratchBufferLen(maxFrameSize int) int {
	const max = 512 << 10
	n := int64(maxFrameSize)
	if n > max {
		n = max
	}
	if cl := cs.reqBodyContentLength; cl != -1 && cl+1 < n {
		// Add an extra byte past the declared content-length to
		// give the caller's Request.Body io.Reader a chance to
		// give us more bytes than they declared, so we can catch it
		// early.
		n = cl + 1
	}
	if n < 1 {
		return 1
	}
	return int(n) // doesn't truncate; max is 512K
}

// Seven bufPools manage different frame sizes. This helps to avoid scenarios where long-running
// streaming requests using small frame sizes occupy large buffers initially allocated for prior
// requests needing big buffers. The size ranges are as follows:
// {0 KB, 16 KB], {16 KB, 32 KB], {32 KB, 64 KB], {64 KB, 128 KB], {128 KB, 256 KB],
// {256 KB, 512 KB], {512 KB, infinity}
// In practice, the maximum scratch buffer size should not exceed 512 KB due to
// frameScratchBufferLen(maxFrameSize), thus the "infinity pool" should never be used.
// It exists mainly as a safety measure, for potential future increases in max buffer size.
var bufPools [7]sync.Pool // of *[]byte
func bufPoolIndex(size int) int {
	if size <= 16384 {
		return 0
	}
	size -= 1
	bits := bits.Len(uint(size))
	index := bits - 14
	if index >= len(bufPools) {
		return len(bufPools) - 1
	}
	return index
}

func (cs *clientStream) writeRequestBody(req *http.Request) (err error) {
	cc := cs.cc
	body := cs.reqBody
	sentEnd := false // whether we sent the final DATA frame w/ END_STREAM

	hasTrailers := req.Trailer != nil
	remainLen := cs.reqBodyContentLength
	hasContentLen := remainLen != -1

	cc.mu.Lock()
	maxFrameSize := int(cc.maxFrameSize)
	cc.mu.Unlock()

	// Scratch buffer for reading into & writing from.
	scratchLen := cs.frameScratchBufferLen(maxFrameSize)
	var buf []byte
	index := bufPoolIndex(scratchLen)
	if bp, ok := bufPools[index].Get().(*[]byte); ok && len(*bp) >= scratchLen {
		defer bufPools[index].Put(bp)
		buf = *bp
	} else {
		buf = make([]byte, scratchLen)
		defer bufPools[index].Put(&buf)
	}

	var sawEOF bool
	for !sawEOF {
		n, err := body.Read(buf)
		if hasContentLen {
			remainLen -= int64(n)
			if remainLen == 0 && err == nil {
				// The request body's Content-Length was predeclared and
				// we just finished reading it all, but the underlying io.Reader
				// returned the final chunk with a nil error (which is one of
				// the two valid things a Reader can do at EOF). Because we'd prefer
				// to send the END_STREAM bit early, double-check that we're actually
				// at EOF. Subsequent reads should return (0, EOF) at this point.
				// If either value is different, we return an error in one of two ways below.
				var scratch [1]byte
				var n1 int
				n1, err = body.Read(scratch[:])
				remainLen -= int64(n1)
			}
			if remainLen < 0 {
				err = errReqBodyTooLong
				return err
			}
		}
		if err != nil {
			cc.mu.Lock()
			bodyClosed := cs.reqBodyClosed != nil
			cc.mu.Unlock()
			switch {
			case bodyClosed:
				return errStopReqBodyWrite
			case err == io.EOF:
				sawEOF = true
				err = nil
			default:
				return err
			}
		}

		remain := buf[:n]
		for len(remain) > 0 && err == nil {
			var allowed int32
			allowed, err = cs.awaitFlowControl(len(remain))
			if err != nil {
				return err
			}
			cc.wmu.Lock()
			data := remain[:allowed]
			remain = remain[allowed:]
			sentEnd = sawEOF && len(remain) == 0 && !hasTrailers
			err = cc.fr.WriteData(cs.ID, sentEnd, data)
			if err == nil {
				// TODO(bradfitz): this flush is for latency, not bandwidth.
				// Most requests won't need this. Make this opt-in or
				// opt-out?  Use some heuristic on the body type? Nagel-like
				// timers?  Based on 'n'? Only last chunk of this for loop,
				// unless flow control tokens are low? For now, always.
				// If we change this, see comment below.
				err = cc.bw.Flush()
			}
			cc.wmu.Unlock()
		}
		if err != nil {
			return err
		}
	}

	if sentEnd {
		// Already sent END_STREAM (which implies we have no
		// trailers) and flushed, because currently all
		// WriteData frames above get a flush. So we're done.
		return nil
	}

	// Since the RoundTrip contract permits the caller to "mutate or reuse"
	// a request after the Response's Body is closed, verify that this hasn't
	// happened before accessing the trailers.
	cc.mu.Lock()
	trailer := req.Trailer
	err = cs.abortErr
	cc.mu.Unlock()
	if err != nil {
		return err
	}

	cc.wmu.Lock()
	defer cc.wmu.Unlock()
	var trls []byte
	if len(trailer) > 0 {
		trls, err = cc.encodeTrailers(trailer)
		if err != nil {
			return err
		}
	}

	// Two ways to send END_STREAM: either with trailers, or
	// with an empty DATA frame.
	if len(trls) > 0 {
		err = cc.writeHeaders(cs.ID, true, maxFrameSize, trls)
	} else {
		err = cc.fr.WriteData(cs.ID, true, nil)
	}
	if ferr := cc.bw.Flush(); ferr != nil && err == nil {
		err = ferr
	}
	return err
}

// awaitFlowControl waits for [1, min(maxBytes, cc.cs.maxFrameSize)] flow
// control tokens from the server.
// It returns either the non-zero number of tokens taken or an error
// if the stream is dead.
func (cs *clientStream) awaitFlowControl(maxBytes int) (taken int32, err error) {
	cc := cs.cc
	ctx := cs.ctx
	cc.mu.Lock()
	defer cc.mu.Unlock()
	for {
		if cc.closed {
			return 0, errClientConnClosed
		}
		if cs.reqBodyClosed != nil {
			return 0, errStopReqBodyWrite
		}
		select {
		case <-cs.abort:
			return 0, cs.abortErr
		case <-ctx.Done():
			return 0, ctx.Err()
		case <-cs.reqCancel:
			return 0, errRequestCanceled
		default:
		}
		if a := cs.flow.available(); a > 0 {
			take := a
			if int(take) > maxBytes {

				take = int32(maxBytes) // can't truncate int; take is int32
			}
			if take > int32(cc.maxFrameSize) {
				take = int32(cc.maxFrameSize)
			}
			cs.flow.take(take)
			return take, nil
		}
		cc.condWait()
	}
}

func validateHeaders(hdrs http.Header) string {
	for k, vv := range hdrs {
		if !httpguts.ValidHeaderFieldName(k) {
			return fmt.Sprintf("name %q", k)
		}
		for _, v := range vv {
			if !httpguts.ValidHeaderFieldValue(v) {
				// Don't include the value in the error,
				// because it may be sensitive.
				return fmt.Sprintf("value for header %q", k)
			}
		}
	}
	return ""
}

var errNilRequestURL = errors.New("http2: Request.URI is nil")

// requires cc.wmu be held.
func (cc *ClientConn) encodeHeaders(req *http.Request, addGzipHeader bool, trailers string, contentLength int64) ([]byte, error) {
	cc.hbuf.Reset()
	if req.URL == nil {
		return nil, errNilRequestURL
	}

	host := req.Host
	if host == "" {
		host = req.URL.Host
	}
	host, err := httpguts.PunycodeHostPort(host)
	if err != nil {
		return nil, err
	}
	if !httpguts.ValidHostHeader(host) {
		return nil, errors.New("http2: invalid Host header")
	}

	var path string
	if req.Method != "CONNECT" {
		path = req.URL.RequestURI()
		if !validPseudoPath(path) {
			orig := path
			path = strings.TrimPrefix(path, req.URL.Scheme+"://"+host)
			if !validPseudoPath(path) {
				if req.URL.Opaque != "" {
					return nil, fmt.Errorf("invalid request :path %q from URL.Opaque = %q", orig, req.URL.Opaque)
				} else {
					return nil, fmt.Errorf("invalid request :path %q", orig)
				}
			}
		}
	}

	// Check for any invalid headers+trailers and return an error before we
	// potentially pollute our hpack state. (We want to be able to
	// continue to reuse the hpack encoder for future requests)
	if err := validateHeaders(req.Header); err != "" {
		return nil, fmt.Errorf("invalid HTTP header %s", err)
	}
	if err := validateHeaders(req.Trailer); err != "" {
		return nil, fmt.Errorf("invalid HTTP trailer %s", err)
	}

	enumerateHeaders := func(f func(name, value string)) {
		// 8.1.2.3 Request Pseudo-Header Fields
		// The :path pseudo-header field includes the path and query parts of the
		// target URI (the path-absolute production and optionally a '?' character
		// followed by the query production, see Sections 3.3 and 3.4 of
		// [RFC3986]).
		f(":authority", host)
		m := req.Method
		if m == "" {
			m = http.MethodGet
		}
		f(":method", m)
		if req.Method != "CONNECT" {
			f(":path", path)
			f(":scheme", req.URL.Scheme)
		}
		if trailers != "" {
			f("trailer", trailers)
		}

		var didUA bool
		for k, vv := range req.Header {
			if asciiEqualFold(k, "host") || asciiEqualFold(k, "content-length") {
				// Host is :authority, already sent.
				// Content-Length is automatic, set below.
				continue
			} else if asciiEqualFold(k, "connection") ||
				asciiEqualFold(k, "proxy-connection") ||
				asciiEqualFold(k, "transfer-encoding") ||
				asciiEqualFold(k, "upgrade") ||
				asciiEqualFold(k, "keep-alive") {
				// Per 8.1.2.2 Connection-Specific Header
				// Fields, don't send connection-specific
				// fields. We have already checked if any
				// are error-worthy so just ignore the rest.
				continue
			} else if asciiEqualFold(k, "user-agent") {
				// Match Go's http1 behavior: at most one
				// User-Agent. If set to nil or empty string,
				// then omit it. Otherwise if not mentioned,
				// include the default (below).
				didUA = true
				if len(vv) < 1 {
					continue
				}
				vv = vv[:1]
				if vv[0] == "" {
					continue
				}
			} else if asciiEqualFold(k, "cookie") {
				// Per 8.1.2.5 To allow for better compression efficiency, the
				// Cookie header field MAY be split into separate header fields,
				// each with one or more cookie-pairs.
				for _, v := range vv {
					for {
						p := strings.IndexByte(v, ';')
						if p < 0 {
							break
						}
						f("cookie", v[:p])
						p++
						// strip space after semicolon if any.
						for p+1 <= len(v) && v[p] == ' ' {
							p++
						}
						v = v[p:]
					}
					if len(v) > 0 {
						f("cookie", v)
					}
				}
				continue
			}

			for _, v := range vv {
				f(k, v)
			}
		}
		if shouldSendReqContentLength(req.Method, contentLength) {
			f("content-length", strconv.FormatInt(contentLength, 10))
		}
		if addGzipHeader {
			f("accept-encoding", "gzip")
		}
		if !didUA {
			f("user-agent", defaultUserAgent)
		}
	}

	// Do a first pass over the headers counting bytes to ensure
	// we don't exceed cc.peerMaxHeaderListSize. This is done as a
	// separate pass before encoding the headers to prevent
	// modifying the hpack state.
	hlSize := uint64(0)
	enumerateHeaders(func(name, value string) {
		hf := hpack.HeaderField{Name: name, Value: value}
		hlSize += uint64(hf.Size())
	})

	if hlSize > cc.peerMaxHeaderListSize {
		return nil, errRequestHeaderListSize
	}

	trace := httptrace.ContextClientTrace(req.Context())
	traceHeaders := traceHasWroteHeaderField(trace)

	// Header list size is ok. Write the headers.
	enumerateHeaders(func(name, value string) {
		name, ascii := lowerHeader(name)
		if !ascii {
			// Skip writing invalid headers. Per RFC 7540, Section 8.1.2, header
			// field names have to be ASCII characters (just as in HTTP/1.x).
			return
		}
		cc.writeHeader(name, value)
		if traceHeaders {
			traceWroteHeaderField(trace, name, value)
		}
	})

	return cc.hbuf.Bytes(), nil
}

// shouldSendReqContentLength reports whether the http2.Transport should send
// a "content-length" request header. This logic is basically a copy of the net/http
// transferWriter.shouldSendContentLength.
// The contentLength is the corrected contentLength (so 0 means actually 0, not unknown).
// -1 means unknown.
func shouldSendReqContentLength(method string, contentLength int64) bool {
	if contentLength > 0 {
		return true
	}
	if contentLength < 0 {
		return false
	}
	// For zero bodies, whether we send a content-length depends on the method.
	// It also kinda doesn't matter for http2 either way, with END_STREAM.
	switch method {
	case "POST", "PUT", "PATCH":
		return true
	default:
		return false
	}
}

// requires cc.wmu be held.
func (cc *ClientConn) encodeTrailers(trailer http.Header) ([]byte, error) {
	cc.hbuf.Reset()

	hlSize := uint64(0)
	for k, vv := range trailer {
		for _, v := range vv {
			hf := hpack.HeaderField{Name: k, Value: v}
			hlSize += uint64(hf.Size())
		}
	}
	if hlSize > cc.peerMaxHeaderListSize {
		return nil, errRequestHeaderListSize
	}

	for k, vv := range trailer {
		lowKey, ascii := lowerHeader(k)
		if !ascii {
			// Skip writing invalid headers. Per RFC 7540, Section 8.1.2, header
			// field names have to be ASCII characters (just as in HTTP/1.x).
			continue
		}
		// Transfer-Encoding, etc.. have already been filtered at the
		// start of RoundTrip
		for _, v := range vv {
			cc.writeHeader(lowKey, v)
		}
	}
	return cc.hbuf.Bytes(), nil
}

func (cc *ClientConn) writeHeader(name, value string) {
	if VerboseLogs {
		log.Printf("http2: Transport encoding header %q = %q", name, value)
	}
	cc.henc.WriteField(hpack.HeaderField{Name: name, Value: value})
}

type resAndError struct {
	_   incomparable
	res *http.Response
	err error
}

// requires cc.mu be held.
func (cc *ClientConn) addStreamLocked(cs *clientStream) {
	cs.flow.add(int32(cc.initialWindowSize))
	cs.flow.setConnFlow(&cc.flow)
	cs.inflow.init(transportDefaultStreamFlow)
	cs.ID = cc.nextStreamID
	cc.nextStreamID += 2
	cc.streams[cs.ID] = cs
	if cs.ID == 0 {
		panic("assigned stream ID 0")
	}
}

func (cc *ClientConn) forgetStreamID(id uint32) {
	cc.mu.Lock()
	slen := len(cc.streams)
	delete(cc.streams, id)
	if len(cc.streams) != slen-1 {
		panic("forgetting unknown stream id")
	}
	cc.lastActive = time.Now()
	if len(cc.streams) == 0 && cc.idleTimer != nil {
		cc.idleTimer.Reset(cc.idleTimeout)
		cc.lastIdle = time.Now()
	}
	// Wake up writeRequestBody via clientStream.awaitFlowControl and
	// wake up RoundTrip if there is a pending request.
	cc.condBroadcast()

	closeOnIdle := cc.singleUse || cc.doNotReuse || cc.t.disableKeepAlives() || cc.goAway != nil
	if closeOnIdle && cc.streamsReserved == 0 && len(cc.streams) == 0 {
		if VerboseLogs {
			cc.vlogf("http2: Transport closing idle conn %p (forSingleUse=%v, maxStream=%v)", cc, cc.singleUse, cc.nextStreamID-2)
		}
		cc.closed = true
		defer cc.closeConn()
	}

	cc.mu.Unlock()
}

// clientConnReadLoop is the state owned by the clientConn's frame-reading readLoop.
type clientConnReadLoop struct {
	_  incomparable
	cc *ClientConn
}

// readLoop runs in its own goroutine and reads and dispatches frames.
func (cc *ClientConn) readLoop() {
	rl := &clientConnReadLoop{cc: cc}
	defer rl.cleanup()
	cc.readerErr = rl.run()
	if ce, ok := cc.readerErr.(ConnectionError); ok {
		cc.wmu.Lock()
		cc.fr.WriteGoAway(0, ErrCode(ce), nil)
		cc.wmu.Unlock()
	}
}

// GoAwayError is returned by the Transport when the server closes the
// TCP connection after sending a GOAWAY frame.
type GoAwayError struct {
	LastStreamID uint32
	ErrCode      ErrCode
	DebugData    string
}

func (e GoAwayError) Error() string {
	return fmt.Sprintf("http2: server sent GOAWAY and closed the connection; LastStreamID=%v, ErrCode=%v, debug=%q",
		e.LastStreamID, e.ErrCode, e.DebugData)
}

func isEOFOrNetReadError(err error) bool {
	if err == io.EOF {
		return true
	}
	ne, ok := err.(*net.OpError)
	return ok && ne.Op == "read"
}

func (rl *clientConnReadLoop) cleanup() {
	cc := rl.cc
	cc.t.connPool().MarkDead(cc)
	defer cc.closeConn()
	defer close(cc.readerDone)

	if cc.idleTimer != nil {
		cc.idleTimer.Stop()
	}

	// Close any response bodies if the server closes prematurely.
	// TODO: also do this if we've written the headers but not
	// gotten a response yet.
	err := cc.readerErr
	cc.mu.Lock()
	if cc.goAway != nil && isEOFOrNetReadError(err) {
		err = GoAwayError{
			LastStreamID: cc.goAway.LastStreamID,
			ErrCode:      cc.goAway.ErrCode,
			DebugData:    cc.goAwayDebug,
		}
	} else if err == io.EOF {
		err = io.ErrUnexpectedEOF
	}
	cc.closed = true

	for _, cs := range cc.streams {
		select {
		case <-cs.peerClosed:
			// The server closed the stream before closing the conn,
			// so no need to interrupt it.
		default:
			cs.abortStreamLocked(err)
		}
	}
	cc.condBroadcast()
	cc.mu.Unlock()
}

// countReadFrameError calls Transport.CountError with a string
// representing err.
func (cc *ClientConn) countReadFrameError(err error) {
	f := cc.t.CountError
	if f == nil || err == nil {
		return
	}
	if ce, ok := err.(ConnectionError); ok {
		errCode := ErrCode(ce)
		f(fmt.Sprintf("read_frame_conn_error_%s", errCode.stringToken()))
		return
	}
	if errors.Is(err, io.EOF) {
		f("read_frame_eof")
		return
	}
	if errors.Is(err, io.ErrUnexpectedEOF) {
		f("read_frame_unexpected_eof")
		return
	}
	if errors.Is(err, ErrFrameTooLarge) {
		f("read_frame_too_large")
		return
	}
	f("read_frame_other")
}

func (rl *clientConnReadLoop) run() error {
	cc := rl.cc
	gotSettings := false
	readIdleTimeout := cc.t.ReadIdleTimeout
	var t timer
	if readIdleTimeout != 0 {
		t = cc.afterFunc(readIdleTimeout, cc.healthCheck)
	}
	for {
		f, err := cc.fr.ReadFrame()
		if t != nil {
			t.Reset(readIdleTimeout)
		}
		if err != nil {
			cc.vlogf("http2: Transport readFrame error on conn %p: (%T) %v", cc, err, err)
		}
		if se, ok := err.(StreamError); ok {
			if cs := rl.streamByID(se.StreamID); cs != nil {
				if se.Cause == nil {
					se.Cause = cc.fr.errDetail
				}
				rl.endStreamError(cs, se)
			}
			continue
		} else if err != nil {
			cc.countReadFrameError(err)
			return err
		}
		if VerboseLogs {
			cc.vlogf("http2: Transport received %s", summarizeFrame(f))
		}
		if !gotSettings {
			if _, ok := f.(*SettingsFrame); !ok {
				cc.logf("protocol error: received %T before a SETTINGS frame", f)
				return ConnectionError(ErrCodeProtocol)
			}
			gotSettings = true
		}

		switch f := f.(type) {
		case *MetaHeadersFrame:
			err = rl.processHeaders(f)
		case *DataFrame:
			err = rl.processData(f)
		case *GoAwayFrame:
			err = rl.processGoAway(f)
		case *RSTStreamFrame:
			err = rl.processResetStream(f)
		case *SettingsFrame:
			err = rl.processSettings(f)
		case *PushPromiseFrame:
			err = rl.processPushPromise(f)
		case *WindowUpdateFrame:
			err = rl.processWindowUpdate(f)
		case *PingFrame:
			err = rl.processPing(f)
		default:
			cc.logf("Transport: unhandled response frame type %T", f)
		}
		if err != nil {
			if VerboseLogs {
				cc.vlogf("http2: Transport conn %p received error from processing frame %v: %v", cc, summarizeFrame(f), err)
			}
			return err
		}
	}
}

func (rl *clientConnReadLoop) processHeaders(f *MetaHeadersFrame) error {
	cs := rl.streamByID(f.StreamID)
	if cs == nil {
		// We'd get here if we canceled a request while the
		// server had its response still in flight. So if this
		// was just something we canceled, ignore it.
		return nil
	}
	if cs.readClosed {
		rl.endStreamError(cs, StreamError{
			StreamID: f.StreamID,
			Code:     ErrCodeProtocol,
			Cause:    errors.New("protocol error: headers after END_STREAM"),
		})
		return nil
	}
	if !cs.firstByte {
		if cs.trace != nil {
			// TODO(bradfitz): move first response byte earlier,
			// when we first read the 9 byte header, not waiting
			// until all the HEADERS+CONTINUATION frames have been
			// merged. This works for now.
			traceFirstResponseByte(cs.trace)
		}
		cs.firstByte = true
	}
	if !cs.pastHeaders {
		cs.pastHeaders = true
	} else {
		return rl.processTrailers(cs, f)
	}

	res, err := rl.handleResponse(cs, f)
	if err != nil {
		if _, ok := err.(ConnectionError); ok {
			return err
		}
		// Any other error type is a stream error.
		rl.endStreamError(cs, StreamError{
			StreamID: f.StreamID,
			Code:     ErrCodeProtocol,
			Cause:    err,
		})
		return nil // return nil from process* funcs to keep conn alive
	}
	if res == nil {
		// (nil, nil) special case. See handleResponse docs.
		return nil
	}
	cs.resTrailer = &res.Trailer
	cs.res = res
	close(cs.respHeaderRecv)
	if f.StreamEnded() {
		rl.endStream(cs)
	}
	return nil
}

// may return error types nil, or ConnectionError. Any other error value
// is a StreamError of type ErrCodeProtocol. The returned error in that case
// is the detail.
//
// As a special case, handleResponse may return (nil, nil) to skip the
// frame (currently only used for 1xx responses).
func (rl *clientConnReadLoop) handleResponse(cs *clientStream, f *MetaHeadersFrame) (*http.Response, error) {
	if f.Truncated {
		return nil, errResponseHeaderListSize
	}

	status := f.PseudoValue("status")
	if status == "" {
		return nil, errors.New("malformed response from server: missing status pseudo header")
	}
	statusCode, err := strconv.Atoi(status)
	if err != nil {
		return nil, errors.New("malformed response from server: malformed non-numeric status pseudo header")
	}

	regularFields := f.RegularFields()
	strs := make([]string, len(regularFields))
	header := make(http.Header, len(regularFields))
	res := &http.Response{
		Proto:      "HTTP/2.0",
		ProtoMajor: 2,
		Header:     header,
		StatusCode: statusCode,
		Status:     status + " " + http.StatusText(statusCode),
	}
	for _, hf := range regularFields {
		key := canonicalHeader(hf.Name)
		if key == "Trailer" {
			t := res.Trailer
			if t == nil {
				t = make(http.Header)
				res.Trailer = t
			}
			foreachHeaderElement(hf.Value, func(v string) {
				t[canonicalHeader(v)] = nil
			})
		} else {
			vv := header[key]
			if vv == nil && len(strs) > 0 {
				// More than likely this will be a single-element key.
				// Most headers aren't multi-valued.
				// Set the capacity on strs[0] to 1, so any future append
				// won't extend the slice into the other strings.
				vv, strs = strs[:1:1], strs[1:]
				vv[0] = hf.Value
				header[key] = vv
			} else {
				header[key] = append(vv, hf.Value)
			}
		}
	}

	if statusCode >= 100 && statusCode <= 199 {
		if f.StreamEnded() {
			return nil, errors.New("1xx informational response with END_STREAM flag")
		}
		cs.num1xx++
		const max1xxResponses = 5 // arbitrary bound on number of informational responses, same as net/http
		if cs.num1xx > max1xxResponses {
			return nil, errors.New("http2: too many 1xx informational responses")
		}
		if fn := cs.get1xxTraceFunc(); fn != nil {
			if err := fn(statusCode, textproto.MIMEHeader(header)); err != nil {
				return nil, err
			}
		}
		if statusCode == 100 {
			traceGot100Continue(cs.trace)
			select {
			case cs.on100 <- struct{}{}:
			default:
			}
		}
		cs.pastHeaders = false // do it all again
		return nil, nil
	}

	res.ContentLength = -1
	if clens := res.Header["Content-Length"]; len(clens) == 1 {
		if cl, err := strconv.ParseUint(clens[0], 10, 63); err == nil {
			res.ContentLength = int64(cl)
		} else {
			// TODO: care? unlike http/1, it won't mess up our framing, so it's
			// more safe smuggling-wise to ignore.
		}
	} else if len(clens) > 1 {
		// TODO: care? unlike http/1, it won't mess up our framing, so it's
		// more safe smuggling-wise to ignore.
	} else if f.StreamEnded() && !cs.isHead {
		res.ContentLength = 0
	}

	if cs.isHead {
		res.Body = noBody
		return res, nil
	}

	if f.StreamEnded() {
		if res.ContentLength > 0 {
			res.Body = missingBody{}
		} else {
			res.Body = noBody
		}
		return res, nil
	}

	cs.bufPipe.setBuffer(&dataBuffer{expected: res.ContentLength})
	cs.bytesRemain = res.ContentLength
	res.Body = transportResponseBody{cs}

	if cs.requestedGzip && asciiEqualFold(res.Header.Get("Content-Encoding"), "gzip") {
		res.Header.Del("Content-Encoding")
		res.Header.Del("Content-Length")
		res.ContentLength = -1
		res.Body = &gzipReader{body: res.Body}
		res.Uncompressed = true
	}
	return res, nil
}

func (rl *clientConnReadLoop) processTrailers(cs *clientStream, f *MetaHeadersFrame) error {
	if cs.pastTrailers {
		// Too many HEADERS frames for this stream.
		return ConnectionError(ErrCodeProtocol)
	}
	cs.pastTrailers = true
	if !f.StreamEnded() {
		// We expect that any headers for trailers also
		// has END_STREAM.
		return ConnectionError(ErrCodeProtocol)
	}
	if len(f.PseudoFields()) > 0 {
		// No pseudo header fields are defined for trailers.
		// TODO: ConnectionError might be overly harsh? Check.
		return ConnectionError(ErrCodeProtocol)
	}

	trailer := make(http.Header)
	for _, hf := range f.RegularFields() {
		key := canonicalHeader(hf.Name)
		trailer[key] = append(trailer[key], hf.Value)
	}
	cs.trailer = trailer

	rl.endStream(cs)
	return nil
}

// transportResponseBody is the concrete type of Transport.RoundTrip's
// Response.Body. It is an io.ReadCloser.
type transportResponseBody struct {
	cs *clientStream
}

func (b transportResponseBody) Read(p []byte) (n int, err error) {
	cs := b.cs
	cc := cs.cc

	if cs.readErr != nil {
		return 0, cs.readErr
	}
	n, err = b.cs.bufPipe.Read(p)
	if cs.bytesRemain != -1 {
		if int64(n) > cs.bytesRemain {
			n = int(cs.bytesRemain)
			if err == nil {
				err = errors.New("net/http: server replied with more than declared Content-Length; truncated")
				cs.abortStream(err)
			}
			cs.readErr = err
			return int(cs.bytesRemain), err
		}
		cs.bytesRemain -= int64(n)
		if err == io.EOF && cs.bytesRemain > 0 {
			err = io.ErrUnexpectedEOF
			cs.readErr = err
			return n, err
		}
	}
	if n == 0 {
		// No flow control tokens to send back.
		return
	}

	cc.mu.Lock()
	connAdd := cc.inflow.add(n)
	var streamAdd int32
	if err == nil { // No need to refresh if the stream is over or failed.
		streamAdd = cs.inflow.add(n)
	}
	cc.mu.Unlock()

	if connAdd != 0 || streamAdd != 0 {
		cc.wmu.Lock()
		defer cc.wmu.Unlock()
		if connAdd != 0 {
			cc.fr.WriteWindowUpdate(0, mustUint31(connAdd))
		}
		if streamAdd != 0 {
			cc.fr.WriteWindowUpdate(cs.ID, mustUint31(streamAdd))
		}
		cc.bw.Flush()
	}
	return
}

var errClosedResponseBody = errors.New("http2: response body closed")

func (b transportResponseBody) Close() error {
	cs := b.cs
	cc := cs.cc

	cs.bufPipe.BreakWithError(errClosedResponseBody)
	cs.abortStream(errClosedResponseBody)

	unread := cs.bufPipe.Len()
	if unread > 0 {
		cc.mu.Lock()
		// Return connection-level flow control.
		connAdd := cc.inflow.add(unread)
		cc.mu.Unlock()

		// TODO(dneil): Acquiring this mutex can block indefinitely.
		// Move flow control return to a goroutine?
		cc.wmu.Lock()
		// Return connection-level flow control.
		if connAdd > 0 {
			cc.fr.WriteWindowUpdate(0, uint32(connAdd))
		}
		cc.bw.Flush()
		cc.wmu.Unlock()
	}

	select {
	case <-cs.donec:
	case <-cs.ctx.Done():
		// See golang/go#49366: The net/http package can cancel the
		// request context after the response body is fully read.
		// Don't treat this as an error.
		return nil
	case <-cs.reqCancel:
		return errRequestCanceled
	}
	return nil
}

func (rl *clientConnReadLoop) processData(f *DataFrame) error {
	cc := rl.cc
	cs := rl.streamByID(f.StreamID)
	data := f.Data()
	if cs == nil {
		cc.mu.Lock()
		neverSent := cc.nextStreamID
		cc.mu.Unlock()
		if f.StreamID >= neverSent {
			// We never asked for this.
			cc.logf("http2: Transport received unsolicited DATA frame; closing connection")
			return ConnectionError(ErrCodeProtocol)
		}
		// We probably did ask for this, but canceled. Just ignore it.
		// TODO: be stricter here? only silently ignore things which
		// we canceled, but not things which were closed normally
		// by the peer? Tough without accumulating too much state.

		// But at least return their flow control:
		if f.Length > 0 {
			cc.mu.Lock()
			ok := cc.inflow.take(f.Length)
			connAdd := cc.inflow.add(int(f.Length))
			cc.mu.Unlock()
			if !ok {
				return ConnectionError(ErrCodeFlowControl)
			}
			if connAdd > 0 {
				cc.wmu.Lock()
				cc.fr.WriteWindowUpdate(0, uint32(connAdd))
				cc.bw.Flush()
				cc.wmu.Unlock()
			}
		}
		return nil
	}
	if cs.readClosed {
		cc.logf("protocol error: received DATA after END_STREAM")
		rl.endStreamError(cs, StreamError{
			StreamID: f.StreamID,
			Code:     ErrCodeProtocol,
		})
		return nil
	}
	if !cs.pastHeaders {
		cc.logf("protocol error: received DATA before a HEADERS frame")
		rl.endStreamError(cs, StreamError{
			StreamID: f.StreamID,
			Code:     ErrCodeProtocol,
		})
		return nil
	}
	if f.Length > 0 {
		if cs.isHead && len(data) > 0 {
			cc.logf("protocol error: received DATA on a HEAD request")
			rl.endStreamError(cs, StreamError{
				StreamID: f.StreamID,
				Code:     ErrCodeProtocol,
			})
			return nil
		}
		// Check connection-level flow control.
		cc.mu.Lock()
		if !takeInflows(&cc.inflow, &cs.inflow, f.Length) {
			cc.mu.Unlock()
			return ConnectionError(ErrCodeFlowControl)
		}
		// Return any padded flow control now, since we won't
		// refund it later on body reads.
		var refund int
		if pad := int(f.Length) - len(data); pad > 0 {
			refund += pad
		}

		didReset := false
		var err error
		if len(data) > 0 {
			if _, err = cs.bufPipe.Write(data); err != nil {
				// Return len(data) now if the stream is already closed,
				// since data will never be read.
				didReset = true
				refund += len(data)
			}
		}

		sendConn := cc.inflow.add(refund)
		var sendStream int32
		if !didReset {
			sendStream = cs.inflow.add(refund)
		}
		cc.mu.Unlock()

		if sendConn > 0 || sendStream > 0 {
			cc.wmu.Lock()
			if sendConn > 0 {
				cc.fr.WriteWindowUpdate(0, uint32(sendConn))
			}
			if sendStream > 0 {
				cc.fr.WriteWindowUpdate(cs.ID, uint32(sendStream))
			}
			cc.bw.Flush()
			cc.wmu.Unlock()
		}

		if err != nil {
			rl.endStreamError(cs, err)
			return nil
		}
	}

	if f.StreamEnded() {
		rl.endStream(cs)
	}
	return nil
}

func (rl *clientConnReadLoop) endStream(cs *clientStream) {
	// TODO: check that any declared content-length matches, like
	// server.go's (*stream).endStream method.
	if !cs.readClosed {
		cs.readClosed = true
		// Close cs.bufPipe and cs.peerClosed with cc.mu held to avoid a
		// race condition: The caller can read io.EOF from Response.Body
		// and close the body before we close cs.peerClosed, causing
		// cleanupWriteRequest to send a RST_STREAM.
		rl.cc.mu.Lock()
		defer rl.cc.mu.Unlock()
		cs.bufPipe.closeWithErrorAndCode(io.EOF, cs.copyTrailers)
		close(cs.peerClosed)
	}
}

func (rl *clientConnReadLoop) endStreamError(cs *clientStream, err error) {
	cs.readAborted = true
	cs.abortStream(err)
}

func (rl *clientConnReadLoop) streamByID(id uint32) *clientStream {
	rl.cc.mu.Lock()
	defer rl.cc.mu.Unlock()
	cs := rl.cc.streams[id]
	if cs != nil && !cs.readAborted {
		return cs
	}
	return nil
}

func (cs *clientStream) copyTrailers() {
	for k, vv := range cs.trailer {
		t := cs.resTrailer
		if *t == nil {
			*t = make(http.Header)
		}
		(*t)[k] = vv
	}
}

func (rl *clientConnReadLoop) processGoAway(f *GoAwayFrame) error {
	cc := rl.cc
	cc.t.connPool().MarkDead(cc)
	if f.ErrCode != 0 {
		// TODO: deal with GOAWAY more. particularly the error code
		cc.vlogf("transport got GOAWAY with error code = %v", f.ErrCode)
		if fn := cc.t.CountError; fn != nil {
			fn("recv_goaway_" + f.ErrCode.stringToken())
		}
	}
	cc.setGoAway(f)
	return nil
}

func (rl *clientConnReadLoop) processSettings(f *SettingsFrame) error {
	cc := rl.cc
	// Locking both mu and wmu here allows frame encoding to read settings with only wmu held.
	// Acquiring wmu when f.IsAck() is unnecessary, but convenient and mostly harmless.
	cc.wmu.Lock()
	defer cc.wmu.Unlock()

	if err := rl.processSettingsNoWrite(f); err != nil {
		return err
	}
	if !f.IsAck() {
		cc.fr.WriteSettingsAck()
		cc.bw.Flush()
	}
	return nil
}

func (rl *clientConnReadLoop) processSettingsNoWrite(f *SettingsFrame) error {
	cc := rl.cc
	cc.mu.Lock()
	defer cc.mu.Unlock()

	if f.IsAck() {
		if cc.wantSettingsAck {
			cc.wantSettingsAck = false
			return nil
		}
		return ConnectionError(ErrCodeProtocol)
	}

	var seenMaxConcurrentStreams bool
	err := f.ForeachSetting(func(s Setting) error {
		switch s.ID {
		case SettingMaxFrameSize:
			cc.maxFrameSize = s.Val
		case SettingMaxConcurrentStreams:
			cc.maxConcurrentStreams = s.Val
			seenMaxConcurrentStreams = true
		case SettingMaxHeaderListSize:
			cc.peerMaxHeaderListSize = uint64(s.Val)
		case SettingInitialWindowSize:
			// Values above the maximum flow-control
			// window size of 2^31-1 MUST be treated as a
			// connection error (Section 5.4.1) of type
			// FLOW_CONTROL_ERROR.
			if s.Val > math.MaxInt32 {
				return ConnectionError(ErrCodeFlowControl)
			}

			// Adjust flow control of currently-open
			// frames by the difference of the old initial
			// window size and this one.
			delta := int32(s.Val) - int32(cc.initialWindowSize)
			for _, cs := range cc.streams {
				cs.flow.add(delta)
			}
			cc.condBroadcast()

			cc.initialWindowSize = s.Val
		case SettingHeaderTableSize:
			cc.henc.SetMaxDynamicTableSize(s.Val)
			cc.peerMaxHeaderTableSize = s.Val
		default:
			cc.vlogf("Unhandled Setting: %v", s)
		}
		return nil
	})
	if err != nil {
		return err
	}

	if !cc.seenSettings {
		if !seenMaxConcurrentStreams {
			// This was the servers initial SETTINGS frame and it
			// didn't contain a MAX_CONCURRENT_STREAMS field so
			// increase the number of concurrent streams this
			// connection can establish to our default.
			cc.maxConcurrentStreams = defaultMaxConcurrentStreams
		}
		cc.seenSettings = true
	}

	return nil
}

func (rl *clientConnReadLoop) processWindowUpdate(f *WindowUpdateFrame) error {
	cc := rl.cc
	cs := rl.streamByID(f.StreamID)
	if f.StreamID != 0 && cs == nil {
		return nil
	}

	cc.mu.Lock()
	defer cc.mu.Unlock()

	fl := &cc.flow
	if cs != nil {
		fl = &cs.flow
	}
	if !fl.add(int32(f.Increment)) {
		// For stream, the sender sends RST_STREAM with an error code of FLOW_CONTROL_ERROR
		if cs != nil {
			rl.endStreamError(cs, StreamError{
				StreamID: f.StreamID,
				Code:     ErrCodeFlowControl,
			})
			return nil
		}

		return ConnectionError(ErrCodeFlowControl)
	}
	cc.condBroadcast()
	return nil
}

func (rl *clientConnReadLoop) processResetStream(f *RSTStreamFrame) error {
	cs := rl.streamByID(f.StreamID)
	if cs == nil {
		// TODO: return error if server tries to RST_STREAM an idle stream
		return nil
	}
	serr := streamError(cs.ID, f.ErrCode)
	serr.Cause = errFromPeer
	if f.ErrCode == ErrCodeProtocol {
		rl.cc.SetDoNotReuse()
	}
	if fn := cs.cc.t.CountError; fn != nil {
		fn("recv_rststream_" + f.ErrCode.stringToken())
	}
	cs.abortStream(serr)

	cs.bufPipe.CloseWithError(serr)
	return nil
}

// Ping sends a PING frame to the server and waits for the ack.
func (cc *ClientConn) Ping(ctx context.Context) error {
	c := make(chan struct{})
	// Generate a random payload
	var p [8]byte
	for {
		if _, err := rand.Read(p[:]); err != nil {
			return err
		}
		cc.mu.Lock()
		// check for dup before insert
		if _, found := cc.pings[p]; !found {
			cc.pings[p] = c
			cc.mu.Unlock()
			break
		}
		cc.mu.Unlock()
	}
	var pingError error
	errc := make(chan struct{})
	cc.goRun(func() {
		cc.wmu.Lock()
		defer cc.wmu.Unlock()
		if pingError = cc.fr.WritePing(false, p); pingError != nil {
			close(errc)
			return
		}
		if pingError = cc.bw.Flush(); pingError != nil {
			close(errc)
			return
		}
	})
	if cc.syncHooks != nil {
		cc.syncHooks.blockUntil(func() bool {
			select {
			case <-c:
			case <-errc:
			case <-ctx.Done():
			case <-cc.readerDone:
			default:
				return false
			}
			return true
		})
	}
	select {
	case <-c:
		return nil
	case <-errc:
		return pingError
	case <-ctx.Done():
		return ctx.Err()
	case <-cc.readerDone:
		// connection closed
		return cc.readerErr
	}
}

func (rl *clientConnReadLoop) processPing(f *PingFrame) error {
	if f.IsAck() {
		cc := rl.cc
		cc.mu.Lock()
		defer cc.mu.Unlock()
		// If ack, notify listener if any
		if c, ok := cc.pings[f.Data]; ok {
			close(c)
			delete(cc.pings, f.Data)
		}
		return nil
	}
	cc := rl.cc
	cc.wmu.Lock()
	defer cc.wmu.Unlock()
	if err := cc.fr.WritePing(true, f.Data); err != nil {
		return err
	}
	return cc.bw.Flush()
}

func (rl *clientConnReadLoop) processPushPromise(f *PushPromiseFrame) error {
	// We told the peer we don't want them.
	// Spec says:
	// "PUSH_PROMISE MUST NOT be sent if the SETTINGS_ENABLE_PUSH
	// setting of the peer endpoint is set to 0. An endpoint that
	// has set this setting and has received acknowledgement MUST
	// treat the receipt of a PUSH_PROMISE frame as a connection
	// error (Section 5.4.1) of type PROTOCOL_ERROR."
	return ConnectionError(ErrCodeProtocol)
}

func (cc *ClientConn) writeStreamReset(streamID uint32, code ErrCode, err error) {
	// TODO: map err to more interesting error codes, once the
	// HTTP community comes up with some. But currently for
	// RST_STREAM there's no equivalent to GOAWAY frame's debug
	// data, and the error codes are all pretty vague ("cancel").
	cc.wmu.Lock()
	cc.fr.WriteRSTStream(streamID, code)
	cc.bw.Flush()
	cc.wmu.Unlock()
}

var (
	errResponseHeaderListSize = errors.New("http2: response header list larger than advertised limit")
	errRequestHeaderListSize  = errors.New("http2: request header list larger than peer's advertised limit")
)

func (cc *ClientConn) logf(format string, args ...interface{}) {
	cc.t.logf(format, args...)
}

func (cc *ClientConn) vlogf(format string, args ...interface{}) {
	cc.t.vlogf(format, args...)
}

func (t *Transport) vlogf(format string, args ...interface{}) {
	if VerboseLogs {
		t.logf(format, args...)
	}
}

func (t *Transport) logf(format string, args ...interface{}) {
	log.Printf(format, args...)
}

var noBody io.ReadCloser = noBodyReader{}

type noBodyReader struct{}

func (noBodyReader) Close() error             { return nil }
func (noBodyReader) Read([]byte) (int, error) { return 0, io.EOF }

type missingBody struct{}

func (missingBody) Close() error             { return nil }
func (missingBody) Read([]byte) (int, error) { return 0, io.ErrUnexpectedEOF }

func strSliceContains(ss []string, s string) bool {
	for _, v := range ss {
		if v == s {
			return true
		}
	}
	return false
}

type erringRoundTripper struct{ err error }

func (rt erringRoundTripper) RoundTripErr() error                             { return rt.err }
func (rt erringRoundTripper) RoundTrip(*http.Request) (*http.Response, error) { return nil, rt.err }

// gzipReader wraps a response body so it can lazily
// call gzip.NewReader on the first call to Read
type gzipReader struct {
	_    incomparable
	body io.ReadCloser // underlying Response.Body
	zr   *gzip.Reader  // lazily-initialized gzip reader
	zerr error         // sticky error
}

func (gz *gzipReader) Read(p []byte) (n int, err error) {
	if gz.zerr != nil {
		return 0, gz.zerr
	}
	if gz.zr == nil {
		gz.zr, err = gzip.NewReader(gz.body)
		if err != nil {
			gz.zerr = err
			return 0, err
		}
	}
	return gz.zr.Read(p)
}

func (gz *gzipReader) Close() error {
	if err := gz.body.Close(); err != nil {
		return err
	}
	gz.zerr = fs.ErrClosed
	return nil
}

type errorReader struct{ err error }

func (r errorReader) Read(p []byte) (int, error) { return 0, r.err }

// isConnectionCloseRequest reports whether req should use its own
// connection for a single request and then close the connection.
func isConnectionCloseRequest(req *http.Request) bool {
	return req.Close || httpguts.HeaderValuesContainsToken(req.Header["Connection"], "close")
}

// registerHTTPSProtocol calls Transport.RegisterProtocol but
// converting panics into errors.
func registerHTTPSProtocol(t *http.Transport, rt noDialH2RoundTripper) (err error) {
	defer func() {
		if e := recover(); e != nil {
			err = fmt.Errorf("%v", e)
		}
	}()
	t.RegisterProtocol("https", rt)
	return nil
}

// noDialH2RoundTripper is a RoundTripper which only tries to complete the request
// if there's already has a cached connection to the host.
// (The field is exported so it can be accessed via reflect from net/http; tested
// by TestNoDialH2RoundTripperType)
type noDialH2RoundTripper struct{ *Transport }

func (rt noDialH2RoundTripper) RoundTrip(req *http.Request) (*http.Response, error) {
	res, err := rt.Transport.RoundTrip(req)
	if isNoCachedConnError(err) {
		return nil, http.ErrSkipAltProtocol
	}
	return res, err
}

func (t *Transport) idleConnTimeout() time.Duration {
	// to keep things backwards compatible, we use non-zero values of
	// IdleConnTimeout, followed by using the IdleConnTimeout on the underlying
	// http1 transport, followed by 0
	if t.IdleConnTimeout != 0 {
		return t.IdleConnTimeout
	}

	if t.t1 != nil {
		return t.t1.IdleConnTimeout
	}

	return 0
}

func traceGetConn(req *http.Request, hostPort string) {
	trace := httptrace.ContextClientTrace(req.Context())
	if trace == nil || trace.GetConn == nil {
		return
	}
	trace.GetConn(hostPort)
}

func traceGotConn(req *http.Request, cc *ClientConn, reused bool) {
	trace := httptrace.ContextClientTrace(req.Context())
	if trace == nil || trace.GotConn == nil {
		return
	}
	ci := httptrace.GotConnInfo{Conn: cc.tconn}
	ci.Reused = reused
	cc.mu.Lock()
	ci.WasIdle = len(cc.streams) == 0 && reused
	if ci.WasIdle && !cc.lastActive.IsZero() {
		ci.IdleTime = time.Since(cc.lastActive)
	}
	cc.mu.Unlock()

	trace.GotConn(ci)
}

func traceWroteHeaders(trace *httptrace.ClientTrace) {
	if trace != nil && trace.WroteHeaders != nil {
		trace.WroteHeaders()
	}
}

func traceGot100Continue(trace *httptrace.ClientTrace) {
	if trace != nil && trace.Got100Continue != nil {
		trace.Got100Continue()
	}
}

func traceWait100Continue(trace *httptrace.ClientTrace) {
	if trace != nil && trace.Wait100Continue != nil {
		trace.Wait100Continue()
	}
}

func traceWroteRequest(trace *httptrace.ClientTrace, err error) {
	if trace != nil && trace.WroteRequest != nil {
		trace.WroteRequest(httptrace.WroteRequestInfo{Err: err})
	}
}

func traceFirstResponseByte(trace *httptrace.ClientTrace) {
	if trace != nil && trace.GotFirstResponseByte != nil {
		trace.GotFirstResponseByte()
	}
}

func traceHasWroteHeaderField(trace *httptrace.ClientTrace) bool {
	return trace != nil && trace.WroteHeaderField != nil
}

func traceWroteHeaderField(trace *httptrace.ClientTrace, k, v string) {
	if trace != nil && trace.WroteHeaderField != nil {
		trace.WroteHeaderField(k, []string{v})
	}
}

func traceGot1xxResponseFunc(trace *httptrace.ClientTrace) func(int, textproto.MIMEHeader) error {
	if trace != nil {
		return trace.Got1xxResponse
	}
	return nil
}

// dialTLSWithContext uses tls.Dialer, added in Go 1.15, to open a TLS
// connection.
func (t *Transport) dialTLSWithContext(ctx context.Context, network, addr string, cfg *tls.Config) (*tls.Conn, error) {
	dialer := &tls.Dialer{
		Config: cfg,
	}
	cn, err := dialer.DialContext(ctx, network, addr)
	if err != nil {
		return nil, err
	}
	tlsCn := cn.(*tls.Conn) // DialContext comment promises this will always succeed
	return tlsCn, nil
}<|MERGE_RESOLUTION|>--- conflicted
+++ resolved
@@ -1398,13 +1398,10 @@
 		return err
 	}
 
-<<<<<<< HEAD
-=======
 	if streamf != nil {
 		streamf(cs)
 	}
 
->>>>>>> 4c0611e2
 	for {
 		if cc.syncHooks != nil {
 			cc.syncHooks.blockUntil(func() bool {

// Copyright 2015 The Go Authors. All rights reserved.
// Use of this source code is governed by a BSD-style
// license that can be found in the LICENSE file.

// Transport code.

package http2

import (
	"bufio"
	"bytes"
	"compress/gzip"
	"context"
	"crypto/rand"
	"crypto/tls"
	"errors"
	"fmt"
	"io"
	"io/fs"
	"log"
	"math"
	"math/bits"
	mathrand "math/rand"
	"net"
	"net/http"
	"net/http/httptrace"
	"net/textproto"
	"strconv"
	"strings"
	"sync"
	"sync/atomic"
	"time"

	"golang.org/x/net/http/httpguts"
	"golang.org/x/net/http2/hpack"
	"golang.org/x/net/idna"
	"golang.org/x/net/internal/httpcommon"
)

const (
	// transportDefaultConnFlow is how many connection-level flow control
	// tokens we give the server at start-up, past the default 64k.
	transportDefaultConnFlow = 1 << 30

	// transportDefaultStreamFlow is how many stream-level flow
	// control tokens we announce to the peer, and how many bytes
	// we buffer per stream.
	transportDefaultStreamFlow = 4 << 20

	defaultUserAgent = "Go-http-client/2.0"

	// initialMaxConcurrentStreams is a connections maxConcurrentStreams until
	// it's received servers initial SETTINGS frame, which corresponds with the
	// spec's minimum recommended value.
	initialMaxConcurrentStreams = 100

	// defaultMaxConcurrentStreams is a connections default maxConcurrentStreams
	// if the server doesn't include one in its initial SETTINGS frame.
	defaultMaxConcurrentStreams = 1000
)

// Transport is an HTTP/2 Transport.
//
// A Transport internally caches connections to servers. It is safe
// for concurrent use by multiple goroutines.
type Transport struct {
	// DialTLSContext specifies an optional dial function with context for
	// creating TLS connections for requests.
	//
	// If DialTLSContext and DialTLS is nil, tls.Dial is used.
	//
	// If the returned net.Conn has a ConnectionState method like tls.Conn,
	// it will be used to set http.Response.TLS.
	DialTLSContext func(ctx context.Context, network, addr string, cfg *tls.Config) (net.Conn, error)

	// DialTLS specifies an optional dial function for creating
	// TLS connections for requests.
	//
	// If DialTLSContext and DialTLS is nil, tls.Dial is used.
	//
	// Deprecated: Use DialTLSContext instead, which allows the transport
	// to cancel dials as soon as they are no longer needed.
	// If both are set, DialTLSContext takes priority.
	DialTLS func(network, addr string, cfg *tls.Config) (net.Conn, error)

	// TLSClientConfig specifies the TLS configuration to use with
	// tls.Client. If nil, the default configuration is used.
	TLSClientConfig *tls.Config

	// ConnPool optionally specifies an alternate connection pool to use.
	// If nil, the default is used.
	ConnPool ClientConnPool

	// DisableCompression, if true, prevents the Transport from
	// requesting compression with an "Accept-Encoding: gzip"
	// request header when the Request contains no existing
	// Accept-Encoding value. If the Transport requests gzip on
	// its own and gets a gzipped response, it's transparently
	// decoded in the Response.Body. However, if the user
	// explicitly requested gzip it is not automatically
	// uncompressed.
	DisableCompression bool

	// AllowHTTP, if true, permits HTTP/2 requests using the insecure,
	// plain-text "http" scheme. Note that this does not enable h2c support.
	AllowHTTP bool

	// MaxHeaderListSize is the http2 SETTINGS_MAX_HEADER_LIST_SIZE to
	// send in the initial settings frame. It is how many bytes
	// of response headers are allowed. Unlike the http2 spec, zero here
	// means to use a default limit (currently 10MB). If you actually
	// want to advertise an unlimited value to the peer, Transport
	// interprets the highest possible value here (0xffffffff or 1<<32-1)
	// to mean no limit.
	MaxHeaderListSize uint32

	// MaxReadFrameSize is the http2 SETTINGS_MAX_FRAME_SIZE to send in the
	// initial settings frame. It is the size in bytes of the largest frame
	// payload that the sender is willing to receive. If 0, no setting is
	// sent, and the value is provided by the peer, which should be 16384
	// according to the spec:
	// https://datatracker.ietf.org/doc/html/rfc7540#section-6.5.2.
	// Values are bounded in the range 16k to 16M.
	MaxReadFrameSize uint32

	// MaxDecoderHeaderTableSize optionally specifies the http2
	// SETTINGS_HEADER_TABLE_SIZE to send in the initial settings frame. It
	// informs the remote endpoint of the maximum size of the header compression
	// table used to decode header blocks, in octets. If zero, the default value
	// of 4096 is used.
	MaxDecoderHeaderTableSize uint32

	// MaxEncoderHeaderTableSize optionally specifies an upper limit for the
	// header compression table used for encoding request headers. Received
	// SETTINGS_HEADER_TABLE_SIZE settings are capped at this limit. If zero,
	// the default value of 4096 is used.
	MaxEncoderHeaderTableSize uint32

	// StrictMaxConcurrentStreams controls whether the server's
	// SETTINGS_MAX_CONCURRENT_STREAMS should be respected
	// globally. If false, new TCP connections are created to the
	// server as needed to keep each under the per-connection
	// SETTINGS_MAX_CONCURRENT_STREAMS limit. If true, the
	// server's SETTINGS_MAX_CONCURRENT_STREAMS is interpreted as
	// a global limit and callers of RoundTrip block when needed,
	// waiting for their turn.
	StrictMaxConcurrentStreams bool

	// IdleConnTimeout is the maximum amount of time an idle
	// (keep-alive) connection will remain idle before closing
	// itself.
	// Zero means no limit.
	IdleConnTimeout time.Duration

	// ReadIdleTimeout is the timeout after which a health check using ping
	// frame will be carried out if no frame is received on the connection.
	// Note that a ping response will is considered a received frame, so if
	// there is no other traffic on the connection, the health check will
	// be performed every ReadIdleTimeout interval.
	// If zero, no health check is performed.
	ReadIdleTimeout time.Duration

	// PingTimeout is the timeout after which the connection will be closed
	// if a response to Ping is not received.
	// Defaults to 15s.
	PingTimeout time.Duration

	// WriteByteTimeout is the timeout after which the connection will be
	// closed no data can be written to it. The timeout begins when data is
	// available to write, and is extended whenever any bytes are written.
	WriteByteTimeout time.Duration

	// CountError, if non-nil, is called on HTTP/2 transport errors.
	// It's intended to increment a metric for monitoring, such
	// as an expvar or Prometheus metric.
	// The errType consists of only ASCII word characters.
	CountError func(errType string)

	// t1, if non-nil, is the standard library Transport using
	// this transport. Its settings are used (but not its
	// RoundTrip method, etc).
	t1 *http.Transport

	connPoolOnce  sync.Once
	connPoolOrDef ClientConnPool // non-nil version of ConnPool

	*transportTestHooks
}

// Hook points used for testing.
// Outside of tests, t.transportTestHooks is nil and these all have minimal implementations.
// Inside tests, see the testSyncHooks function docs.

type transportTestHooks struct {
	newclientconn func(*ClientConn)
	group         synctestGroupInterface
}

func (t *Transport) markNewGoroutine() {
	if t != nil && t.transportTestHooks != nil {
		t.transportTestHooks.group.Join()
	}
}

func (t *Transport) now() time.Time {
	if t != nil && t.transportTestHooks != nil {
		return t.transportTestHooks.group.Now()
	}
	return time.Now()
}

func (t *Transport) timeSince(when time.Time) time.Duration {
	if t != nil && t.transportTestHooks != nil {
		return t.now().Sub(when)
	}
	return time.Since(when)
}

// newTimer creates a new time.Timer, or a synthetic timer in tests.
func (t *Transport) newTimer(d time.Duration) timer {
	if t.transportTestHooks != nil {
		return t.transportTestHooks.group.NewTimer(d)
	}
	return timeTimer{time.NewTimer(d)}
}

// afterFunc creates a new time.AfterFunc timer, or a synthetic timer in tests.
func (t *Transport) afterFunc(d time.Duration, f func()) timer {
	if t.transportTestHooks != nil {
		return t.transportTestHooks.group.AfterFunc(d, f)
	}
	return timeTimer{time.AfterFunc(d, f)}
}

func (t *Transport) contextWithTimeout(ctx context.Context, d time.Duration) (context.Context, context.CancelFunc) {
	if t.transportTestHooks != nil {
		return t.transportTestHooks.group.ContextWithTimeout(ctx, d)
	}
	return context.WithTimeout(ctx, d)
}

func (t *Transport) maxHeaderListSize() uint32 {
	n := int64(t.MaxHeaderListSize)
	if t.t1 != nil && t.t1.MaxResponseHeaderBytes != 0 {
		n = t.t1.MaxResponseHeaderBytes
		if n > 0 {
			n = adjustHTTP1MaxHeaderSize(n)
		}
	}
	if n <= 0 {
		return 10 << 20
	}
	if n >= 0xffffffff {
		return 0
	}
	return uint32(n)
}

func (t *Transport) disableCompression() bool {
	return t.DisableCompression || (t.t1 != nil && t.t1.DisableCompression)
}

// ConfigureTransport configures a net/http HTTP/1 Transport to use HTTP/2.
// It returns an error if t1 has already been HTTP/2-enabled.
//
// Use ConfigureTransports instead to configure the HTTP/2 Transport.
func ConfigureTransport(t1 *http.Transport) error {
	_, err := ConfigureTransports(t1)
	return err
}

// ConfigureTransports configures a net/http HTTP/1 Transport to use HTTP/2.
// It returns a new HTTP/2 Transport for further configuration.
// It returns an error if t1 has already been HTTP/2-enabled.
func ConfigureTransports(t1 *http.Transport) (*Transport, error) {
	return configureTransports(t1)
}

func configureTransports(t1 *http.Transport) (*Transport, error) {
	connPool := new(clientConnPool)
	t2 := &Transport{
		ConnPool: noDialClientConnPool{connPool},
		t1:       t1,
	}
	connPool.t = t2
	if err := registerHTTPSProtocol(t1, noDialH2RoundTripper{t2}); err != nil {
		return nil, err
	}
	if t1.TLSClientConfig == nil {
		t1.TLSClientConfig = new(tls.Config)
	}
	if !strSliceContains(t1.TLSClientConfig.NextProtos, "h2") {
		t1.TLSClientConfig.NextProtos = append([]string{"h2"}, t1.TLSClientConfig.NextProtos...)
	}
	if !strSliceContains(t1.TLSClientConfig.NextProtos, "http/1.1") {
		t1.TLSClientConfig.NextProtos = append(t1.TLSClientConfig.NextProtos, "http/1.1")
	}
	upgradeFn := func(scheme, authority string, c net.Conn) http.RoundTripper {
		addr := authorityAddr(scheme, authority)
		if used, err := connPool.addConnIfNeeded(addr, t2, c); err != nil {
			go c.Close()
			return erringRoundTripper{err}
		} else if !used {
			// Turns out we don't need this c.
			// For example, two goroutines made requests to the same host
			// at the same time, both kicking off TCP dials. (since protocol
			// was unknown)
			go c.Close()
		}
		if scheme == "http" {
			return (*unencryptedTransport)(t2)
		}
		return t2
	}
	if t1.TLSNextProto == nil {
		t1.TLSNextProto = make(map[string]func(string, *tls.Conn) http.RoundTripper)
	}
	t1.TLSNextProto[NextProtoTLS] = func(authority string, c *tls.Conn) http.RoundTripper {
		return upgradeFn("https", authority, c)
	}
	// The "unencrypted_http2" TLSNextProto key is used to pass off non-TLS HTTP/2 conns.
	t1.TLSNextProto[nextProtoUnencryptedHTTP2] = func(authority string, c *tls.Conn) http.RoundTripper {
		nc, err := unencryptedNetConnFromTLSConn(c)
		if err != nil {
			go c.Close()
			return erringRoundTripper{err}
		}
		return upgradeFn("http", authority, nc)
	}
	return t2, nil
}

// unencryptedTransport is a Transport with a RoundTrip method that
// always permits http:// URLs.
type unencryptedTransport Transport

func (t *unencryptedTransport) RoundTrip(req *http.Request) (*http.Response, error) {
	return (*Transport)(t).RoundTripOpt(req, RoundTripOpt{allowHTTP: true})
}

func (t *Transport) connPool() ClientConnPool {
	t.connPoolOnce.Do(t.initConnPool)
	return t.connPoolOrDef
}

func (t *Transport) initConnPool() {
	if t.ConnPool != nil {
		t.connPoolOrDef = t.ConnPool
	} else {
		t.connPoolOrDef = &clientConnPool{t: t}
	}
}

// ClientConn is the state of a single HTTP/2 client connection to an
// HTTP/2 server.
type ClientConn struct {
	t             *Transport
	tconn         net.Conn             // usually *tls.Conn, except specialized impls
	tlsState      *tls.ConnectionState // nil only for specialized impls
	atomicReused  uint32               // whether conn is being reused; atomic
	singleUse     bool                 // whether being used for a single http.Request
	getConnCalled bool                 // used by clientConnPool

	// readLoop goroutine fields:
	readerDone chan struct{} // closed on error
	readerErr  error         // set before readerDone is closed

	idleTimeout time.Duration // or 0 for never
	idleTimer   timer

	mu               sync.Mutex // guards following
	cond             *sync.Cond // hold mu; broadcast on flow/closed changes
	flow             outflow    // our conn-level flow control quota (cs.outflow is per stream)
	inflow           inflow     // peer's conn-level flow control
	doNotReuse       bool       // whether conn is marked to not be reused for any future requests
	closing          bool
	closed           bool
	closedOnIdle     bool                     // true if conn was closed for idleness
	seenSettings     bool                     // true if we've seen a settings frame, false otherwise
	seenSettingsChan chan struct{}            // closed when seenSettings is true or frame reading fails
	wantSettingsAck  bool                     // we sent a SETTINGS frame and haven't heard back
	goAway           *GoAwayFrame             // if non-nil, the GoAwayFrame we received
	goAwayDebug      string                   // goAway frame's debug data, retained as a string
	streams          map[uint32]*clientStream // client-initiated
	streamsReserved  int                      // incr by ReserveNewRequest; decr on RoundTrip
	nextStreamID     uint32
	pendingRequests  int                       // requests blocked and waiting to be sent because len(streams) == maxConcurrentStreams
	pings            map[[8]byte]chan struct{} // in flight ping data to notification channel
	br               *bufio.Reader
	lastActive       time.Time
	lastIdle         time.Time // time last idle
	// Settings from peer: (also guarded by wmu)
	maxFrameSize                uint32
	maxConcurrentStreams        uint32
	peerMaxHeaderListSize       uint64
	peerMaxHeaderTableSize      uint32
	initialWindowSize           uint32
	initialStreamRecvWindowSize int32
	readIdleTimeout             time.Duration
	pingTimeout                 time.Duration
	extendedConnectAllowed      bool

	// rstStreamPingsBlocked works around an unfortunate gRPC behavior.
	// gRPC strictly limits the number of PING frames that it will receive.
	// The default is two pings per two hours, but the limit resets every time
	// the gRPC endpoint sends a HEADERS or DATA frame. See golang/go#70575.
	//
	// rstStreamPingsBlocked is set after receiving a response to a PING frame
	// bundled with an RST_STREAM (see pendingResets below), and cleared after
	// receiving a HEADERS or DATA frame.
	rstStreamPingsBlocked bool

	// pendingResets is the number of RST_STREAM frames we have sent to the peer,
	// without confirming that the peer has received them. When we send a RST_STREAM,
	// we bundle it with a PING frame, unless a PING is already in flight. We count
	// the reset stream against the connection's concurrency limit until we get
	// a PING response. This limits the number of requests we'll try to send to a
	// completely unresponsive connection.
	pendingResets int

	// reqHeaderMu is a 1-element semaphore channel controlling access to sending new requests.
	// Write to reqHeaderMu to lock it, read from it to unlock.
	// Lock reqmu BEFORE mu or wmu.
	reqHeaderMu chan struct{}

	// wmu is held while writing.
	// Acquire BEFORE mu when holding both, to avoid blocking mu on network writes.
	// Only acquire both at the same time when changing peer settings.
	wmu  sync.Mutex
	bw   *bufio.Writer
	fr   *Framer
	werr error        // first write error that has occurred
	hbuf bytes.Buffer // HPACK encoder writes into this
	henc *hpack.Encoder
}

// clientStream is the state for a single HTTP/2 stream. One of these
// is created for each Transport.RoundTrip call.
type clientStream struct {
	cc *ClientConn

	// Fields of Request that we may access even after the response body is closed.
	ctx       context.Context
	reqCancel <-chan struct{}

	trace         *httptrace.ClientTrace // or nil
	ID            uint32
	bufPipe       pipe // buffered pipe with the flow-controlled response payload
	requestedGzip bool
	isHead        bool

	abortOnce sync.Once
	abort     chan struct{} // closed to signal stream should end immediately
	abortErr  error         // set if abort is closed

	peerClosed chan struct{} // closed when the peer sends an END_STREAM flag
	donec      chan struct{} // closed after the stream is in the closed state
	on100      chan struct{} // buffered; written to if a 100 is received

	respHeaderRecv chan struct{}  // closed when headers are received
	res            *http.Response // set if respHeaderRecv is closed

	flow        outflow // guarded by cc.mu
	inflow      inflow  // guarded by cc.mu
	bytesRemain int64   // -1 means unknown; owned by transportResponseBody.Read
	readErr     error   // sticky read error; owned by transportResponseBody.Read

	reqBody              io.ReadCloser
	reqBodyContentLength int64         // -1 means unknown
	reqBodyClosed        chan struct{} // guarded by cc.mu; non-nil on Close, closed when done

	// owned by writeRequest:
	sentEndStream bool // sent an END_STREAM flag to the peer
	sentHeaders   bool

	// owned by clientConnReadLoop:
	firstByte       bool  // got the first response byte
	pastHeaders     bool  // got first MetaHeadersFrame (actual headers)
	pastTrailers    bool  // got optional second MetaHeadersFrame (trailers)
	readClosed      bool  // peer sent an END_STREAM flag
	readAborted     bool  // read loop reset the stream
	totalHeaderSize int64 // total size of 1xx headers seen

	trailer    http.Header  // accumulated trailers
	resTrailer *http.Header // client's Response.Trailer
}

var got1xxFuncForTests func(int, textproto.MIMEHeader) error

// get1xxTraceFunc returns the value of request's httptrace.ClientTrace.Got1xxResponse func,
// if any. It returns nil if not set or if the Go version is too old.
func (cs *clientStream) get1xxTraceFunc() func(int, textproto.MIMEHeader) error {
	if fn := got1xxFuncForTests; fn != nil {
		return fn
	}
	return traceGot1xxResponseFunc(cs.trace)
}

func (cs *clientStream) abortStream(err error) {
	cs.cc.mu.Lock()
	defer cs.cc.mu.Unlock()
	cs.abortStreamLocked(err)
}

func (cs *clientStream) abortStreamLocked(err error) {
	cs.abortOnce.Do(func() {
		cs.abortErr = err
		close(cs.abort)
	})
	if cs.reqBody != nil {
		cs.closeReqBodyLocked()
	}
	// TODO(dneil): Clean up tests where cs.cc.cond is nil.
	if cs.cc.cond != nil {
		// Wake up writeRequestBody if it is waiting on flow control.
		cs.cc.cond.Broadcast()
	}
}

func (cs *clientStream) abortRequestBodyWrite() {
	cc := cs.cc
	cc.mu.Lock()
	defer cc.mu.Unlock()
	if cs.reqBody != nil && cs.reqBodyClosed == nil {
		cs.closeReqBodyLocked()
		cc.cond.Broadcast()
	}
}

func (cs *clientStream) closeReqBodyLocked() {
	if cs.reqBodyClosed != nil {
		return
	}
	cs.reqBodyClosed = make(chan struct{})
	reqBodyClosed := cs.reqBodyClosed
	go func() {
		cs.cc.t.markNewGoroutine()
		cs.reqBody.Close()
		close(reqBodyClosed)
	}()
}

type stickyErrWriter struct {
	group   synctestGroupInterface
	conn    net.Conn
	timeout time.Duration
	err     *error
}

func (sew stickyErrWriter) Write(p []byte) (n int, err error) {
	if *sew.err != nil {
		return 0, *sew.err
	}
	n, err = writeWithByteTimeout(sew.group, sew.conn, sew.timeout, p)
	*sew.err = err
	return n, err
}

// noCachedConnError is the concrete type of ErrNoCachedConn, which
// needs to be detected by net/http regardless of whether it's its
// bundled version (in h2_bundle.go with a rewritten type name) or
// from a user's x/net/http2. As such, as it has a unique method name
// (IsHTTP2NoCachedConnError) that net/http sniffs for via func
// isNoCachedConnError.
type noCachedConnError struct{}

func (noCachedConnError) IsHTTP2NoCachedConnError() {}
func (noCachedConnError) Error() string             { return "http2: no cached connection was available" }

// isNoCachedConnError reports whether err is of type noCachedConnError
// or its equivalent renamed type in net/http2's h2_bundle.go. Both types
// may coexist in the same running program.
func isNoCachedConnError(err error) bool {
	_, ok := err.(interface{ IsHTTP2NoCachedConnError() })
	return ok
}

var ErrNoCachedConn error = noCachedConnError{}

// RoundTripOpt are options for the Transport.RoundTripOpt method.
type RoundTripOpt struct {
	// OnlyCachedConn controls whether RoundTripOpt may
	// create a new TCP connection. If set true and
	// no cached connection is available, RoundTripOpt
	// will return ErrNoCachedConn.
	OnlyCachedConn bool

	allowHTTP bool // allow http:// URLs
}

func (t *Transport) RoundTrip(req *http.Request) (*http.Response, error) {
	return t.RoundTripOpt(req, RoundTripOpt{})
}

// authorityAddr returns a given authority (a host/IP, or host:port / ip:port)
// and returns a host:port. The port 443 is added if needed.
func authorityAddr(scheme string, authority string) (addr string) {
	host, port, err := net.SplitHostPort(authority)
	if err != nil { // authority didn't have a port
		host = authority
		port = ""
	}
	if port == "" { // authority's port was empty
		port = "443"
		if scheme == "http" {
			port = "80"
		}
	}
	if a, err := idna.ToASCII(host); err == nil {
		host = a
	}
	// IPv6 address literal, without a port:
	if strings.HasPrefix(host, "[") && strings.HasSuffix(host, "]") {
		return host + ":" + port
	}
	return net.JoinHostPort(host, port)
}

// RoundTripOpt is like RoundTrip, but takes options.
func (t *Transport) RoundTripOpt(req *http.Request, opt RoundTripOpt) (*http.Response, error) {
	switch req.URL.Scheme {
	case "https":
		// Always okay.
	case "http":
		if !t.AllowHTTP && !opt.allowHTTP {
			return nil, errors.New("http2: unencrypted HTTP/2 not enabled")
		}
	default:
		return nil, errors.New("http2: unsupported scheme")
	}

	addr := authorityAddr(req.URL.Scheme, req.URL.Host)
	for retry := 0; ; retry++ {
		cc, err := t.connPool().GetClientConn(req, addr)
		if err != nil {
			t.vlogf("http2: Transport failed to get client conn for %s: %v", addr, err)
			return nil, err
		}
		reused := !atomic.CompareAndSwapUint32(&cc.atomicReused, 0, 1)
		traceGotConn(req, cc, reused)
		res, err := cc.RoundTrip(req)
		if err != nil && retry <= 6 {
			roundTripErr := err
			if req, err = shouldRetryRequest(req, err); err == nil {
				// After the first retry, do exponential backoff with 10% jitter.
				if retry == 0 {
					t.vlogf("RoundTrip retrying after failure: %v", roundTripErr)
					continue
				}
				backoff := float64(uint(1) << (uint(retry) - 1))
				backoff += backoff * (0.1 * mathrand.Float64())
				d := time.Second * time.Duration(backoff)
				tm := t.newTimer(d)
				select {
				case <-tm.C():
					t.vlogf("RoundTrip retrying after failure: %v", roundTripErr)
					continue
				case <-req.Context().Done():
					tm.Stop()
					err = req.Context().Err()
				}
			}
		}
		if err == errClientConnNotEstablished {
			// This ClientConn was created recently,
			// this is the first request to use it,
			// and the connection is closed and not usable.
			//
			// In this state, cc.idleTimer will remove the conn from the pool
			// when it fires. Stop the timer and remove it here so future requests
			// won't try to use this connection.
			//
			// If the timer has already fired and we're racing it, the redundant
			// call to MarkDead is harmless.
			if cc.idleTimer != nil {
				cc.idleTimer.Stop()
			}
			t.connPool().MarkDead(cc)
		}
		if err != nil {
			t.vlogf("RoundTrip failure: %v", err)
			return nil, err
		}
		return res, nil
	}
}

// CloseIdleConnections closes any connections which were previously
// connected from previous requests but are now sitting idle.
// It does not interrupt any connections currently in use.
func (t *Transport) CloseIdleConnections() {
	if cp, ok := t.connPool().(clientConnPoolIdleCloser); ok {
		cp.closeIdleConnections()
	}
}

var (
	errClientConnClosed         = errors.New("http2: client conn is closed")
	errClientConnUnusable       = errors.New("http2: client conn not usable")
	errClientConnNotEstablished = errors.New("http2: client conn could not be established")
	errClientConnGotGoAway      = errors.New("http2: Transport received Server's graceful shutdown GOAWAY")
)

// shouldRetryRequest is called by RoundTrip when a request fails to get
// response headers. It is always called with a non-nil error.
// It returns either a request to retry (either the same request, or a
// modified clone), or an error if the request can't be replayed.
func shouldRetryRequest(req *http.Request, err error) (*http.Request, error) {
	if !canRetryError(err) {
		return nil, err
	}
	// If the Body is nil (or http.NoBody), it's safe to reuse
	// this request and its Body.
	if req.Body == nil || req.Body == http.NoBody {
		return req, nil
	}

	// If the request body can be reset back to its original
	// state via the optional req.GetBody, do that.
	if req.GetBody != nil {
		body, err := req.GetBody()
		if err != nil {
			return nil, err
		}
		newReq := *req
		newReq.Body = body
		return &newReq, nil
	}

	// The Request.Body can't reset back to the beginning, but we
	// don't seem to have started to read from it yet, so reuse
	// the request directly.
	if err == errClientConnUnusable {
		return req, nil
	}

	return nil, fmt.Errorf("http2: Transport: cannot retry err [%v] after Request.Body was written; define Request.GetBody to avoid this error", err)
}

func canRetryError(err error) bool {
	if err == errClientConnUnusable || err == errClientConnGotGoAway {
		return true
	}
	if se, ok := err.(StreamError); ok {
		if se.Code == ErrCodeProtocol && se.Cause == errFromPeer {
			// See golang/go#47635, golang/go#42777
			return true
		}
		return se.Code == ErrCodeRefusedStream
	}
	return false
}

func (t *Transport) dialClientConn(ctx context.Context, addr string, singleUse bool) (*ClientConn, error) {
	if t.transportTestHooks != nil {
		return t.newClientConn(nil, singleUse)
	}
	host, _, err := net.SplitHostPort(addr)
	if err != nil {
		return nil, err
	}
	tconn, err := t.dialTLS(ctx, "tcp", addr, t.newTLSConfig(host))
	if err != nil {
		return nil, err
	}
	return t.newClientConn(tconn, singleUse)
}

func (t *Transport) newTLSConfig(host string) *tls.Config {
	cfg := new(tls.Config)
	if t.TLSClientConfig != nil {
		*cfg = *t.TLSClientConfig.Clone()
	}
	if !strSliceContains(cfg.NextProtos, NextProtoTLS) {
		cfg.NextProtos = append([]string{NextProtoTLS}, cfg.NextProtos...)
	}
	if cfg.ServerName == "" {
		cfg.ServerName = host
	}
	return cfg
}

func (t *Transport) dialTLS(ctx context.Context, network, addr string, tlsCfg *tls.Config) (net.Conn, error) {
	if t.DialTLSContext != nil {
		return t.DialTLSContext(ctx, network, addr, tlsCfg)
	} else if t.DialTLS != nil {
		return t.DialTLS(network, addr, tlsCfg)
	}

	tlsCn, err := t.dialTLSWithContext(ctx, network, addr, tlsCfg)
	if err != nil {
		return nil, err
	}
	state := tlsCn.ConnectionState()
	if p := state.NegotiatedProtocol; p != NextProtoTLS {
		return nil, fmt.Errorf("http2: unexpected ALPN protocol %q; want %q", p, NextProtoTLS)
	}
	if !state.NegotiatedProtocolIsMutual {
		return nil, errors.New("http2: could not negotiate protocol mutually")
	}
	return tlsCn, nil
}

// disableKeepAlives reports whether connections should be closed as
// soon as possible after handling the first request.
func (t *Transport) disableKeepAlives() bool {
	return t.t1 != nil && t.t1.DisableKeepAlives
}

func (t *Transport) expectContinueTimeout() time.Duration {
	if t.t1 == nil {
		return 0
	}
	return t.t1.ExpectContinueTimeout
}

func (t *Transport) NewClientConn(c net.Conn) (*ClientConn, error) {
	return t.newClientConn(c, t.disableKeepAlives())
}

func (t *Transport) newClientConn(c net.Conn, singleUse bool) (*ClientConn, error) {
	conf := configFromTransport(t)
	cc := &ClientConn{
		t:                           t,
		tconn:                       c,
		readerDone:                  make(chan struct{}),
		nextStreamID:                1,
		maxFrameSize:                16 << 10, // spec default
		initialWindowSize:           65535,    // spec default
		initialStreamRecvWindowSize: conf.MaxUploadBufferPerStream,
		maxConcurrentStreams:        initialMaxConcurrentStreams, // "infinite", per spec. Use a smaller value until we have received server settings.
		peerMaxHeaderListSize:       0xffffffffffffffff,          // "infinite", per spec. Use 2^64-1 instead.
		streams:                     make(map[uint32]*clientStream),
		singleUse:                   singleUse,
		seenSettingsChan:            make(chan struct{}),
		wantSettingsAck:             true,
		readIdleTimeout:             conf.SendPingTimeout,
		pingTimeout:                 conf.PingTimeout,
		pings:                       make(map[[8]byte]chan struct{}),
		reqHeaderMu:                 make(chan struct{}, 1),
		lastActive:                  t.now(),
	}
	var group synctestGroupInterface
	if t.transportTestHooks != nil {
		t.markNewGoroutine()
		t.transportTestHooks.newclientconn(cc)
		c = cc.tconn
		group = t.group
	}
	if VerboseLogs {
		t.vlogf("http2: Transport creating client conn %p to %v", cc, c.RemoteAddr())
	}

	cc.cond = sync.NewCond(&cc.mu)
	cc.flow.add(int32(initialWindowSize))

	// TODO: adjust this writer size to account for frame size +
	// MTU + crypto/tls record padding.
	cc.bw = bufio.NewWriter(stickyErrWriter{
		group:   group,
		conn:    c,
		timeout: conf.WriteByteTimeout,
		err:     &cc.werr,
	})
	cc.br = bufio.NewReader(c)
	cc.fr = NewFramer(cc.bw, cc.br)
	cc.fr.SetMaxReadFrameSize(conf.MaxReadFrameSize)
	if t.CountError != nil {
		cc.fr.countError = t.CountError
	}
	maxHeaderTableSize := conf.MaxDecoderHeaderTableSize
	cc.fr.ReadMetaHeaders = hpack.NewDecoder(maxHeaderTableSize, nil)
	cc.fr.MaxHeaderListSize = t.maxHeaderListSize()

	cc.henc = hpack.NewEncoder(&cc.hbuf)
	cc.henc.SetMaxDynamicTableSizeLimit(conf.MaxEncoderHeaderTableSize)
	cc.peerMaxHeaderTableSize = initialHeaderTableSize

	if cs, ok := c.(connectionStater); ok {
		state := cs.ConnectionState()
		cc.tlsState = &state
	}

	initialSettings := []Setting{
		{ID: SettingEnablePush, Val: 0},
		{ID: SettingInitialWindowSize, Val: uint32(cc.initialStreamRecvWindowSize)},
	}
	initialSettings = append(initialSettings, Setting{ID: SettingMaxFrameSize, Val: conf.MaxReadFrameSize})
	if max := t.maxHeaderListSize(); max != 0 {
		initialSettings = append(initialSettings, Setting{ID: SettingMaxHeaderListSize, Val: max})
	}
	if maxHeaderTableSize != initialHeaderTableSize {
		initialSettings = append(initialSettings, Setting{ID: SettingHeaderTableSize, Val: maxHeaderTableSize})
	}

	cc.bw.Write(clientPreface)
	cc.fr.WriteSettings(initialSettings...)
	cc.fr.WriteWindowUpdate(0, uint32(conf.MaxUploadBufferPerConnection))
	cc.inflow.init(conf.MaxUploadBufferPerConnection + initialWindowSize)
	cc.bw.Flush()
	if cc.werr != nil {
		cc.Close()
		return nil, cc.werr
	}

	// Start the idle timer after the connection is fully initialized.
	if d := t.idleConnTimeout(); d != 0 {
		cc.idleTimeout = d
		cc.idleTimer = t.afterFunc(d, cc.onIdleTimeout)
	}

	go cc.readLoop()
	return cc, nil
}

func (cc *ClientConn) healthCheck() {
	pingTimeout := cc.pingTimeout
	// We don't need to periodically ping in the health check, because the readLoop of ClientConn will
	// trigger the healthCheck again if there is no frame received.
	ctx, cancel := cc.t.contextWithTimeout(context.Background(), pingTimeout)
	defer cancel()
	cc.vlogf("http2: Transport sending health check")
	err := cc.Ping(ctx)
	if err != nil {
		cc.vlogf("http2: Transport health check failure: %v", err)
		cc.closeForLostPing()
	} else {
		cc.vlogf("http2: Transport health check success")
	}
}

// SetDoNotReuse marks cc as not reusable for future HTTP requests.
func (cc *ClientConn) SetDoNotReuse() {
	cc.mu.Lock()
	defer cc.mu.Unlock()
	cc.doNotReuse = true
}

func (cc *ClientConn) setGoAway(f *GoAwayFrame) {
	cc.mu.Lock()
	defer cc.mu.Unlock()

	old := cc.goAway
	cc.goAway = f

	// Merge the previous and current GoAway error frames.
	if cc.goAwayDebug == "" {
		cc.goAwayDebug = string(f.DebugData())
	}
	if old != nil && old.ErrCode != ErrCodeNo {
		cc.goAway.ErrCode = old.ErrCode
	}
	last := f.LastStreamID
	for streamID, cs := range cc.streams {
		if streamID <= last {
			// The server's GOAWAY indicates that it received this stream.
			// It will either finish processing it, or close the connection
			// without doing so. Either way, leave the stream alone for now.
			continue
		}
		if streamID == 1 && cc.goAway.ErrCode != ErrCodeNo {
			// Don't retry the first stream on a connection if we get a non-NO error.
			// If the server is sending an error on a new connection,
			// retrying the request on a new one probably isn't going to work.
			cs.abortStreamLocked(fmt.Errorf("http2: Transport received GOAWAY from server ErrCode:%v", cc.goAway.ErrCode))
		} else {
			// Aborting the stream with errClentConnGotGoAway indicates that
			// the request should be retried on a new connection.
			cs.abortStreamLocked(errClientConnGotGoAway)
		}
	}
}

// CanTakeNewRequest reports whether the connection can take a new request,
// meaning it has not been closed or received or sent a GOAWAY.
//
// If the caller is going to immediately make a new request on this
// connection, use ReserveNewRequest instead.
func (cc *ClientConn) CanTakeNewRequest() bool {
	cc.mu.Lock()
	defer cc.mu.Unlock()
	return cc.canTakeNewRequestLocked()
}

// ReserveNewRequest is like CanTakeNewRequest but also reserves a
// concurrent stream in cc. The reservation is decremented on the
// next call to RoundTrip.
func (cc *ClientConn) ReserveNewRequest() bool {
	cc.mu.Lock()
	defer cc.mu.Unlock()
	if st := cc.idleStateLocked(); !st.canTakeNewRequest {
		return false
	}
	cc.streamsReserved++
	return true
}

// ClientConnState describes the state of a ClientConn.
type ClientConnState struct {
	// Closed is whether the connection is closed.
	Closed bool

	// Closing is whether the connection is in the process of
	// closing. It may be closing due to shutdown, being a
	// single-use connection, being marked as DoNotReuse, or
	// having received a GOAWAY frame.
	Closing bool

	// StreamsActive is how many streams are active.
	StreamsActive int

	// StreamsReserved is how many streams have been reserved via
	// ClientConn.ReserveNewRequest.
	StreamsReserved int

	// StreamsPending is how many requests have been sent in excess
	// of the peer's advertised MaxConcurrentStreams setting and
	// are waiting for other streams to complete.
	StreamsPending int

	// MaxConcurrentStreams is how many concurrent streams the
	// peer advertised as acceptable. Zero means no SETTINGS
	// frame has been received yet.
	MaxConcurrentStreams uint32

	// LastIdle, if non-zero, is when the connection last
	// transitioned to idle state.
	LastIdle time.Time
}

// State returns a snapshot of cc's state.
func (cc *ClientConn) State() ClientConnState {
	cc.wmu.Lock()
	maxConcurrent := cc.maxConcurrentStreams
	if !cc.seenSettings {
		maxConcurrent = 0
	}
	cc.wmu.Unlock()

	cc.mu.Lock()
	defer cc.mu.Unlock()
	return ClientConnState{
		Closed:               cc.closed,
		Closing:              cc.closing || cc.singleUse || cc.doNotReuse || cc.goAway != nil,
		StreamsActive:        len(cc.streams) + cc.pendingResets,
		StreamsReserved:      cc.streamsReserved,
		StreamsPending:       cc.pendingRequests,
		LastIdle:             cc.lastIdle,
		MaxConcurrentStreams: maxConcurrent,
	}
}

// clientConnIdleState describes the suitability of a client
// connection to initiate a new RoundTrip request.
type clientConnIdleState struct {
	canTakeNewRequest bool
}

func (cc *ClientConn) idleState() clientConnIdleState {
	cc.mu.Lock()
	defer cc.mu.Unlock()
	return cc.idleStateLocked()
}

func (cc *ClientConn) idleStateLocked() (st clientConnIdleState) {
	if cc.singleUse && cc.nextStreamID > 1 {
		return
	}
	var maxConcurrentOkay bool
	if cc.t.StrictMaxConcurrentStreams {
		// We'll tell the caller we can take a new request to
		// prevent the caller from dialing a new TCP
		// connection, but then we'll block later before
		// writing it.
		maxConcurrentOkay = true
	} else {
		// We can take a new request if the total of
		//   - active streams;
		//   - reservation slots for new streams; and
		//   - streams for which we have sent a RST_STREAM and a PING,
		//     but received no subsequent frame
		// is less than the concurrency limit.
		maxConcurrentOkay = cc.currentRequestCountLocked() < int(cc.maxConcurrentStreams)
	}

	st.canTakeNewRequest = cc.goAway == nil && !cc.closed && !cc.closing && maxConcurrentOkay &&
		!cc.doNotReuse &&
		int64(cc.nextStreamID)+2*int64(cc.pendingRequests) < math.MaxInt32 &&
		!cc.tooIdleLocked()

	// If this connection has never been used for a request and is closed,
	// then let it take a request (which will fail).
	// If the conn was closed for idleness, we're racing the idle timer;
	// don't try to use the conn. (Issue #70515.)
	//
	// This avoids a situation where an error early in a connection's lifetime
	// goes unreported.
	if cc.nextStreamID == 1 && cc.streamsReserved == 0 && cc.closed && !cc.closedOnIdle {
		st.canTakeNewRequest = true
	}

	return
}

// currentRequestCountLocked reports the number of concurrency slots currently in use,
// including active streams, reserved slots, and reset streams waiting for acknowledgement.
func (cc *ClientConn) currentRequestCountLocked() int {
	return len(cc.streams) + cc.streamsReserved + cc.pendingResets
}

func (cc *ClientConn) canTakeNewRequestLocked() bool {
	st := cc.idleStateLocked()
	return st.canTakeNewRequest
}

// tooIdleLocked reports whether this connection has been been sitting idle
// for too much wall time.
func (cc *ClientConn) tooIdleLocked() bool {
	// The Round(0) strips the monontonic clock reading so the
	// times are compared based on their wall time. We don't want
	// to reuse a connection that's been sitting idle during
	// VM/laptop suspend if monotonic time was also frozen.
	return cc.idleTimeout != 0 && !cc.lastIdle.IsZero() && cc.t.timeSince(cc.lastIdle.Round(0)) > cc.idleTimeout
}

// onIdleTimeout is called from a time.AfterFunc goroutine. It will
// only be called when we're idle, but because we're coming from a new
// goroutine, there could be a new request coming in at the same time,
// so this simply calls the synchronized closeIfIdle to shut down this
// connection. The timer could just call closeIfIdle, but this is more
// clear.
func (cc *ClientConn) onIdleTimeout() {
	cc.closeIfIdle()
}

func (cc *ClientConn) closeConn() {
	t := time.AfterFunc(250*time.Millisecond, cc.forceCloseConn)
	defer t.Stop()
	cc.tconn.Close()
}

// A tls.Conn.Close can hang for a long time if the peer is unresponsive.
// Try to shut it down more aggressively.
func (cc *ClientConn) forceCloseConn() {
	tc, ok := cc.tconn.(*tls.Conn)
	if !ok {
		return
	}
	if nc := tc.NetConn(); nc != nil {
		nc.Close()
	}
}

func (cc *ClientConn) closeIfIdle() {
	cc.mu.Lock()
	if len(cc.streams) > 0 || cc.streamsReserved > 0 {
		cc.mu.Unlock()
		return
	}
	cc.closed = true
	cc.closedOnIdle = true
	nextID := cc.nextStreamID
	// TODO: do clients send GOAWAY too? maybe? Just Close:
	cc.mu.Unlock()

	if VerboseLogs {
		cc.vlogf("http2: Transport closing idle conn %p (forSingleUse=%v, maxStream=%v)", cc, cc.singleUse, nextID-2)
	}
	cc.closeConn()
}

func (cc *ClientConn) isDoNotReuseAndIdle() bool {
	cc.mu.Lock()
	defer cc.mu.Unlock()
	return cc.doNotReuse && len(cc.streams) == 0
}

var shutdownEnterWaitStateHook = func() {}

// Shutdown gracefully closes the client connection, waiting for running streams to complete.
func (cc *ClientConn) Shutdown(ctx context.Context) error {
	if err := cc.sendGoAway(); err != nil {
		return err
	}
	// Wait for all in-flight streams to complete or connection to close
	done := make(chan struct{})
	cancelled := false // guarded by cc.mu
	go func() {
		cc.t.markNewGoroutine()
		cc.mu.Lock()
		defer cc.mu.Unlock()
		for {
			if len(cc.streams) == 0 || cc.closed {
				cc.closed = true
				close(done)
				break
			}
			if cancelled {
				break
			}
			cc.cond.Wait()
		}
	}()
	shutdownEnterWaitStateHook()
	select {
	case <-done:
		cc.closeConn()
		return nil
	case <-ctx.Done():
		cc.mu.Lock()
		// Free the goroutine above
		cancelled = true
		cc.cond.Broadcast()
		cc.mu.Unlock()
		return ctx.Err()
	}
}

func (cc *ClientConn) sendGoAway() error {
	cc.mu.Lock()
	closing := cc.closing
	cc.closing = true
	maxStreamID := cc.nextStreamID
	cc.mu.Unlock()
	if closing {
		// GOAWAY sent already
		return nil
	}

	cc.wmu.Lock()
	defer cc.wmu.Unlock()
	// Send a graceful shutdown frame to server
	if err := cc.fr.WriteGoAway(maxStreamID, ErrCodeNo, nil); err != nil {
		return err
	}
	if err := cc.bw.Flush(); err != nil {
		return err
	}
	// Prevent new requests
	return nil
}

// closes the client connection immediately. In-flight requests are interrupted.
// err is sent to streams.
func (cc *ClientConn) closeForError(err error) {
	cc.mu.Lock()
	cc.closed = true
	for _, cs := range cc.streams {
		cs.abortStreamLocked(err)
	}
	cc.cond.Broadcast()
	cc.mu.Unlock()
	cc.closeConn()
}

// Close closes the client connection immediately.
//
// In-flight requests are interrupted. For a graceful shutdown, use Shutdown instead.
func (cc *ClientConn) Close() error {
	err := errors.New("http2: client connection force closed via ClientConn.Close")
	cc.closeForError(err)
	return nil
}

// closes the client connection immediately. In-flight requests are interrupted.
func (cc *ClientConn) closeForLostPing() {
	err := errors.New("http2: client connection lost")
	if f := cc.t.CountError; f != nil {
		f("conn_close_lost_ping")
	}
	cc.closeForError(err)
}

// errRequestCanceled is a copy of net/http's errRequestCanceled because it's not
// exported. At least they'll be DeepEqual for h1-vs-h2 comparisons tests.
var errRequestCanceled = errors.New("net/http: request canceled")

func (cc *ClientConn) responseHeaderTimeout() time.Duration {
	if cc.t.t1 != nil {
		return cc.t.t1.ResponseHeaderTimeout
	}
	// No way to do this (yet?) with just an http2.Transport. Probably
	// no need. Request.Cancel this is the new way. We only need to support
	// this for compatibility with the old http.Transport fields when
	// we're doing transparent http2.
	return 0
}

<<<<<<< HEAD
=======
// actualContentLength returns a sanitized version of
// req.ContentLength, where 0 actually means zero (not unknown) and -1
// means unknown.
func actualContentLength(req *http.Request) int64 {
	if req.Body == nil || req.Body == http.NoBody {
		return 0
	}
	if req.ContentLength != 0 {
		return req.ContentLength
	}
	return -1
}

>>>>>>> 3f8de1eb
func (cc *ClientConn) decrStreamReservations() {
	cc.mu.Lock()
	defer cc.mu.Unlock()
	cc.decrStreamReservationsLocked()
}

func (cc *ClientConn) decrStreamReservationsLocked() {
	if cc.streamsReserved > 0 {
		cc.streamsReserved--
	}
}

func (cc *ClientConn) RoundTrip(req *http.Request) (*http.Response, error) {
	return cc.roundTrip(req, nil)
}

func (cc *ClientConn) roundTrip(req *http.Request, streamf func(*clientStream)) (*http.Response, error) {
	ctx := req.Context()
	cs := &clientStream{
		cc:                   cc,
		ctx:                  ctx,
		reqCancel:            req.Cancel,
		isHead:               req.Method == "HEAD",
		reqBody:              req.Body,
		reqBodyContentLength: httpcommon.ActualContentLength(req),
		trace:                httptrace.ContextClientTrace(ctx),
		peerClosed:           make(chan struct{}),
		abort:                make(chan struct{}),
		respHeaderRecv:       make(chan struct{}),
		donec:                make(chan struct{}),
	}

<<<<<<< HEAD
	cs.requestedGzip = httpcommon.IsRequestGzip(req, cc.t.disableCompression())
=======
	cs.requestedGzip = httpcommon.IsRequestGzip(req.Method, req.Header, cc.t.disableCompression())
>>>>>>> 3f8de1eb

	go cs.doRequest(req, streamf)

	waitDone := func() error {
		select {
		case <-cs.donec:
			return nil
		case <-ctx.Done():
			return ctx.Err()
		case <-cs.reqCancel:
			return errRequestCanceled
		}
	}

	handleResponseHeaders := func() (*http.Response, error) {
		res := cs.res
		if res.StatusCode > 299 {
			// On error or status code 3xx, 4xx, 5xx, etc abort any
			// ongoing write, assuming that the server doesn't care
			// about our request body. If the server replied with 1xx or
			// 2xx, however, then assume the server DOES potentially
			// want our body (e.g. full-duplex streaming:
			// golang.org/issue/13444). If it turns out the server
			// doesn't, they'll RST_STREAM us soon enough. This is a
			// heuristic to avoid adding knobs to Transport. Hopefully
			// we can keep it.
			cs.abortRequestBodyWrite()
		}
		res.Request = req
		res.TLS = cc.tlsState
		if res.Body == noBody && httpcommon.ActualContentLength(req) == 0 {
			// If there isn't a request or response body still being
			// written, then wait for the stream to be closed before
			// RoundTrip returns.
			if err := waitDone(); err != nil {
				return nil, err
			}
		}
		return res, nil
	}

	cancelRequest := func(cs *clientStream, err error) error {
		cs.cc.mu.Lock()
		bodyClosed := cs.reqBodyClosed
		cs.cc.mu.Unlock()
		// Wait for the request body to be closed.
		//
		// If nothing closed the body before now, abortStreamLocked
		// will have started a goroutine to close it.
		//
		// Closing the body before returning avoids a race condition
		// with net/http checking its readTrackingBody to see if the
		// body was read from or closed. See golang/go#60041.
		//
		// The body is closed in a separate goroutine without the
		// connection mutex held, but dropping the mutex before waiting
		// will keep us from holding it indefinitely if the body
		// close is slow for some reason.
		if bodyClosed != nil {
			<-bodyClosed
		}
		return err
	}

	for {
		select {
		case <-cs.respHeaderRecv:
			return handleResponseHeaders()
		case <-cs.abort:
			select {
			case <-cs.respHeaderRecv:
				// If both cs.respHeaderRecv and cs.abort are signaling,
				// pick respHeaderRecv. The server probably wrote the
				// response and immediately reset the stream.
				// golang.org/issue/49645
				return handleResponseHeaders()
			default:
				waitDone()
				return nil, cs.abortErr
			}
		case <-ctx.Done():
			err := ctx.Err()
			cs.abortStream(err)
			return nil, cancelRequest(cs, err)
		case <-cs.reqCancel:
			cs.abortStream(errRequestCanceled)
			return nil, cancelRequest(cs, errRequestCanceled)
		}
	}
}

// doRequest runs for the duration of the request lifetime.
//
// It sends the request and performs post-request cleanup (closing Request.Body, etc.).
func (cs *clientStream) doRequest(req *http.Request, streamf func(*clientStream)) {
	cs.cc.t.markNewGoroutine()
	err := cs.writeRequest(req, streamf)
	cs.cleanupWriteRequest(err)
}

var errExtendedConnectNotSupported = errors.New("net/http: extended connect not supported by peer")

// writeRequest sends a request.
//
// It returns nil after the request is written, the response read,
// and the request stream is half-closed by the peer.
//
// It returns non-nil if the request ends otherwise.
// If the returned error is StreamError, the error Code may be used in resetting the stream.
func (cs *clientStream) writeRequest(req *http.Request, streamf func(*clientStream)) (err error) {
	cc := cs.cc
	ctx := cs.ctx

	// wait for setting frames to be received, a server can change this value later,
	// but we just wait for the first settings frame
	var isExtendedConnect bool
	if req.Method == "CONNECT" && req.Header.Get(":protocol") != "" {
		isExtendedConnect = true
	}

	// Acquire the new-request lock by writing to reqHeaderMu.
	// This lock guards the critical section covering allocating a new stream ID
	// (requires mu) and creating the stream (requires wmu).
	if cc.reqHeaderMu == nil {
		panic("RoundTrip on uninitialized ClientConn") // for tests
	}
	if isExtendedConnect {
		select {
		case <-cs.reqCancel:
			return errRequestCanceled
		case <-ctx.Done():
			return ctx.Err()
		case <-cc.seenSettingsChan:
			if !cc.extendedConnectAllowed {
				return errExtendedConnectNotSupported
			}
		}
	}
	select {
	case cc.reqHeaderMu <- struct{}{}:
	case <-cs.reqCancel:
		return errRequestCanceled
	case <-ctx.Done():
		return ctx.Err()
	}

	cc.mu.Lock()
	if cc.idleTimer != nil {
		cc.idleTimer.Stop()
	}
	cc.decrStreamReservationsLocked()
	if err := cc.awaitOpenSlotForStreamLocked(cs); err != nil {
		cc.mu.Unlock()
		<-cc.reqHeaderMu
		return err
	}
	cc.addStreamLocked(cs) // assigns stream ID
	if isConnectionCloseRequest(req) {
		cc.doNotReuse = true
	}
	cc.mu.Unlock()

	if streamf != nil {
		streamf(cs)
	}

	continueTimeout := cc.t.expectContinueTimeout()
	if continueTimeout != 0 {
		if !httpguts.HeaderValuesContainsToken(req.Header["Expect"], "100-continue") {
			continueTimeout = 0
		} else {
			cs.on100 = make(chan struct{}, 1)
		}
	}

	// Past this point (where we send request headers), it is possible for
	// RoundTrip to return successfully. Since the RoundTrip contract permits
	// the caller to "mutate or reuse" the Request after closing the Response's Body,
	// we must take care when referencing the Request from here on.
	err = cs.encodeAndWriteHeaders(req)
	<-cc.reqHeaderMu
	if err != nil {
		return err
	}

	hasBody := cs.reqBodyContentLength != 0
	if !hasBody {
		cs.sentEndStream = true
	} else {
		if continueTimeout != 0 {
			traceWait100Continue(cs.trace)
			timer := time.NewTimer(continueTimeout)
			select {
			case <-timer.C:
				err = nil
			case <-cs.on100:
				err = nil
			case <-cs.abort:
				err = cs.abortErr
			case <-ctx.Done():
				err = ctx.Err()
			case <-cs.reqCancel:
				err = errRequestCanceled
			}
			timer.Stop()
			if err != nil {
				traceWroteRequest(cs.trace, err)
				return err
			}
		}

		if err = cs.writeRequestBody(req); err != nil {
			if err != errStopReqBodyWrite {
				traceWroteRequest(cs.trace, err)
				return err
			}
		} else {
			cs.sentEndStream = true
		}
	}

	traceWroteRequest(cs.trace, err)

	var respHeaderTimer <-chan time.Time
	var respHeaderRecv chan struct{}
	if d := cc.responseHeaderTimeout(); d != 0 {
		timer := cc.t.newTimer(d)
		defer timer.Stop()
		respHeaderTimer = timer.C()
		respHeaderRecv = cs.respHeaderRecv
	}
	// Wait until the peer half-closes its end of the stream,
	// or until the request is aborted (via context, error, or otherwise),
	// whichever comes first.
	for {
		select {
		case <-cs.peerClosed:
			return nil
		case <-respHeaderTimer:
			return errTimeout
		case <-respHeaderRecv:
			respHeaderRecv = nil
			respHeaderTimer = nil // keep waiting for END_STREAM
		case <-cs.abort:
			return cs.abortErr
		case <-ctx.Done():
			return ctx.Err()
		case <-cs.reqCancel:
			return errRequestCanceled
		}
	}
}

func (cs *clientStream) encodeAndWriteHeaders(req *http.Request) error {
	cc := cs.cc
	ctx := cs.ctx

	cc.wmu.Lock()
	defer cc.wmu.Unlock()

	// If the request was canceled while waiting for cc.mu, just quit.
	select {
	case <-cs.abort:
		return cs.abortErr
	case <-ctx.Done():
		return ctx.Err()
	case <-cs.reqCancel:
		return errRequestCanceled
	default:
	}

	// Encode headers.
	//
	// we send: HEADERS{1}, CONTINUATION{0,} + DATA{0,} (DATA is
	// sent by writeRequestBody below, along with any Trailers,
	// again in form HEADERS{1}, CONTINUATION{0,})
	cc.hbuf.Reset()
<<<<<<< HEAD
	res, err := httpcommon.EncodeHeaders(httpcommon.EncodeHeadersParam{
		Request:               req,
		AddGzipHeader:         cs.requestedGzip,
		PeerMaxHeaderListSize: cc.peerMaxHeaderListSize,
		DefaultUserAgent:      defaultUserAgent,
	}, func(name, value string) {
=======
	res, err := encodeRequestHeaders(req, cs.requestedGzip, cc.peerMaxHeaderListSize, func(name, value string) {
>>>>>>> 3f8de1eb
		cc.writeHeader(name, value)
	})
	if err != nil {
		return fmt.Errorf("http2: %w", err)
	}
	hdrs := cc.hbuf.Bytes()

	// Write the request.
	endStream := !res.HasBody && !res.HasTrailers
	cs.sentHeaders = true
	err = cc.writeHeaders(cs.ID, endStream, int(cc.maxFrameSize), hdrs)
	traceWroteHeaders(cs.trace)
	return err
}

func encodeRequestHeaders(req *http.Request, addGzipHeader bool, peerMaxHeaderListSize uint64, headerf func(name, value string)) (httpcommon.EncodeHeadersResult, error) {
	return httpcommon.EncodeHeaders(req.Context(), httpcommon.EncodeHeadersParam{
		Request: httpcommon.Request{
			Header:              req.Header,
			Trailer:             req.Trailer,
			URL:                 req.URL,
			Host:                req.Host,
			Method:              req.Method,
			ActualContentLength: actualContentLength(req),
		},
		AddGzipHeader:         addGzipHeader,
		PeerMaxHeaderListSize: peerMaxHeaderListSize,
		DefaultUserAgent:      defaultUserAgent,
	}, headerf)
}

// cleanupWriteRequest performs post-request tasks.
//
// If err (the result of writeRequest) is non-nil and the stream is not closed,
// cleanupWriteRequest will send a reset to the peer.
func (cs *clientStream) cleanupWriteRequest(err error) {
	cc := cs.cc

	if cs.ID == 0 {
		// We were canceled before creating the stream, so return our reservation.
		cc.decrStreamReservations()
	}

	// TODO: write h12Compare test showing whether
	// Request.Body is closed by the Transport,
	// and in multiple cases: server replies <=299 and >299
	// while still writing request body
	cc.mu.Lock()
	mustCloseBody := false
	if cs.reqBody != nil && cs.reqBodyClosed == nil {
		mustCloseBody = true
		cs.reqBodyClosed = make(chan struct{})
	}
	bodyClosed := cs.reqBodyClosed
	closeOnIdle := cc.singleUse || cc.doNotReuse || cc.t.disableKeepAlives() || cc.goAway != nil
	cc.mu.Unlock()
	if mustCloseBody {
		cs.reqBody.Close()
		close(bodyClosed)
	}
	if bodyClosed != nil {
		<-bodyClosed
	}

	if err != nil && cs.sentEndStream {
		// If the connection is closed immediately after the response is read,
		// we may be aborted before finishing up here. If the stream was closed
		// cleanly on both sides, there is no error.
		select {
		case <-cs.peerClosed:
			err = nil
		default:
		}
	}
	if err != nil {
		cs.abortStream(err) // possibly redundant, but harmless
		if cs.sentHeaders {
			if se, ok := err.(StreamError); ok {
				if se.Cause != errFromPeer {
					cc.writeStreamReset(cs.ID, se.Code, false, err)
				}
			} else {
				// We're cancelling an in-flight request.
				//
				// This could be due to the server becoming unresponsive.
				// To avoid sending too many requests on a dead connection,
				// we let the request continue to consume a concurrency slot
				// until we can confirm the server is still responding.
				// We do this by sending a PING frame along with the RST_STREAM
				// (unless a ping is already in flight).
				//
				// For simplicity, we don't bother tracking the PING payload:
				// We reset cc.pendingResets any time we receive a PING ACK.
				//
				// We skip this if the conn is going to be closed on idle,
				// because it's short lived and will probably be closed before
				// we get the ping response.
				ping := false
				if !closeOnIdle {
					cc.mu.Lock()
					// rstStreamPingsBlocked works around a gRPC behavior:
					// see comment on the field for details.
					if !cc.rstStreamPingsBlocked {
						if cc.pendingResets == 0 {
							ping = true
						}
						cc.pendingResets++
					}
					cc.mu.Unlock()
				}
				cc.writeStreamReset(cs.ID, ErrCodeCancel, ping, err)
			}
		}
		cs.bufPipe.CloseWithError(err) // no-op if already closed
	} else {
		if cs.sentHeaders && !cs.sentEndStream {
			cc.writeStreamReset(cs.ID, ErrCodeNo, false, nil)
		}
		cs.bufPipe.CloseWithError(errRequestCanceled)
	}
	if cs.ID != 0 {
		cc.forgetStreamID(cs.ID)
	}

	cc.wmu.Lock()
	werr := cc.werr
	cc.wmu.Unlock()
	if werr != nil {
		cc.Close()
	}

	close(cs.donec)
}

// awaitOpenSlotForStreamLocked waits until len(streams) < maxConcurrentStreams.
// Must hold cc.mu.
func (cc *ClientConn) awaitOpenSlotForStreamLocked(cs *clientStream) error {
	for {
		if cc.closed && cc.nextStreamID == 1 && cc.streamsReserved == 0 {
			// This is the very first request sent to this connection.
			// Return a fatal error which aborts the retry loop.
			return errClientConnNotEstablished
		}
		cc.lastActive = cc.t.now()
		if cc.closed || !cc.canTakeNewRequestLocked() {
			return errClientConnUnusable
		}
		cc.lastIdle = time.Time{}
		if cc.currentRequestCountLocked() < int(cc.maxConcurrentStreams) {
			return nil
		}
		cc.pendingRequests++
		cc.cond.Wait()
		cc.pendingRequests--
		select {
		case <-cs.abort:
			return cs.abortErr
		default:
		}
	}
}

// requires cc.wmu be held
func (cc *ClientConn) writeHeaders(streamID uint32, endStream bool, maxFrameSize int, hdrs []byte) error {
	first := true // first frame written (HEADERS is first, then CONTINUATION)
	for len(hdrs) > 0 && cc.werr == nil {
		chunk := hdrs
		if len(chunk) > maxFrameSize {
			chunk = chunk[:maxFrameSize]
		}
		hdrs = hdrs[len(chunk):]
		endHeaders := len(hdrs) == 0
		if first {
			cc.fr.WriteHeaders(HeadersFrameParam{
				StreamID:      streamID,
				BlockFragment: chunk,
				EndStream:     endStream,
				EndHeaders:    endHeaders,
			})
			first = false
		} else {
			cc.fr.WriteContinuation(streamID, endHeaders, chunk)
		}
	}
	cc.bw.Flush()
	return cc.werr
}

// internal error values; they don't escape to callers
var (
	// abort request body write; don't send cancel
	errStopReqBodyWrite = errors.New("http2: aborting request body write")

	// abort request body write, but send stream reset of cancel.
	errStopReqBodyWriteAndCancel = errors.New("http2: canceling request")

	errReqBodyTooLong = errors.New("http2: request body larger than specified content length")
)

// frameScratchBufferLen returns the length of a buffer to use for
// outgoing request bodies to read/write to/from.
//
// It returns max(1, min(peer's advertised max frame size,
// Request.ContentLength+1, 512KB)).
func (cs *clientStream) frameScratchBufferLen(maxFrameSize int) int {
	const max = 512 << 10
	n := int64(maxFrameSize)
	if n > max {
		n = max
	}
	if cl := cs.reqBodyContentLength; cl != -1 && cl+1 < n {
		// Add an extra byte past the declared content-length to
		// give the caller's Request.Body io.Reader a chance to
		// give us more bytes than they declared, so we can catch it
		// early.
		n = cl + 1
	}
	if n < 1 {
		return 1
	}
	return int(n) // doesn't truncate; max is 512K
}

// Seven bufPools manage different frame sizes. This helps to avoid scenarios where long-running
// streaming requests using small frame sizes occupy large buffers initially allocated for prior
// requests needing big buffers. The size ranges are as follows:
// {0 KB, 16 KB], {16 KB, 32 KB], {32 KB, 64 KB], {64 KB, 128 KB], {128 KB, 256 KB],
// {256 KB, 512 KB], {512 KB, infinity}
// In practice, the maximum scratch buffer size should not exceed 512 KB due to
// frameScratchBufferLen(maxFrameSize), thus the "infinity pool" should never be used.
// It exists mainly as a safety measure, for potential future increases in max buffer size.
var bufPools [7]sync.Pool // of *[]byte
func bufPoolIndex(size int) int {
	if size <= 16384 {
		return 0
	}
	size -= 1
	bits := bits.Len(uint(size))
	index := bits - 14
	if index >= len(bufPools) {
		return len(bufPools) - 1
	}
	return index
}

func (cs *clientStream) writeRequestBody(req *http.Request) (err error) {
	cc := cs.cc
	body := cs.reqBody
	sentEnd := false // whether we sent the final DATA frame w/ END_STREAM

	hasTrailers := req.Trailer != nil
	remainLen := cs.reqBodyContentLength
	hasContentLen := remainLen != -1

	cc.mu.Lock()
	maxFrameSize := int(cc.maxFrameSize)
	cc.mu.Unlock()

	// Scratch buffer for reading into & writing from.
	scratchLen := cs.frameScratchBufferLen(maxFrameSize)
	var buf []byte
	index := bufPoolIndex(scratchLen)
	if bp, ok := bufPools[index].Get().(*[]byte); ok && len(*bp) >= scratchLen {
		defer bufPools[index].Put(bp)
		buf = *bp
	} else {
		buf = make([]byte, scratchLen)
		defer bufPools[index].Put(&buf)
	}

	var sawEOF bool
	for !sawEOF {
		n, err := body.Read(buf)
		if hasContentLen {
			remainLen -= int64(n)
			if remainLen == 0 && err == nil {
				// The request body's Content-Length was predeclared and
				// we just finished reading it all, but the underlying io.Reader
				// returned the final chunk with a nil error (which is one of
				// the two valid things a Reader can do at EOF). Because we'd prefer
				// to send the END_STREAM bit early, double-check that we're actually
				// at EOF. Subsequent reads should return (0, EOF) at this point.
				// If either value is different, we return an error in one of two ways below.
				var scratch [1]byte
				var n1 int
				n1, err = body.Read(scratch[:])
				remainLen -= int64(n1)
			}
			if remainLen < 0 {
				err = errReqBodyTooLong
				return err
			}
		}
		if err != nil {
			cc.mu.Lock()
			bodyClosed := cs.reqBodyClosed != nil
			cc.mu.Unlock()
			switch {
			case bodyClosed:
				return errStopReqBodyWrite
			case err == io.EOF:
				sawEOF = true
				err = nil
			default:
				return err
			}
		}

		remain := buf[:n]
		for len(remain) > 0 && err == nil {
			var allowed int32
			allowed, err = cs.awaitFlowControl(len(remain))
			if err != nil {
				return err
			}
			cc.wmu.Lock()
			data := remain[:allowed]
			remain = remain[allowed:]
			sentEnd = sawEOF && len(remain) == 0 && !hasTrailers
			err = cc.fr.WriteData(cs.ID, sentEnd, data)
			if err == nil {
				// TODO(bradfitz): this flush is for latency, not bandwidth.
				// Most requests won't need this. Make this opt-in or
				// opt-out?  Use some heuristic on the body type? Nagel-like
				// timers?  Based on 'n'? Only last chunk of this for loop,
				// unless flow control tokens are low? For now, always.
				// If we change this, see comment below.
				err = cc.bw.Flush()
			}
			cc.wmu.Unlock()
		}
		if err != nil {
			return err
		}
	}

	if sentEnd {
		// Already sent END_STREAM (which implies we have no
		// trailers) and flushed, because currently all
		// WriteData frames above get a flush. So we're done.
		return nil
	}

	// Since the RoundTrip contract permits the caller to "mutate or reuse"
	// a request after the Response's Body is closed, verify that this hasn't
	// happened before accessing the trailers.
	cc.mu.Lock()
	trailer := req.Trailer
	err = cs.abortErr
	cc.mu.Unlock()
	if err != nil {
		return err
	}

	cc.wmu.Lock()
	defer cc.wmu.Unlock()
	var trls []byte
	if len(trailer) > 0 {
		trls, err = cc.encodeTrailers(trailer)
		if err != nil {
			return err
		}
	}

	// Two ways to send END_STREAM: either with trailers, or
	// with an empty DATA frame.
	if len(trls) > 0 {
		err = cc.writeHeaders(cs.ID, true, maxFrameSize, trls)
	} else {
		err = cc.fr.WriteData(cs.ID, true, nil)
	}
	if ferr := cc.bw.Flush(); ferr != nil && err == nil {
		err = ferr
	}
	return err
}

// awaitFlowControl waits for [1, min(maxBytes, cc.cs.maxFrameSize)] flow
// control tokens from the server.
// It returns either the non-zero number of tokens taken or an error
// if the stream is dead.
func (cs *clientStream) awaitFlowControl(maxBytes int) (taken int32, err error) {
	cc := cs.cc
	ctx := cs.ctx
	cc.mu.Lock()
	defer cc.mu.Unlock()
	for {
		if cc.closed {
			return 0, errClientConnClosed
		}
		if cs.reqBodyClosed != nil {
			return 0, errStopReqBodyWrite
		}
		select {
		case <-cs.abort:
			return 0, cs.abortErr
		case <-ctx.Done():
			return 0, ctx.Err()
		case <-cs.reqCancel:
			return 0, errRequestCanceled
		default:
		}
		if a := cs.flow.available(); a > 0 {
			take := a
			if int(take) > maxBytes {

				take = int32(maxBytes) // can't truncate int; take is int32
			}
			if take > int32(cc.maxFrameSize) {
				take = int32(cc.maxFrameSize)
			}
			cs.flow.take(take)
			return take, nil
		}
		cc.cond.Wait()
	}
}

// requires cc.wmu be held.
func (cc *ClientConn) encodeTrailers(trailer http.Header) ([]byte, error) {
	cc.hbuf.Reset()

	hlSize := uint64(0)
	for k, vv := range trailer {
		for _, v := range vv {
			hf := hpack.HeaderField{Name: k, Value: v}
			hlSize += uint64(hf.Size())
		}
	}
	if hlSize > cc.peerMaxHeaderListSize {
		return nil, errRequestHeaderListSize
	}

	for k, vv := range trailer {
		lowKey, ascii := httpcommon.LowerHeader(k)
		if !ascii {
			// Skip writing invalid headers. Per RFC 7540, Section 8.1.2, header
			// field names have to be ASCII characters (just as in HTTP/1.x).
			continue
		}
		// Transfer-Encoding, etc.. have already been filtered at the
		// start of RoundTrip
		for _, v := range vv {
			cc.writeHeader(lowKey, v)
		}
	}
	return cc.hbuf.Bytes(), nil
}

func (cc *ClientConn) writeHeader(name, value string) {
	if VerboseLogs {
		log.Printf("http2: Transport encoding header %q = %q", name, value)
	}
	cc.henc.WriteField(hpack.HeaderField{Name: name, Value: value})
}

type resAndError struct {
	_   incomparable
	res *http.Response
	err error
}

// requires cc.mu be held.
func (cc *ClientConn) addStreamLocked(cs *clientStream) {
	cs.flow.add(int32(cc.initialWindowSize))
	cs.flow.setConnFlow(&cc.flow)
	cs.inflow.init(cc.initialStreamRecvWindowSize)
	cs.ID = cc.nextStreamID
	cc.nextStreamID += 2
	cc.streams[cs.ID] = cs
	if cs.ID == 0 {
		panic("assigned stream ID 0")
	}
}

func (cc *ClientConn) forgetStreamID(id uint32) {
	cc.mu.Lock()
	slen := len(cc.streams)
	delete(cc.streams, id)
	if len(cc.streams) != slen-1 {
		panic("forgetting unknown stream id")
	}
	cc.lastActive = cc.t.now()
	if len(cc.streams) == 0 && cc.idleTimer != nil {
		cc.idleTimer.Reset(cc.idleTimeout)
		cc.lastIdle = cc.t.now()
	}
	// Wake up writeRequestBody via clientStream.awaitFlowControl and
	// wake up RoundTrip if there is a pending request.
	cc.cond.Broadcast()

	closeOnIdle := cc.singleUse || cc.doNotReuse || cc.t.disableKeepAlives() || cc.goAway != nil
	if closeOnIdle && cc.streamsReserved == 0 && len(cc.streams) == 0 {
		if VerboseLogs {
			cc.vlogf("http2: Transport closing idle conn %p (forSingleUse=%v, maxStream=%v)", cc, cc.singleUse, cc.nextStreamID-2)
		}
		cc.closed = true
		defer cc.closeConn()
	}

	cc.mu.Unlock()
}

// clientConnReadLoop is the state owned by the clientConn's frame-reading readLoop.
type clientConnReadLoop struct {
	_  incomparable
	cc *ClientConn
}

// readLoop runs in its own goroutine and reads and dispatches frames.
func (cc *ClientConn) readLoop() {
	cc.t.markNewGoroutine()
	rl := &clientConnReadLoop{cc: cc}
	defer rl.cleanup()
	cc.readerErr = rl.run()
	if ce, ok := cc.readerErr.(ConnectionError); ok {
		cc.wmu.Lock()
		cc.fr.WriteGoAway(0, ErrCode(ce), nil)
		cc.wmu.Unlock()
	}
}

// GoAwayError is returned by the Transport when the server closes the
// TCP connection after sending a GOAWAY frame.
type GoAwayError struct {
	LastStreamID uint32
	ErrCode      ErrCode
	DebugData    string
}

func (e GoAwayError) Error() string {
	return fmt.Sprintf("http2: server sent GOAWAY and closed the connection; LastStreamID=%v, ErrCode=%v, debug=%q",
		e.LastStreamID, e.ErrCode, e.DebugData)
}

func isEOFOrNetReadError(err error) bool {
	if err == io.EOF {
		return true
	}
	ne, ok := err.(*net.OpError)
	return ok && ne.Op == "read"
}

func (rl *clientConnReadLoop) cleanup() {
	cc := rl.cc
	defer cc.closeConn()
	defer close(cc.readerDone)

	if cc.idleTimer != nil {
		cc.idleTimer.Stop()
	}

	// Close any response bodies if the server closes prematurely.
	// TODO: also do this if we've written the headers but not
	// gotten a response yet.
	err := cc.readerErr
	cc.mu.Lock()
	if cc.goAway != nil && isEOFOrNetReadError(err) {
		err = GoAwayError{
			LastStreamID: cc.goAway.LastStreamID,
			ErrCode:      cc.goAway.ErrCode,
			DebugData:    cc.goAwayDebug,
		}
	} else if err == io.EOF {
		err = io.ErrUnexpectedEOF
	}
	cc.closed = true

	// If the connection has never been used, and has been open for only a short time,
	// leave it in the connection pool for a little while.
	//
	// This avoids a situation where new connections are constantly created,
	// added to the pool, fail, and are removed from the pool, without any error
	// being surfaced to the user.
	unusedWaitTime := 5 * time.Second
	if cc.idleTimeout > 0 && unusedWaitTime > cc.idleTimeout {
		unusedWaitTime = cc.idleTimeout
	}
	idleTime := cc.t.now().Sub(cc.lastActive)
	if atomic.LoadUint32(&cc.atomicReused) == 0 && idleTime < unusedWaitTime && !cc.closedOnIdle {
		cc.idleTimer = cc.t.afterFunc(unusedWaitTime-idleTime, func() {
			cc.t.connPool().MarkDead(cc)
		})
	} else {
		cc.mu.Unlock() // avoid any deadlocks in MarkDead
		cc.t.connPool().MarkDead(cc)
		cc.mu.Lock()
	}

	for _, cs := range cc.streams {
		select {
		case <-cs.peerClosed:
			// The server closed the stream before closing the conn,
			// so no need to interrupt it.
		default:
			cs.abortStreamLocked(err)
		}
	}
	cc.cond.Broadcast()
	cc.mu.Unlock()

	if !cc.seenSettings {
		// If we have a pending request that wants extended CONNECT,
		// let it continue and fail with the connection error.
		cc.extendedConnectAllowed = true
		close(cc.seenSettingsChan)
	}
}

// countReadFrameError calls Transport.CountError with a string
// representing err.
func (cc *ClientConn) countReadFrameError(err error) {
	f := cc.t.CountError
	if f == nil || err == nil {
		return
	}
	if ce, ok := err.(ConnectionError); ok {
		errCode := ErrCode(ce)
		f(fmt.Sprintf("read_frame_conn_error_%s", errCode.stringToken()))
		return
	}
	if errors.Is(err, io.EOF) {
		f("read_frame_eof")
		return
	}
	if errors.Is(err, io.ErrUnexpectedEOF) {
		f("read_frame_unexpected_eof")
		return
	}
	if errors.Is(err, ErrFrameTooLarge) {
		f("read_frame_too_large")
		return
	}
	f("read_frame_other")
}

func (rl *clientConnReadLoop) run() error {
	cc := rl.cc
	gotSettings := false
	readIdleTimeout := cc.readIdleTimeout
	var t timer
	if readIdleTimeout != 0 {
		t = cc.t.afterFunc(readIdleTimeout, cc.healthCheck)
	}
	for {
		f, err := cc.fr.ReadFrame()
		if t != nil {
			t.Reset(readIdleTimeout)
		}
		if err != nil {
			cc.vlogf("http2: Transport readFrame error on conn %p: (%T) %v", cc, err, err)
		}
		if se, ok := err.(StreamError); ok {
			if cs := rl.streamByID(se.StreamID, notHeaderOrDataFrame); cs != nil {
				if se.Cause == nil {
					se.Cause = cc.fr.errDetail
				}
				rl.endStreamError(cs, se)
			}
			continue
		} else if err != nil {
			cc.countReadFrameError(err)
			return err
		}
		if VerboseLogs {
			cc.vlogf("http2: Transport received %s", summarizeFrame(f))
		}
		if !gotSettings {
			if _, ok := f.(*SettingsFrame); !ok {
				cc.logf("protocol error: received %T before a SETTINGS frame", f)
				return ConnectionError(ErrCodeProtocol)
			}
			gotSettings = true
		}

		switch f := f.(type) {
		case *MetaHeadersFrame:
			err = rl.processHeaders(f)
		case *DataFrame:
			err = rl.processData(f)
		case *GoAwayFrame:
			err = rl.processGoAway(f)
		case *RSTStreamFrame:
			err = rl.processResetStream(f)
		case *SettingsFrame:
			err = rl.processSettings(f)
		case *PushPromiseFrame:
			err = rl.processPushPromise(f)
		case *WindowUpdateFrame:
			err = rl.processWindowUpdate(f)
		case *PingFrame:
			err = rl.processPing(f)
		default:
			cc.logf("Transport: unhandled response frame type %T", f)
		}
		if err != nil {
			if VerboseLogs {
				cc.vlogf("http2: Transport conn %p received error from processing frame %v: %v", cc, summarizeFrame(f), err)
			}
			return err
		}
	}
}

func (rl *clientConnReadLoop) processHeaders(f *MetaHeadersFrame) error {
	cs := rl.streamByID(f.StreamID, headerOrDataFrame)
	if cs == nil {
		// We'd get here if we canceled a request while the
		// server had its response still in flight. So if this
		// was just something we canceled, ignore it.
		return nil
	}
	if cs.readClosed {
		rl.endStreamError(cs, StreamError{
			StreamID: f.StreamID,
			Code:     ErrCodeProtocol,
			Cause:    errors.New("protocol error: headers after END_STREAM"),
		})
		return nil
	}
	if !cs.firstByte {
		if cs.trace != nil {
			// TODO(bradfitz): move first response byte earlier,
			// when we first read the 9 byte header, not waiting
			// until all the HEADERS+CONTINUATION frames have been
			// merged. This works for now.
			traceFirstResponseByte(cs.trace)
		}
		cs.firstByte = true
	}
	if !cs.pastHeaders {
		cs.pastHeaders = true
	} else {
		return rl.processTrailers(cs, f)
	}

	res, err := rl.handleResponse(cs, f)
	if err != nil {
		if _, ok := err.(ConnectionError); ok {
			return err
		}
		// Any other error type is a stream error.
		rl.endStreamError(cs, StreamError{
			StreamID: f.StreamID,
			Code:     ErrCodeProtocol,
			Cause:    err,
		})
		return nil // return nil from process* funcs to keep conn alive
	}
	if res == nil {
		// (nil, nil) special case. See handleResponse docs.
		return nil
	}
	cs.resTrailer = &res.Trailer
	cs.res = res
	close(cs.respHeaderRecv)
	if f.StreamEnded() {
		rl.endStream(cs)
	}
	return nil
}

// may return error types nil, or ConnectionError. Any other error value
// is a StreamError of type ErrCodeProtocol. The returned error in that case
// is the detail.
//
// As a special case, handleResponse may return (nil, nil) to skip the
// frame (currently only used for 1xx responses).
func (rl *clientConnReadLoop) handleResponse(cs *clientStream, f *MetaHeadersFrame) (*http.Response, error) {
	if f.Truncated {
		return nil, errResponseHeaderListSize
	}

	status := f.PseudoValue("status")
	if status == "" {
		return nil, errors.New("malformed response from server: missing status pseudo header")
	}
	statusCode, err := strconv.Atoi(status)
	if err != nil {
		return nil, errors.New("malformed response from server: malformed non-numeric status pseudo header")
	}

	regularFields := f.RegularFields()
	strs := make([]string, len(regularFields))
	header := make(http.Header, len(regularFields))
	res := &http.Response{
		Proto:      "HTTP/2.0",
		ProtoMajor: 2,
		Header:     header,
		StatusCode: statusCode,
		Status:     status + " " + http.StatusText(statusCode),
	}
	for _, hf := range regularFields {
		key := httpcommon.CanonicalHeader(hf.Name)
		if key == "Trailer" {
			t := res.Trailer
			if t == nil {
				t = make(http.Header)
				res.Trailer = t
			}
			foreachHeaderElement(hf.Value, func(v string) {
				t[httpcommon.CanonicalHeader(v)] = nil
			})
		} else {
			vv := header[key]
			if vv == nil && len(strs) > 0 {
				// More than likely this will be a single-element key.
				// Most headers aren't multi-valued.
				// Set the capacity on strs[0] to 1, so any future append
				// won't extend the slice into the other strings.
				vv, strs = strs[:1:1], strs[1:]
				vv[0] = hf.Value
				header[key] = vv
			} else {
				header[key] = append(vv, hf.Value)
			}
		}
	}

	if statusCode >= 100 && statusCode <= 199 {
		if f.StreamEnded() {
			return nil, errors.New("1xx informational response with END_STREAM flag")
		}
		if fn := cs.get1xxTraceFunc(); fn != nil {
			// If the 1xx response is being delivered to the user,
			// then they're responsible for limiting the number
			// of responses.
			if err := fn(statusCode, textproto.MIMEHeader(header)); err != nil {
				return nil, err
			}
		} else {
			// If the user didn't examine the 1xx response, then we
			// limit the size of all 1xx headers.
			//
			// This differs a bit from the HTTP/1 implementation, which
			// limits the size of all 1xx headers plus the final response.
			// Use the larger limit of MaxHeaderListSize and
			// net/http.Transport.MaxResponseHeaderBytes.
			limit := int64(cs.cc.t.maxHeaderListSize())
			if t1 := cs.cc.t.t1; t1 != nil && t1.MaxResponseHeaderBytes > limit {
				limit = t1.MaxResponseHeaderBytes
			}
			for _, h := range f.Fields {
				cs.totalHeaderSize += int64(h.Size())
			}
			if cs.totalHeaderSize > limit {
				if VerboseLogs {
					log.Printf("http2: 1xx informational responses too large")
				}
				return nil, errors.New("header list too large")
			}
		}
		if statusCode == 100 {
			traceGot100Continue(cs.trace)
			select {
			case cs.on100 <- struct{}{}:
			default:
			}
		}
		cs.pastHeaders = false // do it all again
		return nil, nil
	}

	res.ContentLength = -1
	if clens := res.Header["Content-Length"]; len(clens) == 1 {
		if cl, err := strconv.ParseUint(clens[0], 10, 63); err == nil {
			res.ContentLength = int64(cl)
		} else {
			// TODO: care? unlike http/1, it won't mess up our framing, so it's
			// more safe smuggling-wise to ignore.
		}
	} else if len(clens) > 1 {
		// TODO: care? unlike http/1, it won't mess up our framing, so it's
		// more safe smuggling-wise to ignore.
	} else if f.StreamEnded() && !cs.isHead {
		res.ContentLength = 0
	}

	if cs.isHead {
		res.Body = noBody
		return res, nil
	}

	if f.StreamEnded() {
		if res.ContentLength > 0 {
			res.Body = missingBody{}
		} else {
			res.Body = noBody
		}
		return res, nil
	}

	cs.bufPipe.setBuffer(&dataBuffer{expected: res.ContentLength})
	cs.bytesRemain = res.ContentLength
	res.Body = transportResponseBody{cs}

	if cs.requestedGzip && asciiEqualFold(res.Header.Get("Content-Encoding"), "gzip") {
		res.Header.Del("Content-Encoding")
		res.Header.Del("Content-Length")
		res.ContentLength = -1
		res.Body = &gzipReader{body: res.Body}
		res.Uncompressed = true
	}
	return res, nil
}

func (rl *clientConnReadLoop) processTrailers(cs *clientStream, f *MetaHeadersFrame) error {
	if cs.pastTrailers {
		// Too many HEADERS frames for this stream.
		return ConnectionError(ErrCodeProtocol)
	}
	cs.pastTrailers = true
	if !f.StreamEnded() {
		// We expect that any headers for trailers also
		// has END_STREAM.
		return ConnectionError(ErrCodeProtocol)
	}
	if len(f.PseudoFields()) > 0 {
		// No pseudo header fields are defined for trailers.
		// TODO: ConnectionError might be overly harsh? Check.
		return ConnectionError(ErrCodeProtocol)
	}

	trailer := make(http.Header)
	for _, hf := range f.RegularFields() {
		key := httpcommon.CanonicalHeader(hf.Name)
		trailer[key] = append(trailer[key], hf.Value)
	}
	cs.trailer = trailer

	rl.endStream(cs)
	return nil
}

// transportResponseBody is the concrete type of Transport.RoundTrip's
// Response.Body. It is an io.ReadCloser.
type transportResponseBody struct {
	cs *clientStream
}

func (b transportResponseBody) Read(p []byte) (n int, err error) {
	cs := b.cs
	cc := cs.cc

	if cs.readErr != nil {
		return 0, cs.readErr
	}
	n, err = b.cs.bufPipe.Read(p)
	if cs.bytesRemain != -1 {
		if int64(n) > cs.bytesRemain {
			n = int(cs.bytesRemain)
			if err == nil {
				err = errors.New("net/http: server replied with more than declared Content-Length; truncated")
				cs.abortStream(err)
			}
			cs.readErr = err
			return int(cs.bytesRemain), err
		}
		cs.bytesRemain -= int64(n)
		if err == io.EOF && cs.bytesRemain > 0 {
			err = io.ErrUnexpectedEOF
			cs.readErr = err
			return n, err
		}
	}
	if n == 0 {
		// No flow control tokens to send back.
		return
	}

	cc.mu.Lock()
	connAdd := cc.inflow.add(n)
	var streamAdd int32
	if err == nil { // No need to refresh if the stream is over or failed.
		streamAdd = cs.inflow.add(n)
	}
	cc.mu.Unlock()

	if connAdd != 0 || streamAdd != 0 {
		cc.wmu.Lock()
		defer cc.wmu.Unlock()
		if connAdd != 0 {
			cc.fr.WriteWindowUpdate(0, mustUint31(connAdd))
		}
		if streamAdd != 0 {
			cc.fr.WriteWindowUpdate(cs.ID, mustUint31(streamAdd))
		}
		cc.bw.Flush()
	}
	return
}

var errClosedResponseBody = errors.New("http2: response body closed")

func (b transportResponseBody) Close() error {
	cs := b.cs
	cc := cs.cc

	cs.bufPipe.BreakWithError(errClosedResponseBody)
	cs.abortStream(errClosedResponseBody)

	unread := cs.bufPipe.Len()
	if unread > 0 {
		cc.mu.Lock()
		// Return connection-level flow control.
		connAdd := cc.inflow.add(unread)
		cc.mu.Unlock()

		// TODO(dneil): Acquiring this mutex can block indefinitely.
		// Move flow control return to a goroutine?
		cc.wmu.Lock()
		// Return connection-level flow control.
		if connAdd > 0 {
			cc.fr.WriteWindowUpdate(0, uint32(connAdd))
		}
		cc.bw.Flush()
		cc.wmu.Unlock()
	}

	select {
	case <-cs.donec:
	case <-cs.ctx.Done():
		// See golang/go#49366: The net/http package can cancel the
		// request context after the response body is fully read.
		// Don't treat this as an error.
		return nil
	case <-cs.reqCancel:
		return errRequestCanceled
	}
	return nil
}

func (rl *clientConnReadLoop) processData(f *DataFrame) error {
	cc := rl.cc
	cs := rl.streamByID(f.StreamID, headerOrDataFrame)
	data := f.Data()
	if cs == nil {
		cc.mu.Lock()
		neverSent := cc.nextStreamID
		cc.mu.Unlock()
		if f.StreamID >= neverSent {
			// We never asked for this.
			cc.logf("http2: Transport received unsolicited DATA frame; closing connection")
			return ConnectionError(ErrCodeProtocol)
		}
		// We probably did ask for this, but canceled. Just ignore it.
		// TODO: be stricter here? only silently ignore things which
		// we canceled, but not things which were closed normally
		// by the peer? Tough without accumulating too much state.

		// But at least return their flow control:
		if f.Length > 0 {
			cc.mu.Lock()
			ok := cc.inflow.take(f.Length)
			connAdd := cc.inflow.add(int(f.Length))
			cc.mu.Unlock()
			if !ok {
				return ConnectionError(ErrCodeFlowControl)
			}
			if connAdd > 0 {
				cc.wmu.Lock()
				cc.fr.WriteWindowUpdate(0, uint32(connAdd))
				cc.bw.Flush()
				cc.wmu.Unlock()
			}
		}
		return nil
	}
	if cs.readClosed {
		cc.logf("protocol error: received DATA after END_STREAM")
		rl.endStreamError(cs, StreamError{
			StreamID: f.StreamID,
			Code:     ErrCodeProtocol,
		})
		return nil
	}
	if !cs.pastHeaders {
		cc.logf("protocol error: received DATA before a HEADERS frame")
		rl.endStreamError(cs, StreamError{
			StreamID: f.StreamID,
			Code:     ErrCodeProtocol,
		})
		return nil
	}
	if f.Length > 0 {
		if cs.isHead && len(data) > 0 {
			cc.logf("protocol error: received DATA on a HEAD request")
			rl.endStreamError(cs, StreamError{
				StreamID: f.StreamID,
				Code:     ErrCodeProtocol,
			})
			return nil
		}
		// Check connection-level flow control.
		cc.mu.Lock()
		if !takeInflows(&cc.inflow, &cs.inflow, f.Length) {
			cc.mu.Unlock()
			return ConnectionError(ErrCodeFlowControl)
		}
		// Return any padded flow control now, since we won't
		// refund it later on body reads.
		var refund int
		if pad := int(f.Length) - len(data); pad > 0 {
			refund += pad
		}

		didReset := false
		var err error
		if len(data) > 0 {
			if _, err = cs.bufPipe.Write(data); err != nil {
				// Return len(data) now if the stream is already closed,
				// since data will never be read.
				didReset = true
				refund += len(data)
			}
		}

		sendConn := cc.inflow.add(refund)
		var sendStream int32
		if !didReset {
			sendStream = cs.inflow.add(refund)
		}
		cc.mu.Unlock()

		if sendConn > 0 || sendStream > 0 {
			cc.wmu.Lock()
			if sendConn > 0 {
				cc.fr.WriteWindowUpdate(0, uint32(sendConn))
			}
			if sendStream > 0 {
				cc.fr.WriteWindowUpdate(cs.ID, uint32(sendStream))
			}
			cc.bw.Flush()
			cc.wmu.Unlock()
		}

		if err != nil {
			rl.endStreamError(cs, err)
			return nil
		}
	}

	if f.StreamEnded() {
		rl.endStream(cs)
	}
	return nil
}

func (rl *clientConnReadLoop) endStream(cs *clientStream) {
	// TODO: check that any declared content-length matches, like
	// server.go's (*stream).endStream method.
	if !cs.readClosed {
		cs.readClosed = true
		// Close cs.bufPipe and cs.peerClosed with cc.mu held to avoid a
		// race condition: The caller can read io.EOF from Response.Body
		// and close the body before we close cs.peerClosed, causing
		// cleanupWriteRequest to send a RST_STREAM.
		rl.cc.mu.Lock()
		defer rl.cc.mu.Unlock()
		cs.bufPipe.closeWithErrorAndCode(io.EOF, cs.copyTrailers)
		close(cs.peerClosed)
	}
}

func (rl *clientConnReadLoop) endStreamError(cs *clientStream, err error) {
	cs.readAborted = true
	cs.abortStream(err)
}

// Constants passed to streamByID for documentation purposes.
const (
	headerOrDataFrame    = true
	notHeaderOrDataFrame = false
)

// streamByID returns the stream with the given id, or nil if no stream has that id.
// If headerOrData is true, it clears rst.StreamPingsBlocked.
func (rl *clientConnReadLoop) streamByID(id uint32, headerOrData bool) *clientStream {
	rl.cc.mu.Lock()
	defer rl.cc.mu.Unlock()
	if headerOrData {
		// Work around an unfortunate gRPC behavior.
		// See comment on ClientConn.rstStreamPingsBlocked for details.
		rl.cc.rstStreamPingsBlocked = false
	}
	cs := rl.cc.streams[id]
	if cs != nil && !cs.readAborted {
		return cs
	}
	return nil
}

func (cs *clientStream) copyTrailers() {
	for k, vv := range cs.trailer {
		t := cs.resTrailer
		if *t == nil {
			*t = make(http.Header)
		}
		(*t)[k] = vv
	}
}

func (rl *clientConnReadLoop) processGoAway(f *GoAwayFrame) error {
	cc := rl.cc
	cc.t.connPool().MarkDead(cc)
	if f.ErrCode != 0 {
		// TODO: deal with GOAWAY more. particularly the error code
		cc.vlogf("transport got GOAWAY with error code = %v", f.ErrCode)
		if fn := cc.t.CountError; fn != nil {
			fn("recv_goaway_" + f.ErrCode.stringToken())
		}
	}
	cc.setGoAway(f)
	return nil
}

func (rl *clientConnReadLoop) processSettings(f *SettingsFrame) error {
	cc := rl.cc
	// Locking both mu and wmu here allows frame encoding to read settings with only wmu held.
	// Acquiring wmu when f.IsAck() is unnecessary, but convenient and mostly harmless.
	cc.wmu.Lock()
	defer cc.wmu.Unlock()

	if err := rl.processSettingsNoWrite(f); err != nil {
		return err
	}
	if !f.IsAck() {
		cc.fr.WriteSettingsAck()
		cc.bw.Flush()
	}
	return nil
}

func (rl *clientConnReadLoop) processSettingsNoWrite(f *SettingsFrame) error {
	cc := rl.cc
	cc.mu.Lock()
	defer cc.mu.Unlock()

	if f.IsAck() {
		if cc.wantSettingsAck {
			cc.wantSettingsAck = false
			return nil
		}
		return ConnectionError(ErrCodeProtocol)
	}

	var seenMaxConcurrentStreams bool
	err := f.ForeachSetting(func(s Setting) error {
		switch s.ID {
		case SettingMaxFrameSize:
			cc.maxFrameSize = s.Val
		case SettingMaxConcurrentStreams:
			cc.maxConcurrentStreams = s.Val
			seenMaxConcurrentStreams = true
		case SettingMaxHeaderListSize:
			cc.peerMaxHeaderListSize = uint64(s.Val)
		case SettingInitialWindowSize:
			// Values above the maximum flow-control
			// window size of 2^31-1 MUST be treated as a
			// connection error (Section 5.4.1) of type
			// FLOW_CONTROL_ERROR.
			if s.Val > math.MaxInt32 {
				return ConnectionError(ErrCodeFlowControl)
			}

			// Adjust flow control of currently-open
			// frames by the difference of the old initial
			// window size and this one.
			delta := int32(s.Val) - int32(cc.initialWindowSize)
			for _, cs := range cc.streams {
				cs.flow.add(delta)
			}
			cc.cond.Broadcast()

			cc.initialWindowSize = s.Val
		case SettingHeaderTableSize:
			cc.henc.SetMaxDynamicTableSize(s.Val)
			cc.peerMaxHeaderTableSize = s.Val
		case SettingEnableConnectProtocol:
			if err := s.Valid(); err != nil {
				return err
			}
			// If the peer wants to send us SETTINGS_ENABLE_CONNECT_PROTOCOL,
			// we require that it do so in the first SETTINGS frame.
			//
			// When we attempt to use extended CONNECT, we wait for the first
			// SETTINGS frame to see if the server supports it. If we let the
			// server enable the feature with a later SETTINGS frame, then
			// users will see inconsistent results depending on whether we've
			// seen that frame or not.
			if !cc.seenSettings {
				cc.extendedConnectAllowed = s.Val == 1
			}
		default:
			cc.vlogf("Unhandled Setting: %v", s)
		}
		return nil
	})
	if err != nil {
		return err
	}

	if !cc.seenSettings {
		if !seenMaxConcurrentStreams {
			// This was the servers initial SETTINGS frame and it
			// didn't contain a MAX_CONCURRENT_STREAMS field so
			// increase the number of concurrent streams this
			// connection can establish to our default.
			cc.maxConcurrentStreams = defaultMaxConcurrentStreams
		}
		close(cc.seenSettingsChan)
		cc.seenSettings = true
	}

	return nil
}

func (rl *clientConnReadLoop) processWindowUpdate(f *WindowUpdateFrame) error {
	cc := rl.cc
	cs := rl.streamByID(f.StreamID, notHeaderOrDataFrame)
	if f.StreamID != 0 && cs == nil {
		return nil
	}

	cc.mu.Lock()
	defer cc.mu.Unlock()

	fl := &cc.flow
	if cs != nil {
		fl = &cs.flow
	}
	if !fl.add(int32(f.Increment)) {
		// For stream, the sender sends RST_STREAM with an error code of FLOW_CONTROL_ERROR
		if cs != nil {
			rl.endStreamError(cs, StreamError{
				StreamID: f.StreamID,
				Code:     ErrCodeFlowControl,
			})
			return nil
		}

		return ConnectionError(ErrCodeFlowControl)
	}
	cc.cond.Broadcast()
	return nil
}

func (rl *clientConnReadLoop) processResetStream(f *RSTStreamFrame) error {
	cs := rl.streamByID(f.StreamID, notHeaderOrDataFrame)
	if cs == nil {
		// TODO: return error if server tries to RST_STREAM an idle stream
		return nil
	}
	serr := streamError(cs.ID, f.ErrCode)
	serr.Cause = errFromPeer
	if f.ErrCode == ErrCodeProtocol {
		rl.cc.SetDoNotReuse()
	}
	if fn := cs.cc.t.CountError; fn != nil {
		fn("recv_rststream_" + f.ErrCode.stringToken())
	}
	cs.abortStream(serr)

	cs.bufPipe.CloseWithError(serr)
	return nil
}

// Ping sends a PING frame to the server and waits for the ack.
func (cc *ClientConn) Ping(ctx context.Context) error {
	c := make(chan struct{})
	// Generate a random payload
	var p [8]byte
	for {
		if _, err := rand.Read(p[:]); err != nil {
			return err
		}
		cc.mu.Lock()
		// check for dup before insert
		if _, found := cc.pings[p]; !found {
			cc.pings[p] = c
			cc.mu.Unlock()
			break
		}
		cc.mu.Unlock()
	}
	var pingError error
	errc := make(chan struct{})
	go func() {
		cc.t.markNewGoroutine()
		cc.wmu.Lock()
		defer cc.wmu.Unlock()
		if pingError = cc.fr.WritePing(false, p); pingError != nil {
			close(errc)
			return
		}
		if pingError = cc.bw.Flush(); pingError != nil {
			close(errc)
			return
		}
	}()
	select {
	case <-c:
		return nil
	case <-errc:
		return pingError
	case <-ctx.Done():
		return ctx.Err()
	case <-cc.readerDone:
		// connection closed
		return cc.readerErr
	}
}

func (rl *clientConnReadLoop) processPing(f *PingFrame) error {
	if f.IsAck() {
		cc := rl.cc
		cc.mu.Lock()
		defer cc.mu.Unlock()
		// If ack, notify listener if any
		if c, ok := cc.pings[f.Data]; ok {
			close(c)
			delete(cc.pings, f.Data)
		}
		if cc.pendingResets > 0 {
			// See clientStream.cleanupWriteRequest.
			cc.pendingResets = 0
			cc.rstStreamPingsBlocked = true
			cc.cond.Broadcast()
		}
		return nil
	}
	cc := rl.cc
	cc.wmu.Lock()
	defer cc.wmu.Unlock()
	if err := cc.fr.WritePing(true, f.Data); err != nil {
		return err
	}
	return cc.bw.Flush()
}

func (rl *clientConnReadLoop) processPushPromise(f *PushPromiseFrame) error {
	// We told the peer we don't want them.
	// Spec says:
	// "PUSH_PROMISE MUST NOT be sent if the SETTINGS_ENABLE_PUSH
	// setting of the peer endpoint is set to 0. An endpoint that
	// has set this setting and has received acknowledgement MUST
	// treat the receipt of a PUSH_PROMISE frame as a connection
	// error (Section 5.4.1) of type PROTOCOL_ERROR."
	return ConnectionError(ErrCodeProtocol)
}

// writeStreamReset sends a RST_STREAM frame.
// When ping is true, it also sends a PING frame with a random payload.
func (cc *ClientConn) writeStreamReset(streamID uint32, code ErrCode, ping bool, err error) {
	// TODO: map err to more interesting error codes, once the
	// HTTP community comes up with some. But currently for
	// RST_STREAM there's no equivalent to GOAWAY frame's debug
	// data, and the error codes are all pretty vague ("cancel").
	cc.wmu.Lock()
	cc.fr.WriteRSTStream(streamID, code)
	if ping {
		var payload [8]byte
		rand.Read(payload[:])
		cc.fr.WritePing(false, payload)
	}
	cc.bw.Flush()
	cc.wmu.Unlock()
}

var (
	errResponseHeaderListSize = errors.New("http2: response header list larger than advertised limit")
	errRequestHeaderListSize  = httpcommon.ErrRequestHeaderListSize
)

func (cc *ClientConn) logf(format string, args ...interface{}) {
	cc.t.logf(format, args...)
}

func (cc *ClientConn) vlogf(format string, args ...interface{}) {
	cc.t.vlogf(format, args...)
}

func (t *Transport) vlogf(format string, args ...interface{}) {
	if VerboseLogs {
		t.logf(format, args...)
	}
}

func (t *Transport) logf(format string, args ...interface{}) {
	log.Printf(format, args...)
}

var noBody io.ReadCloser = noBodyReader{}

type noBodyReader struct{}

func (noBodyReader) Close() error             { return nil }
func (noBodyReader) Read([]byte) (int, error) { return 0, io.EOF }

type missingBody struct{}

func (missingBody) Close() error             { return nil }
func (missingBody) Read([]byte) (int, error) { return 0, io.ErrUnexpectedEOF }

func strSliceContains(ss []string, s string) bool {
	for _, v := range ss {
		if v == s {
			return true
		}
	}
	return false
}

type erringRoundTripper struct{ err error }

func (rt erringRoundTripper) RoundTripErr() error                             { return rt.err }
func (rt erringRoundTripper) RoundTrip(*http.Request) (*http.Response, error) { return nil, rt.err }

// gzipReader wraps a response body so it can lazily
// call gzip.NewReader on the first call to Read
type gzipReader struct {
	_    incomparable
	body io.ReadCloser // underlying Response.Body
	zr   *gzip.Reader  // lazily-initialized gzip reader
	zerr error         // sticky error
}

func (gz *gzipReader) Read(p []byte) (n int, err error) {
	if gz.zerr != nil {
		return 0, gz.zerr
	}
	if gz.zr == nil {
		gz.zr, err = gzip.NewReader(gz.body)
		if err != nil {
			gz.zerr = err
			return 0, err
		}
	}
	return gz.zr.Read(p)
}

func (gz *gzipReader) Close() error {
	if err := gz.body.Close(); err != nil {
		return err
	}
	gz.zerr = fs.ErrClosed
	return nil
}

type errorReader struct{ err error }

func (r errorReader) Read(p []byte) (int, error) { return 0, r.err }

// isConnectionCloseRequest reports whether req should use its own
// connection for a single request and then close the connection.
func isConnectionCloseRequest(req *http.Request) bool {
	return req.Close || httpguts.HeaderValuesContainsToken(req.Header["Connection"], "close")
}

// registerHTTPSProtocol calls Transport.RegisterProtocol but
// converting panics into errors.
func registerHTTPSProtocol(t *http.Transport, rt noDialH2RoundTripper) (err error) {
	defer func() {
		if e := recover(); e != nil {
			err = fmt.Errorf("%v", e)
		}
	}()
	t.RegisterProtocol("https", rt)
	return nil
}

// noDialH2RoundTripper is a RoundTripper which only tries to complete the request
// if there's already has a cached connection to the host.
// (The field is exported so it can be accessed via reflect from net/http; tested
// by TestNoDialH2RoundTripperType)
type noDialH2RoundTripper struct{ *Transport }

func (rt noDialH2RoundTripper) RoundTrip(req *http.Request) (*http.Response, error) {
	res, err := rt.Transport.RoundTrip(req)
	if isNoCachedConnError(err) {
		return nil, http.ErrSkipAltProtocol
	}
	return res, err
}

func (t *Transport) idleConnTimeout() time.Duration {
	// to keep things backwards compatible, we use non-zero values of
	// IdleConnTimeout, followed by using the IdleConnTimeout on the underlying
	// http1 transport, followed by 0
	if t.IdleConnTimeout != 0 {
		return t.IdleConnTimeout
	}

	if t.t1 != nil {
		return t.t1.IdleConnTimeout
	}

	return 0
}

func traceGetConn(req *http.Request, hostPort string) {
	trace := httptrace.ContextClientTrace(req.Context())
	if trace == nil || trace.GetConn == nil {
		return
	}
	trace.GetConn(hostPort)
}

func traceGotConn(req *http.Request, cc *ClientConn, reused bool) {
	trace := httptrace.ContextClientTrace(req.Context())
	if trace == nil || trace.GotConn == nil {
		return
	}
	ci := httptrace.GotConnInfo{Conn: cc.tconn}
	ci.Reused = reused
	cc.mu.Lock()
	ci.WasIdle = len(cc.streams) == 0 && reused
	if ci.WasIdle && !cc.lastActive.IsZero() {
		ci.IdleTime = cc.t.timeSince(cc.lastActive)
	}
	cc.mu.Unlock()

	trace.GotConn(ci)
}

func traceWroteHeaders(trace *httptrace.ClientTrace) {
	if trace != nil && trace.WroteHeaders != nil {
		trace.WroteHeaders()
	}
}

func traceGot100Continue(trace *httptrace.ClientTrace) {
	if trace != nil && trace.Got100Continue != nil {
		trace.Got100Continue()
	}
}

func traceWait100Continue(trace *httptrace.ClientTrace) {
	if trace != nil && trace.Wait100Continue != nil {
		trace.Wait100Continue()
	}
}

func traceWroteRequest(trace *httptrace.ClientTrace, err error) {
	if trace != nil && trace.WroteRequest != nil {
		trace.WroteRequest(httptrace.WroteRequestInfo{Err: err})
	}
}

func traceFirstResponseByte(trace *httptrace.ClientTrace) {
	if trace != nil && trace.GotFirstResponseByte != nil {
		trace.GotFirstResponseByte()
	}
}

func traceGot1xxResponseFunc(trace *httptrace.ClientTrace) func(int, textproto.MIMEHeader) error {
	if trace != nil {
		return trace.Got1xxResponse
	}
	return nil
}

// dialTLSWithContext uses tls.Dialer, added in Go 1.15, to open a TLS
// connection.
func (t *Transport) dialTLSWithContext(ctx context.Context, network, addr string, cfg *tls.Config) (*tls.Conn, error) {
	dialer := &tls.Dialer{
		Config: cfg,
	}
	cn, err := dialer.DialContext(ctx, network, addr)
	if err != nil {
		return nil, err
	}
	tlsCn := cn.(*tls.Conn) // DialContext comment promises this will always succeed
	return tlsCn, nil
}<|MERGE_RESOLUTION|>--- conflicted
+++ resolved
@@ -1286,8 +1286,6 @@
 	return 0
 }
 
-<<<<<<< HEAD
-=======
 // actualContentLength returns a sanitized version of
 // req.ContentLength, where 0 actually means zero (not unknown) and -1
 // means unknown.
@@ -1301,7 +1299,6 @@
 	return -1
 }
 
->>>>>>> 3f8de1eb
 func (cc *ClientConn) decrStreamReservations() {
 	cc.mu.Lock()
 	defer cc.mu.Unlock()
@@ -1326,7 +1323,7 @@
 		reqCancel:            req.Cancel,
 		isHead:               req.Method == "HEAD",
 		reqBody:              req.Body,
-		reqBodyContentLength: httpcommon.ActualContentLength(req),
+		reqBodyContentLength: actualContentLength(req),
 		trace:                httptrace.ContextClientTrace(ctx),
 		peerClosed:           make(chan struct{}),
 		abort:                make(chan struct{}),
@@ -1334,11 +1331,7 @@
 		donec:                make(chan struct{}),
 	}
 
-<<<<<<< HEAD
-	cs.requestedGzip = httpcommon.IsRequestGzip(req, cc.t.disableCompression())
-=======
 	cs.requestedGzip = httpcommon.IsRequestGzip(req.Method, req.Header, cc.t.disableCompression())
->>>>>>> 3f8de1eb
 
 	go cs.doRequest(req, streamf)
 
@@ -1369,7 +1362,7 @@
 		}
 		res.Request = req
 		res.TLS = cc.tlsState
-		if res.Body == noBody && httpcommon.ActualContentLength(req) == 0 {
+		if res.Body == noBody && actualContentLength(req) == 0 {
 			// If there isn't a request or response body still being
 			// written, then wait for the stream to be closed before
 			// RoundTrip returns.
@@ -1616,16 +1609,7 @@
 	// sent by writeRequestBody below, along with any Trailers,
 	// again in form HEADERS{1}, CONTINUATION{0,})
 	cc.hbuf.Reset()
-<<<<<<< HEAD
-	res, err := httpcommon.EncodeHeaders(httpcommon.EncodeHeadersParam{
-		Request:               req,
-		AddGzipHeader:         cs.requestedGzip,
-		PeerMaxHeaderListSize: cc.peerMaxHeaderListSize,
-		DefaultUserAgent:      defaultUserAgent,
-	}, func(name, value string) {
-=======
 	res, err := encodeRequestHeaders(req, cs.requestedGzip, cc.peerMaxHeaderListSize, func(name, value string) {
->>>>>>> 3f8de1eb
 		cc.writeHeader(name, value)
 	})
 	if err != nil {

// Copyright 2015 The Go Authors. All rights reserved.
// Use of this source code is governed by a BSD-style
// license that can be found in the LICENSE file.

package google

import (
	"context"
	"encoding/json"
	"fmt"
	"net/http"
	"os"
	"path/filepath"
	"runtime"
<<<<<<< HEAD
=======
	"sync"
>>>>>>> 4c0611e2
	"time"

	"cloud.google.com/go/compute/metadata"
	"golang.org/x/oauth2"
	"golang.org/x/oauth2/authhandler"
)

<<<<<<< HEAD
const adcSetupURL = "https://cloud.google.com/docs/authentication/external/set-up-adc"
=======
const (
	adcSetupURL           = "https://cloud.google.com/docs/authentication/external/set-up-adc"
	defaultUniverseDomain = "googleapis.com"
)
>>>>>>> 4c0611e2

// Credentials holds Google credentials, including "Application Default Credentials".
// For more details, see:
// https://developers.google.com/accounts/docs/application-default-credentials
// Credentials from external accounts (workload identity federation) are used to
// identify a particular application from an on-prem or non-Google Cloud platform
// including Amazon Web Services (AWS), Microsoft Azure or any identity provider
// that supports OpenID Connect (OIDC).
type Credentials struct {
	ProjectID   string // may be empty
	TokenSource oauth2.TokenSource

	// JSON contains the raw bytes from a JSON credentials file.
	// This field may be nil if authentication is provided by the
	// environment and not with a credentials file, e.g. when code is
	// running on Google Cloud Platform.
	JSON []byte

	udMu sync.Mutex // guards universeDomain
	// universeDomain is the default service domain for a given Cloud universe.
	universeDomain string
}

// UniverseDomain returns the default service domain for a given Cloud universe.
//
// The default value is "googleapis.com".
//
// Deprecated: Use instead (*Credentials).GetUniverseDomain(), which supports
// obtaining the universe domain when authenticating via the GCE metadata server.
// Unlike GetUniverseDomain, this method, UniverseDomain, will always return the
// default value when authenticating via the GCE metadata server.
// See also [The attached service account](https://cloud.google.com/docs/authentication/application-default-credentials#attached-sa).
func (c *Credentials) UniverseDomain() string {
	if c.universeDomain == "" {
		return defaultUniverseDomain
	}
	return c.universeDomain
}

// GetUniverseDomain returns the default service domain for a given Cloud
// universe.
//
// The default value is "googleapis.com".
//
// It obtains the universe domain from the attached service account on GCE when
// authenticating via the GCE metadata server. See also [The attached service
// account](https://cloud.google.com/docs/authentication/application-default-credentials#attached-sa).
// If the GCE metadata server returns a 404 error, the default value is
// returned. If the GCE metadata server returns an error other than 404, the
// error is returned.
func (c *Credentials) GetUniverseDomain() (string, error) {
	c.udMu.Lock()
	defer c.udMu.Unlock()
	if c.universeDomain == "" && metadata.OnGCE() {
		// If we're on Google Compute Engine, an App Engine standard second
		// generation runtime, or App Engine flexible, use the metadata server.
		err := c.computeUniverseDomain()
		if err != nil {
			return "", err
		}
	}
	// If not on Google Compute Engine, or in case of any non-error path in
	// computeUniverseDomain that did not set universeDomain, set the default
	// universe domain.
	if c.universeDomain == "" {
		c.universeDomain = defaultUniverseDomain
	}
	return c.universeDomain, nil
}

// computeUniverseDomain fetches the default service domain for a given Cloud
// universe from Google Compute Engine (GCE)'s metadata server. It's only valid
// to use this method if your program is running on a GCE instance.
func (c *Credentials) computeUniverseDomain() error {
	var err error
	c.universeDomain, err = metadata.Get("universe/universe_domain")
	if err != nil {
		if _, ok := err.(metadata.NotDefinedError); ok {
			// http.StatusNotFound (404)
			c.universeDomain = defaultUniverseDomain
			return nil
		} else {
			return err
		}
	}
	return nil
}

// DefaultCredentials is the old name of Credentials.
//
// Deprecated: use Credentials instead.
type DefaultCredentials = Credentials

// CredentialsParams holds user supplied parameters that are used together
// with a credentials file for building a Credentials object.
type CredentialsParams struct {
	// Scopes is the list OAuth scopes. Required.
	// Example: https://www.googleapis.com/auth/cloud-platform
	Scopes []string

	// Subject is the user email used for domain wide delegation (see
	// https://developers.google.com/identity/protocols/oauth2/service-account#delegatingauthority).
	// Optional.
	Subject string

	// AuthHandler is the AuthorizationHandler used for 3-legged OAuth flow. Required for 3LO flow.
	AuthHandler authhandler.AuthorizationHandler

	// State is a unique string used with AuthHandler. Required for 3LO flow.
	State string

	// PKCE is used to support PKCE flow. Optional for 3LO flow.
	PKCE *authhandler.PKCEParams

	// The OAuth2 TokenURL default override. This value overrides the default TokenURL,
	// unless explicitly specified by the credentials config file. Optional.
	TokenURL string

	// EarlyTokenRefresh is the amount of time before a token expires that a new
	// token will be preemptively fetched. If unset the default value is 10
	// seconds.
	//
	// Note: This option is currently only respected when using credentials
	// fetched from the GCE metadata server.
	EarlyTokenRefresh time.Duration
<<<<<<< HEAD
=======

	// UniverseDomain is the default service domain for a given Cloud universe.
	// Only supported in authentication flows that support universe domains.
	// This value takes precedence over a universe domain explicitly specified
	// in a credentials config file or by the GCE metadata server. Optional.
	UniverseDomain string
>>>>>>> 4c0611e2
}

func (params CredentialsParams) deepCopy() CredentialsParams {
	paramsCopy := params
	paramsCopy.Scopes = make([]string, len(params.Scopes))
	copy(paramsCopy.Scopes, params.Scopes)
	return paramsCopy
}

// DefaultClient returns an HTTP Client that uses the
// DefaultTokenSource to obtain authentication credentials.
func DefaultClient(ctx context.Context, scope ...string) (*http.Client, error) {
	ts, err := DefaultTokenSource(ctx, scope...)
	if err != nil {
		return nil, err
	}
	return oauth2.NewClient(ctx, ts), nil
}

// DefaultTokenSource returns the token source for
// "Application Default Credentials".
// It is a shortcut for FindDefaultCredentials(ctx, scope).TokenSource.
func DefaultTokenSource(ctx context.Context, scope ...string) (oauth2.TokenSource, error) {
	creds, err := FindDefaultCredentials(ctx, scope...)
	if err != nil {
		return nil, err
	}
	return creds.TokenSource, nil
}

// FindDefaultCredentialsWithParams searches for "Application Default Credentials".
//
// It looks for credentials in the following places,
// preferring the first location found:
//
//  1. A JSON file whose path is specified by the
//     GOOGLE_APPLICATION_CREDENTIALS environment variable.
//     For workload identity federation, refer to
//     https://cloud.google.com/iam/docs/how-to#using-workload-identity-federation on
//     how to generate the JSON configuration file for on-prem/non-Google cloud
//     platforms.
//  2. A JSON file in a location known to the gcloud command-line tool.
//     On Windows, this is %APPDATA%/gcloud/application_default_credentials.json.
//     On other systems, $HOME/.config/gcloud/application_default_credentials.json.
//  3. On Google App Engine standard first generation runtimes (<= Go 1.9) it uses
//     the appengine.AccessToken function.
//  4. On Google Compute Engine, Google App Engine standard second generation runtimes
//     (>= Go 1.11), and Google App Engine flexible environment, it fetches
//     credentials from the metadata server.
func FindDefaultCredentialsWithParams(ctx context.Context, params CredentialsParams) (*Credentials, error) {
	// Make defensive copy of the slices in params.
	params = params.deepCopy()

	// First, try the environment variable.
	const envVar = "GOOGLE_APPLICATION_CREDENTIALS"
	if filename := os.Getenv(envVar); filename != "" {
		creds, err := readCredentialsFile(ctx, filename, params)
		if err != nil {
			return nil, fmt.Errorf("google: error getting credentials using %v environment variable: %v", envVar, err)
		}
		return creds, nil
	}

	// Second, try a well-known file.
	filename := wellKnownFile()
	if b, err := os.ReadFile(filename); err == nil {
		return CredentialsFromJSONWithParams(ctx, b, params)
	}

	// Third, if we're on a Google App Engine standard first generation runtime (<= Go 1.9)
	// use those credentials. App Engine standard second generation runtimes (>= Go 1.11)
	// and App Engine flexible use ComputeTokenSource and the metadata server.
	if appengineTokenFunc != nil {
		return &Credentials{
			ProjectID:   appengineAppIDFunc(ctx),
			TokenSource: AppEngineTokenSource(ctx, params.Scopes...),
		}, nil
	}

	// Fourth, if we're on Google Compute Engine, an App Engine standard second generation runtime,
	// or App Engine flexible, use the metadata server.
	if metadata.OnGCE() {
		id, _ := metadata.ProjectID()
		return &Credentials{
<<<<<<< HEAD
			ProjectID:   id,
			TokenSource: computeTokenSource("", params.EarlyTokenRefresh, params.Scopes...),
=======
			ProjectID:      id,
			TokenSource:    computeTokenSource("", params.EarlyTokenRefresh, params.Scopes...),
			universeDomain: params.UniverseDomain,
>>>>>>> 4c0611e2
		}, nil
	}

	// None are found; return helpful error.
	return nil, fmt.Errorf("google: could not find default credentials. See %v for more information", adcSetupURL)
}

// FindDefaultCredentials invokes FindDefaultCredentialsWithParams with the specified scopes.
func FindDefaultCredentials(ctx context.Context, scopes ...string) (*Credentials, error) {
	var params CredentialsParams
	params.Scopes = scopes
	return FindDefaultCredentialsWithParams(ctx, params)
}

// CredentialsFromJSONWithParams obtains Google credentials from a JSON value. The JSON can
// represent either a Google Developers Console client_credentials.json file (as in ConfigFromJSON),
// a Google Developers service account key file, a gcloud user credentials file (a.k.a. refresh
// token JSON), or the JSON configuration file for workload identity federation in non-Google cloud
// platforms (see https://cloud.google.com/iam/docs/how-to#using-workload-identity-federation).
func CredentialsFromJSONWithParams(ctx context.Context, jsonData []byte, params CredentialsParams) (*Credentials, error) {
	// Make defensive copy of the slices in params.
	params = params.deepCopy()

	// First, attempt to parse jsonData as a Google Developers Console client_credentials.json.
	config, _ := ConfigFromJSON(jsonData, params.Scopes...)
	if config != nil {
		return &Credentials{
			ProjectID:   "",
			TokenSource: authhandler.TokenSourceWithPKCE(ctx, config, params.State, params.AuthHandler, params.PKCE),
			JSON:        jsonData,
		}, nil
	}

	// Otherwise, parse jsonData as one of the other supported credentials files.
	var f credentialsFile
	if err := json.Unmarshal(jsonData, &f); err != nil {
		return nil, err
	}

	universeDomain := f.UniverseDomain
	if params.UniverseDomain != "" {
		universeDomain = params.UniverseDomain
	}
	// Authorized user credentials are only supported in the googleapis.com universe.
	if f.Type == userCredentialsKey {
		universeDomain = defaultUniverseDomain
	}

	ts, err := f.tokenSource(ctx, params)
	if err != nil {
		return nil, err
	}
	ts = newErrWrappingTokenSource(ts)
	return &Credentials{
		ProjectID:      f.ProjectID,
		TokenSource:    ts,
		JSON:           jsonData,
		universeDomain: universeDomain,
	}, nil
}

// CredentialsFromJSON invokes CredentialsFromJSONWithParams with the specified scopes.
func CredentialsFromJSON(ctx context.Context, jsonData []byte, scopes ...string) (*Credentials, error) {
	var params CredentialsParams
	params.Scopes = scopes
	return CredentialsFromJSONWithParams(ctx, jsonData, params)
}

func wellKnownFile() string {
	const f = "application_default_credentials.json"
	if runtime.GOOS == "windows" {
		return filepath.Join(os.Getenv("APPDATA"), "gcloud", f)
	}
	return filepath.Join(guessUnixHomeDir(), ".config", "gcloud", f)
}

func readCredentialsFile(ctx context.Context, filename string, params CredentialsParams) (*Credentials, error) {
	b, err := os.ReadFile(filename)
	if err != nil {
		return nil, err
	}
	return CredentialsFromJSONWithParams(ctx, b, params)
}<|MERGE_RESOLUTION|>--- conflicted
+++ resolved
@@ -12,10 +12,7 @@
 	"os"
 	"path/filepath"
 	"runtime"
-<<<<<<< HEAD
-=======
 	"sync"
->>>>>>> 4c0611e2
 	"time"
 
 	"cloud.google.com/go/compute/metadata"
@@ -23,14 +20,10 @@
 	"golang.org/x/oauth2/authhandler"
 )
 
-<<<<<<< HEAD
-const adcSetupURL = "https://cloud.google.com/docs/authentication/external/set-up-adc"
-=======
 const (
 	adcSetupURL           = "https://cloud.google.com/docs/authentication/external/set-up-adc"
 	defaultUniverseDomain = "googleapis.com"
 )
->>>>>>> 4c0611e2
 
 // Credentials holds Google credentials, including "Application Default Credentials".
 // For more details, see:
@@ -156,15 +149,12 @@
 	// Note: This option is currently only respected when using credentials
 	// fetched from the GCE metadata server.
 	EarlyTokenRefresh time.Duration
-<<<<<<< HEAD
-=======
 
 	// UniverseDomain is the default service domain for a given Cloud universe.
 	// Only supported in authentication flows that support universe domains.
 	// This value takes precedence over a universe domain explicitly specified
 	// in a credentials config file or by the GCE metadata server. Optional.
 	UniverseDomain string
->>>>>>> 4c0611e2
 }
 
 func (params CredentialsParams) deepCopy() CredentialsParams {
@@ -249,14 +239,9 @@
 	if metadata.OnGCE() {
 		id, _ := metadata.ProjectID()
 		return &Credentials{
-<<<<<<< HEAD
-			ProjectID:   id,
-			TokenSource: computeTokenSource("", params.EarlyTokenRefresh, params.Scopes...),
-=======
 			ProjectID:      id,
 			TokenSource:    computeTokenSource("", params.EarlyTokenRefresh, params.Scopes...),
 			universeDomain: params.UniverseDomain,
->>>>>>> 4c0611e2
 		}, nil
 	}
 

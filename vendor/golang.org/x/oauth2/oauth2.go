// Copyright 2014 The Go Authors. All rights reserved.
// Use of this source code is governed by a BSD-style
// license that can be found in the LICENSE file.

// Package oauth2 provides support for making
// OAuth2 authorized and authenticated HTTP requests,
// as specified in RFC 6749.
// It can additionally grant authorization with Bearer JWT.
package oauth2 // import "golang.org/x/oauth2"

import (
	"bytes"
	"context"
	"errors"
	"net/http"
	"net/url"
	"strings"
	"sync"
	"time"

	"golang.org/x/oauth2/internal"
)

// NoContext is the default context you should supply if not using
// your own context.Context (see https://golang.org/x/net/context).
//
// Deprecated: Use context.Background() or context.TODO() instead.
var NoContext = context.TODO()

// RegisterBrokenAuthHeaderProvider previously did something. It is now a no-op.
//
// Deprecated: this function no longer does anything. Caller code that
// wants to avoid potential extra HTTP requests made during
// auto-probing of the provider's auth style should set
// Endpoint.AuthStyle.
func RegisterBrokenAuthHeaderProvider(tokenURL string) {}

// Config describes a typical 3-legged OAuth2 flow, with both the
// client application information and the server's endpoint URLs.
// For the client credentials 2-legged OAuth2 flow, see the clientcredentials
// package (https://golang.org/x/oauth2/clientcredentials).
type Config struct {
	// ClientID is the application's ID.
	ClientID string

	// ClientSecret is the application's secret.
	ClientSecret string

	// Endpoint contains the resource server's token endpoint
	// URLs. These are constants specific to each server and are
	// often available via site-specific packages, such as
	// google.Endpoint or github.Endpoint.
	Endpoint Endpoint

	// RedirectURL is the URL to redirect users going through
	// the OAuth flow, after the resource owner's URLs.
	RedirectURL string

	// Scope specifies optional requested permissions.
	Scopes []string

	// authStyleCache caches which auth style to use when Endpoint.AuthStyle is
	// the zero value (AuthStyleAutoDetect).
	authStyleCache internal.LazyAuthStyleCache
}

// A TokenSource is anything that can return a token.
type TokenSource interface {
	// Token returns a token or an error.
	// Token must be safe for concurrent use by multiple goroutines.
	// The returned Token must not be modified.
	Token() (*Token, error)
}

// Endpoint represents an OAuth 2.0 provider's authorization and token
// endpoint URLs.
type Endpoint struct {
	AuthURL       string
	DeviceAuthURL string
	TokenURL      string

	// AuthStyle optionally specifies how the endpoint wants the
	// client ID & client secret sent. The zero value means to
	// auto-detect.
	AuthStyle AuthStyle
}

// AuthStyle represents how requests for tokens are authenticated
// to the server.
type AuthStyle int

const (
	// AuthStyleAutoDetect means to auto-detect which authentication
	// style the provider wants by trying both ways and caching
	// the successful way for the future.
	AuthStyleAutoDetect AuthStyle = 0

	// AuthStyleInParams sends the "client_id" and "client_secret"
	// in the POST body as application/x-www-form-urlencoded parameters.
	AuthStyleInParams AuthStyle = 1

	// AuthStyleInHeader sends the client_id and client_password
	// using HTTP Basic Authorization. This is an optional style
	// described in the OAuth2 RFC 6749 section 2.3.1.
	AuthStyleInHeader AuthStyle = 2
)

var (
	// AccessTypeOnline and AccessTypeOffline are options passed
	// to the Options.AuthCodeURL method. They modify the
	// "access_type" field that gets sent in the URL returned by
	// AuthCodeURL.
	//
	// Online is the default if neither is specified. If your
	// application needs to refresh access tokens when the user
	// is not present at the browser, then use offline. This will
	// result in your application obtaining a refresh token the
	// first time your application exchanges an authorization
	// code for a user.
	AccessTypeOnline  AuthCodeOption = SetAuthURLParam("access_type", "online")
	AccessTypeOffline AuthCodeOption = SetAuthURLParam("access_type", "offline")

	// ApprovalForce forces the users to view the consent dialog
	// and confirm the permissions request at the URL returned
	// from AuthCodeURL, even if they've already done so.
	ApprovalForce AuthCodeOption = SetAuthURLParam("prompt", "consent")
)

// An AuthCodeOption is passed to Config.AuthCodeURL.
type AuthCodeOption interface {
	setValue(url.Values)
}

type setParam struct{ k, v string }

func (p setParam) setValue(m url.Values) { m.Set(p.k, p.v) }

// SetAuthURLParam builds an AuthCodeOption which passes key/value parameters
// to a provider's authorization endpoint.
func SetAuthURLParam(key, value string) AuthCodeOption {
	return setParam{key, value}
}

// AuthCodeURL returns a URL to OAuth 2.0 provider's consent page
// that asks for permissions for the required scopes explicitly.
//
<<<<<<< HEAD
// State is a token to protect the user from CSRF attacks. You must
// always provide a non-empty string and validate that it matches the
// state query parameter on your redirect callback.
// See http://tools.ietf.org/html/rfc6749#section-10.12 for more info.
=======
// State is an opaque value used by the client to maintain state between the
// request and callback. The authorization server includes this value when
// redirecting the user agent back to the client.
>>>>>>> 4c0611e2
//
// Opts may include AccessTypeOnline or AccessTypeOffline, as well
// as ApprovalForce.
//
// To protect against CSRF attacks, opts should include a PKCE challenge
// (S256ChallengeOption). Not all servers support PKCE. An alternative is to
// generate a random state parameter and verify it after exchange.
// See https://datatracker.ietf.org/doc/html/rfc6749#section-10.12 (predating
// PKCE), https://www.oauth.com/oauth2-servers/pkce/ and
// https://www.ietf.org/archive/id/draft-ietf-oauth-v2-1-09.html#name-cross-site-request-forgery (describing both approaches)
func (c *Config) AuthCodeURL(state string, opts ...AuthCodeOption) string {
	var buf bytes.Buffer
	buf.WriteString(c.Endpoint.AuthURL)
	v := url.Values{
		"response_type": {"code"},
		"client_id":     {c.ClientID},
	}
	if c.RedirectURL != "" {
		v.Set("redirect_uri", c.RedirectURL)
	}
	if len(c.Scopes) > 0 {
		v.Set("scope", strings.Join(c.Scopes, " "))
	}
	if state != "" {
		v.Set("state", state)
	}
	for _, opt := range opts {
		opt.setValue(v)
	}
	if strings.Contains(c.Endpoint.AuthURL, "?") {
		buf.WriteByte('&')
	} else {
		buf.WriteByte('?')
	}
	buf.WriteString(v.Encode())
	return buf.String()
}

// PasswordCredentialsToken converts a resource owner username and password
// pair into a token.
//
// Per the RFC, this grant type should only be used "when there is a high
// degree of trust between the resource owner and the client (e.g., the client
// is part of the device operating system or a highly privileged application),
// and when other authorization grant types are not available."
// See https://tools.ietf.org/html/rfc6749#section-4.3 for more info.
//
// The provided context optionally controls which HTTP client is used. See the HTTPClient variable.
func (c *Config) PasswordCredentialsToken(ctx context.Context, username, password string) (*Token, error) {
	v := url.Values{
		"grant_type": {"password"},
		"username":   {username},
		"password":   {password},
	}
	if len(c.Scopes) > 0 {
		v.Set("scope", strings.Join(c.Scopes, " "))
	}
	return retrieveToken(ctx, c, v)
}

// Exchange converts an authorization code into a token.
//
// It is used after a resource provider redirects the user back
// to the Redirect URI (the URL obtained from AuthCodeURL).
//
// The provided context optionally controls which HTTP client is used. See the HTTPClient variable.
//
// The code will be in the *http.Request.FormValue("code"). Before
// calling Exchange, be sure to validate FormValue("state") if you are
// using it to protect against CSRF attacks.
//
// If using PKCE to protect against CSRF attacks, opts should include a
// VerifierOption.
func (c *Config) Exchange(ctx context.Context, code string, opts ...AuthCodeOption) (*Token, error) {
	v := url.Values{
		"grant_type": {"authorization_code"},
		"code":       {code},
	}
	if c.RedirectURL != "" {
		v.Set("redirect_uri", c.RedirectURL)
	}
	for _, opt := range opts {
		opt.setValue(v)
	}
	return retrieveToken(ctx, c, v)
}

// Client returns an HTTP client using the provided token.
// The token will auto-refresh as necessary. The underlying
// HTTP transport will be obtained using the provided context.
// The returned client and its Transport should not be modified.
func (c *Config) Client(ctx context.Context, t *Token) *http.Client {
	return NewClient(ctx, c.TokenSource(ctx, t))
}

// TokenSource returns a TokenSource that returns t until t expires,
// automatically refreshing it as necessary using the provided context.
//
// Most users will use Config.Client instead.
func (c *Config) TokenSource(ctx context.Context, t *Token) TokenSource {
	tkr := &tokenRefresher{
		ctx:  ctx,
		conf: c,
	}
	if t != nil {
		tkr.refreshToken = t.RefreshToken
	}
	return &reuseTokenSource{
		t:   t,
		new: tkr,
	}
}

// tokenRefresher is a TokenSource that makes "grant_type"=="refresh_token"
// HTTP requests to renew a token using a RefreshToken.
type tokenRefresher struct {
	ctx          context.Context // used to get HTTP requests
	conf         *Config
	refreshToken string
}

// WARNING: Token is not safe for concurrent access, as it
// updates the tokenRefresher's refreshToken field.
// Within this package, it is used by reuseTokenSource which
// synchronizes calls to this method with its own mutex.
func (tf *tokenRefresher) Token() (*Token, error) {
	if tf.refreshToken == "" {
		return nil, errors.New("oauth2: token expired and refresh token is not set")
	}

	tk, err := retrieveToken(tf.ctx, tf.conf, url.Values{
		"grant_type":    {"refresh_token"},
		"refresh_token": {tf.refreshToken},
	})

	if err != nil {
		return nil, err
	}
	if tf.refreshToken != tk.RefreshToken {
		tf.refreshToken = tk.RefreshToken
	}
	return tk, err
}

// reuseTokenSource is a TokenSource that holds a single token in memory
// and validates its expiry before each call to retrieve it with
// Token. If it's expired, it will be auto-refreshed using the
// new TokenSource.
type reuseTokenSource struct {
	new TokenSource // called when t is expired.

	mu sync.Mutex // guards t
	t  *Token

	expiryDelta time.Duration
}

// Token returns the current token if it's still valid, else will
// refresh the current token (using r.Context for HTTP client
// information) and return the new one.
func (s *reuseTokenSource) Token() (*Token, error) {
	s.mu.Lock()
	defer s.mu.Unlock()
	if s.t.Valid() {
		return s.t, nil
	}
	t, err := s.new.Token()
	if err != nil {
		return nil, err
	}
	t.expiryDelta = s.expiryDelta
	s.t = t
	return t, nil
}

// StaticTokenSource returns a TokenSource that always returns the same token.
// Because the provided token t is never refreshed, StaticTokenSource is only
// useful for tokens that never expire.
func StaticTokenSource(t *Token) TokenSource {
	return staticTokenSource{t}
}

// staticTokenSource is a TokenSource that always returns the same Token.
type staticTokenSource struct {
	t *Token
}

func (s staticTokenSource) Token() (*Token, error) {
	return s.t, nil
}

// HTTPClient is the context key to use with golang.org/x/net/context's
// WithValue function to associate an *http.Client value with a context.
var HTTPClient internal.ContextKey

// NewClient creates an *http.Client from a Context and TokenSource.
// The returned client is not valid beyond the lifetime of the context.
//
// Note that if a custom *http.Client is provided via the Context it
// is used only for token acquisition and is not used to configure the
// *http.Client returned from NewClient.
//
// As a special case, if src is nil, a non-OAuth2 client is returned
// using the provided context. This exists to support related OAuth2
// packages.
func NewClient(ctx context.Context, src TokenSource) *http.Client {
	if src == nil {
		return internal.ContextClient(ctx)
	}
	return &http.Client{
		Transport: &Transport{
			Base:   internal.ContextClient(ctx).Transport,
			Source: ReuseTokenSource(nil, src),
		},
	}
}

// ReuseTokenSource returns a TokenSource which repeatedly returns the
// same token as long as it's valid, starting with t.
// When its cached token is invalid, a new token is obtained from src.
//
// ReuseTokenSource is typically used to reuse tokens from a cache
// (such as a file on disk) between runs of a program, rather than
// obtaining new tokens unnecessarily.
//
// The initial token t may be nil, in which case the TokenSource is
// wrapped in a caching version if it isn't one already. This also
// means it's always safe to wrap ReuseTokenSource around any other
// TokenSource without adverse effects.
func ReuseTokenSource(t *Token, src TokenSource) TokenSource {
	// Don't wrap a reuseTokenSource in itself. That would work,
	// but cause an unnecessary number of mutex operations.
	// Just build the equivalent one.
	if rt, ok := src.(*reuseTokenSource); ok {
		if t == nil {
			// Just use it directly.
			return rt
		}
		src = rt.new
	}
	return &reuseTokenSource{
		t:   t,
		new: src,
	}
}

// ReuseTokenSource returns a TokenSource that acts in the same manner as the
// TokenSource returned by ReuseTokenSource, except the expiry buffer is
// configurable. The expiration time of a token is calculated as
// t.Expiry.Add(-earlyExpiry).
func ReuseTokenSourceWithExpiry(t *Token, src TokenSource, earlyExpiry time.Duration) TokenSource {
	// Don't wrap a reuseTokenSource in itself. That would work,
	// but cause an unnecessary number of mutex operations.
	// Just build the equivalent one.
	if rt, ok := src.(*reuseTokenSource); ok {
		if t == nil {
			// Just use it directly, but set the expiryDelta to earlyExpiry,
			// so the behavior matches what the user expects.
			rt.expiryDelta = earlyExpiry
			return rt
		}
		src = rt.new
	}
	if t != nil {
		t.expiryDelta = earlyExpiry
	}
	return &reuseTokenSource{
		t:           t,
		new:         src,
		expiryDelta: earlyExpiry,
	}
}<|MERGE_RESOLUTION|>--- conflicted
+++ resolved
@@ -144,16 +144,9 @@
 // AuthCodeURL returns a URL to OAuth 2.0 provider's consent page
 // that asks for permissions for the required scopes explicitly.
 //
-<<<<<<< HEAD
-// State is a token to protect the user from CSRF attacks. You must
-// always provide a non-empty string and validate that it matches the
-// state query parameter on your redirect callback.
-// See http://tools.ietf.org/html/rfc6749#section-10.12 for more info.
-=======
 // State is an opaque value used by the client to maintain state between the
 // request and callback. The authorization server includes this value when
 // redirecting the user agent back to the client.
->>>>>>> 4c0611e2
 //
 // Opts may include AccessTypeOnline or AccessTypeOffline, as well
 // as ApprovalForce.

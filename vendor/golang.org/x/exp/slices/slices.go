// Copyright 2021 The Go Authors. All rights reserved.
// Use of this source code is governed by a BSD-style
// license that can be found in the LICENSE file.

// Package slices defines various functions useful with slices of any type.
package slices

import (
	"cmp"
	"slices"
)

// TODO(adonovan): when https://go.dev/issue/32816 is accepted, all of
// these functions should be annotated (provisionally with "//go:fix
// inline") so that tools can safely and automatically replace calls
// to exp/slices with calls to std slices by inlining them.

// Equal reports whether two slices are equal: the same length and all
// elements equal. If the lengths are different, Equal returns false.
// Otherwise, the elements are compared in increasing index order, and the
// comparison stops at the first unequal pair.
// Floating point NaNs are not considered equal.
//
//go:fix inline
func Equal[S ~[]E, E comparable](s1, s2 S) bool {
	return slices.Equal(s1, s2)
}

// EqualFunc reports whether two slices are equal using an equality
// function on each pair of elements. If the lengths are different,
// EqualFunc returns false. Otherwise, the elements are compared in
// increasing index order, and the comparison stops at the first index
// for which eq returns false.
//
//go:fix inline
func EqualFunc[S1 ~[]E1, S2 ~[]E2, E1, E2 any](s1 S1, s2 S2, eq func(E1, E2) bool) bool {
	return slices.EqualFunc(s1, s2, eq)
}

// Compare compares the elements of s1 and s2, using [cmp.Compare] on each pair
// of elements. The elements are compared sequentially, starting at index 0,
// until one element is not equal to the other.
// The result of comparing the first non-matching elements is returned.
// If both slices are equal until one of them ends, the shorter slice is
// considered less than the longer one.
// The result is 0 if s1 == s2, -1 if s1 < s2, and +1 if s1 > s2.
<<<<<<< HEAD
=======
//
//go:fix inline
>>>>>>> 3f8de1eb
func Compare[S ~[]E, E cmp.Ordered](s1, s2 S) int {
	return slices.Compare(s1, s2)
}

// CompareFunc is like [Compare] but uses a custom comparison function on each
// pair of elements.
// The result is the first non-zero result of cmp; if cmp always
// returns 0 the result is 0 if len(s1) == len(s2), -1 if len(s1) < len(s2),
// and +1 if len(s1) > len(s2).
//
//go:fix inline
func CompareFunc[S1 ~[]E1, S2 ~[]E2, E1, E2 any](s1 S1, s2 S2, cmp func(E1, E2) int) int {
	return slices.CompareFunc(s1, s2, cmp)
}

// Index returns the index of the first occurrence of v in s,
// or -1 if not present.
//
//go:fix inline
func Index[S ~[]E, E comparable](s S, v E) int {
	return slices.Index(s, v)
}

// IndexFunc returns the first index i satisfying f(s[i]),
// or -1 if none do.
//
//go:fix inline
func IndexFunc[S ~[]E, E any](s S, f func(E) bool) int {
	return slices.IndexFunc(s, f)
}

// Contains reports whether v is present in s.
//
//go:fix inline
func Contains[S ~[]E, E comparable](s S, v E) bool {
	return slices.Contains(s, v)
}

// ContainsFunc reports whether at least one
// element e of s satisfies f(e).
//
//go:fix inline
func ContainsFunc[S ~[]E, E any](s S, f func(E) bool) bool {
	return slices.ContainsFunc(s, f)
}

// Insert inserts the values v... into s at index i,
// returning the modified slice.
// The elements at s[i:] are shifted up to make room.
// In the returned slice r, r[i] == v[0],
// and r[i+len(v)] == value originally at r[i].
// Insert panics if i is out of range.
// This function is O(len(s) + len(v)).
//
//go:fix inline
func Insert[S ~[]E, E any](s S, i int, v ...E) S {
	return slices.Insert(s, i, v...)
}

// Delete removes the elements s[i:j] from s, returning the modified slice.
// Delete panics if j > len(s) or s[i:j] is not a valid slice of s.
// Delete is O(len(s)-i), so if many items must be deleted, it is better to
// make a single call deleting them all together than to delete one at a time.
// Delete zeroes the elements s[len(s)-(j-i):len(s)].
//
//go:fix inline
func Delete[S ~[]E, E any](s S, i, j int) S {
	return slices.Delete(s, i, j)
}

// DeleteFunc removes any elements from s for which del returns true,
// returning the modified slice.
// DeleteFunc zeroes the elements between the new length and the original length.
//
//go:fix inline
func DeleteFunc[S ~[]E, E any](s S, del func(E) bool) S {
	return slices.DeleteFunc(s, del)
}

// Replace replaces the elements s[i:j] by the given v, and returns the
// modified slice. Replace panics if s[i:j] is not a valid slice of s.
// When len(v) < (j-i), Replace zeroes the elements between the new length and the original length.
//
//go:fix inline
func Replace[S ~[]E, E any](s S, i, j int, v ...E) S {
	return slices.Replace(s, i, j, v...)
}

// Clone returns a copy of the slice.
// The elements are copied using assignment, so this is a shallow clone.
//
//go:fix inline
func Clone[S ~[]E, E any](s S) S {
	return slices.Clone(s)
}

// Compact replaces consecutive runs of equal elements with a single copy.
// This is like the uniq command found on Unix.
// Compact modifies the contents of the slice s and returns the modified slice,
// which may have a smaller length.
// Compact zeroes the elements between the new length and the original length.
//
//go:fix inline
func Compact[S ~[]E, E comparable](s S) S {
	return slices.Compact(s)
}

// CompactFunc is like [Compact] but uses an equality function to compare elements.
// For runs of elements that compare equal, CompactFunc keeps the first one.
// CompactFunc zeroes the elements between the new length and the original length.
//
//go:fix inline
func CompactFunc[S ~[]E, E any](s S, eq func(E, E) bool) S {
	return slices.CompactFunc(s, eq)
}

// Grow increases the slice's capacity, if necessary, to guarantee space for
// another n elements. After Grow(n), at least n elements can be appended
// to the slice without another allocation. If n is negative or too large to
// allocate the memory, Grow panics.
//
//go:fix inline
func Grow[S ~[]E, E any](s S, n int) S {
	return slices.Grow(s, n)
}

// Clip removes unused capacity from the slice, returning s[:len(s):len(s)].
<<<<<<< HEAD
=======
//
//go:fix inline
>>>>>>> 3f8de1eb
func Clip[S ~[]E, E any](s S) S {
	return slices.Clip(s)
}

// Reverse reverses the elements of the slice in place.
//
//go:fix inline
func Reverse[S ~[]E, E any](s S) {
	slices.Reverse(s)
}<|MERGE_RESOLUTION|>--- conflicted
+++ resolved
@@ -9,11 +9,6 @@
 	"cmp"
 	"slices"
 )
-
-// TODO(adonovan): when https://go.dev/issue/32816 is accepted, all of
-// these functions should be annotated (provisionally with "//go:fix
-// inline") so that tools can safely and automatically replace calls
-// to exp/slices with calls to std slices by inlining them.
 
 // Equal reports whether two slices are equal: the same length and all
 // elements equal. If the lengths are different, Equal returns false.
@@ -44,11 +39,8 @@
 // If both slices are equal until one of them ends, the shorter slice is
 // considered less than the longer one.
 // The result is 0 if s1 == s2, -1 if s1 < s2, and +1 if s1 > s2.
-<<<<<<< HEAD
-=======
 //
 //go:fix inline
->>>>>>> 3f8de1eb
 func Compare[S ~[]E, E cmp.Ordered](s1, s2 S) int {
 	return slices.Compare(s1, s2)
 }
@@ -176,11 +168,8 @@
 }
 
 // Clip removes unused capacity from the slice, returning s[:len(s):len(s)].
-<<<<<<< HEAD
-=======
 //
 //go:fix inline
->>>>>>> 3f8de1eb
 func Clip[S ~[]E, E any](s S) S {
 	return slices.Clip(s)
 }

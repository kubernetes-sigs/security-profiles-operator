/*
Copyright 2018 The Kubernetes Authors.

Licensed under the Apache License, Version 2.0 (the "License");
you may not use this file except in compliance with the License.
You may obtain a copy of the License at

    http://www.apache.org/licenses/LICENSE-2.0

Unless required by applicable law or agreed to in writing, software
distributed under the License is distributed on an "AS IS" BASIS,
WITHOUT WARRANTIES OR CONDITIONS OF ANY KIND, either express or implied.
See the License for the specific language governing permissions and
limitations under the License.
*/

package controller

import (
	"context"
	"fmt"
	"time"

	"github.com/go-logr/logr"
	"k8s.io/client-go/util/workqueue"
	"k8s.io/klog/v2"
	"k8s.io/utils/ptr"

	"sigs.k8s.io/controller-runtime/pkg/config"
	"sigs.k8s.io/controller-runtime/pkg/controller/priorityqueue"
	"sigs.k8s.io/controller-runtime/pkg/internal/controller"
	"sigs.k8s.io/controller-runtime/pkg/manager"
	"sigs.k8s.io/controller-runtime/pkg/reconcile"
	"sigs.k8s.io/controller-runtime/pkg/source"
)

// Options are the arguments for creating a new Controller.
type Options = TypedOptions[reconcile.Request]

// TypedOptions are the arguments for creating a new Controller.
type TypedOptions[request comparable] struct {
	// SkipNameValidation allows skipping the name validation that ensures that every controller name is unique.
	// Unique controller names are important to get unique metrics and logs for a controller.
	// Defaults to the Controller.SkipNameValidation setting from the Manager if unset.
	// Defaults to false if Controller.SkipNameValidation setting from the Manager is also unset.
	SkipNameValidation *bool

	// MaxConcurrentReconciles is the maximum number of concurrent Reconciles which can be run. Defaults to 1.
	MaxConcurrentReconciles int

	// CacheSyncTimeout refers to the time limit set to wait for syncing caches.
	// Defaults to 2 minutes if not set.
	CacheSyncTimeout time.Duration

	// RecoverPanic indicates whether the panic caused by reconcile should be recovered.
	// Defaults to the Controller.RecoverPanic setting from the Manager if unset.
	// Defaults to true if Controller.RecoverPanic setting from the Manager is also unset.
	RecoverPanic *bool

	// NeedLeaderElection indicates whether the controller needs to use leader election.
	// Defaults to true, which means the controller will use leader election.
	NeedLeaderElection *bool

	// Reconciler reconciles an object
	Reconciler reconcile.TypedReconciler[request]

	// RateLimiter is used to limit how frequently requests may be queued.
	// Defaults to MaxOfRateLimiter which has both overall and per-item rate limiting.
	// The overall is a token bucket and the per-item is exponential.
	RateLimiter workqueue.TypedRateLimiter[request]

	// NewQueue constructs the queue for this controller once the controller is ready to start.
	// With NewQueue a custom queue implementation can be used, e.g. a priority queue to prioritize with which
	// priority/order objects are reconciled (e.g. to reconcile objects with changes first).
	// This is a func because the standard Kubernetes work queues start themselves immediately, which
	// leads to goroutine leaks if something calls controller.New repeatedly.
	// The NewQueue func gets the controller name and the RateLimiter option (defaulted if necessary) passed in.
	// NewQueue defaults to NewRateLimitingQueueWithConfig.
	//
	// NOTE: LOW LEVEL PRIMITIVE!
	// Only use a custom NewQueue if you know what you are doing.
	NewQueue func(controllerName string, rateLimiter workqueue.TypedRateLimiter[request]) workqueue.TypedRateLimitingInterface[request]

	// Logger will be used to build a default LogConstructor if unset.
	Logger logr.Logger

	// LogConstructor is used to construct a logger used for this controller and passed
	// to each reconciliation via the context field.
	LogConstructor func(request *request) logr.Logger

	// UsePriorityQueue configures the controllers queue to use the controller-runtime provided
	// priority queue.
	//
	// Note: This flag is disabled by default until a future version. It's currently in beta.
	UsePriorityQueue *bool
}

// DefaultFromConfig defaults the config from a config.Controller
func (options *TypedOptions[request]) DefaultFromConfig(config config.Controller) {
	if options.Logger.GetSink() == nil {
		options.Logger = config.Logger
	}

	if options.SkipNameValidation == nil {
		options.SkipNameValidation = config.SkipNameValidation
	}

	if options.MaxConcurrentReconciles <= 0 && config.MaxConcurrentReconciles > 0 {
		options.MaxConcurrentReconciles = config.MaxConcurrentReconciles
	}

	if options.CacheSyncTimeout == 0 && config.CacheSyncTimeout > 0 {
		options.CacheSyncTimeout = config.CacheSyncTimeout
	}

	if options.UsePriorityQueue == nil {
		options.UsePriorityQueue = config.UsePriorityQueue
	}

	if options.RecoverPanic == nil {
		options.RecoverPanic = config.RecoverPanic
	}

	if options.NeedLeaderElection == nil {
		options.NeedLeaderElection = config.NeedLeaderElection
	}
}

// Controller implements an API. A Controller manages a work queue fed reconcile.Requests
// from source.Sources. Work is performed through the reconcile.Reconciler for each enqueued item.
// Work typically is reads and writes Kubernetes objects to make the system state match the state specified
// in the object Spec.
type Controller = TypedController[reconcile.Request]

// TypedController implements an API.
type TypedController[request comparable] interface {
	// Reconciler is called to reconcile an object by Namespace/Name
	reconcile.TypedReconciler[request]

	// Watch watches the provided Source.
	Watch(src source.TypedSource[request]) error

	// Start starts the controller.  Start blocks until the context is closed or a
	// controller has an error starting.
	Start(ctx context.Context) error

	// GetLogger returns this controller logger prefilled with basic information.
	GetLogger() logr.Logger
}

// New returns a new Controller registered with the Manager.  The Manager will ensure that shared Caches have
// been synced before the Controller is Started.
//
// The name must be unique as it is used to identify the controller in metrics and logs.
func New(name string, mgr manager.Manager, options Options) (Controller, error) {
	return NewTyped(name, mgr, options)
}

// NewTyped returns a new typed controller registered with the Manager,
//
// The name must be unique as it is used to identify the controller in metrics and logs.
func NewTyped[request comparable](name string, mgr manager.Manager, options TypedOptions[request]) (TypedController[request], error) {
	options.DefaultFromConfig(mgr.GetControllerOptions())
	c, err := NewTypedUnmanaged(name, options)
	if err != nil {
		return nil, err
	}

	// Add the controller as a Manager components
	return c, mgr.Add(c)
}

// NewUnmanaged returns a new controller without adding it to the manager. The
// caller is responsible for starting the returned controller.
//
// The name must be unique as it is used to identify the controller in metrics and logs.
func NewUnmanaged(name string, options Options) (Controller, error) {
	return NewTypedUnmanaged(name, options)
}

// NewTypedUnmanaged returns a new typed controller without adding it to the manager.
//
// The name must be unique as it is used to identify the controller in metrics and logs.
func NewTypedUnmanaged[request comparable](name string, options TypedOptions[request]) (TypedController[request], error) {
	if options.Reconciler == nil {
		return nil, fmt.Errorf("must specify Reconciler")
	}

	if len(name) == 0 {
		return nil, fmt.Errorf("must specify Name for Controller")
	}

	if options.SkipNameValidation == nil || !*options.SkipNameValidation {
		if err := checkName(name); err != nil {
			return nil, err
		}
	}

	if options.LogConstructor == nil {
		log := options.Logger.WithValues(
			"controller", name,
		)
		options.LogConstructor = func(in *request) logr.Logger {
			log := log
			if req, ok := any(in).(*reconcile.Request); ok && req != nil {
				log = log.WithValues(
					"object", klog.KRef(req.Namespace, req.Name),
					"namespace", req.Namespace, "name", req.Name,
				)
			}
			return log
		}
	}

	if options.MaxConcurrentReconciles <= 0 {
		options.MaxConcurrentReconciles = 1
	}

	if options.CacheSyncTimeout == 0 {
		options.CacheSyncTimeout = 2 * time.Minute
	}

	if options.RateLimiter == nil {
		if ptr.Deref(options.UsePriorityQueue, false) {
			options.RateLimiter = workqueue.NewTypedItemExponentialFailureRateLimiter[request](5*time.Millisecond, 1000*time.Second)
		} else {
			options.RateLimiter = workqueue.DefaultTypedControllerRateLimiter[request]()
		}
	}

	if options.NewQueue == nil {
		options.NewQueue = func(controllerName string, rateLimiter workqueue.TypedRateLimiter[request]) workqueue.TypedRateLimitingInterface[request] {
			if ptr.Deref(options.UsePriorityQueue, false) {
				return priorityqueue.New(controllerName, func(o *priorityqueue.Opts[request]) {
<<<<<<< HEAD
					o.Log = mgr.GetLogger().WithValues("controller", controllerName)
=======
					o.Log = options.Logger.WithValues("controller", controllerName)
>>>>>>> 3f8de1eb
					o.RateLimiter = rateLimiter
				})
			}
			return workqueue.NewTypedRateLimitingQueueWithConfig(rateLimiter, workqueue.TypedRateLimitingQueueConfig[request]{
				Name: controllerName,
			})
		}
	}

	// Create controller with dependencies set
	return &controller.Controller[request]{
		Do:                      options.Reconciler,
		RateLimiter:             options.RateLimiter,
		NewQueue:                options.NewQueue,
		MaxConcurrentReconciles: options.MaxConcurrentReconciles,
		CacheSyncTimeout:        options.CacheSyncTimeout,
		Name:                    name,
		LogConstructor:          options.LogConstructor,
		RecoverPanic:            options.RecoverPanic,
		LeaderElected:           options.NeedLeaderElection,
	}, nil
}

// ReconcileIDFromContext gets the reconcileID from the current context.
var ReconcileIDFromContext = controller.ReconcileIDFromContext<|MERGE_RESOLUTION|>--- conflicted
+++ resolved
@@ -232,11 +232,7 @@
 		options.NewQueue = func(controllerName string, rateLimiter workqueue.TypedRateLimiter[request]) workqueue.TypedRateLimitingInterface[request] {
 			if ptr.Deref(options.UsePriorityQueue, false) {
 				return priorityqueue.New(controllerName, func(o *priorityqueue.Opts[request]) {
-<<<<<<< HEAD
-					o.Log = mgr.GetLogger().WithValues("controller", controllerName)
-=======
 					o.Log = options.Logger.WithValues("controller", controllerName)
->>>>>>> 3f8de1eb
 					o.RateLimiter = rateLimiter
 				})
 			}

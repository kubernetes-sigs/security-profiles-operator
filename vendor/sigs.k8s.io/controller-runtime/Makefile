--- conflicted
+++ resolved
@@ -27,11 +27,7 @@
 #
 # Go.
 #
-<<<<<<< HEAD
-GO_VERSION ?= 1.23.0
-=======
 GO_VERSION ?= 1.24.0
->>>>>>> 3f8de1eb
 
 # Use GOPROXY environment variable if set
 GOPROXY := $(shell go env GOPROXY)

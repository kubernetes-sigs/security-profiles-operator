dependencies:
  - name: go
    version: 1.22
    refPaths:
    - path: .github/workflows/build.yml
      match: GO_VERSION
    - path: .github/workflows/test.yml
      match: GO_VERSION
    - path: .github/workflows/olm_tests.yaml
      match: GO_VERSION
    - path: Makefile
      match: CI_IMAGE

  - name: golangci-lint
    version: 1.56.2
    refPaths:
    - path: Makefile
      match: GOLANGCI_LINT_VERSION

  - name: repo-infra
    version: v0.2.5
    refPaths:
    - path: Makefile
      match: REPO_INFRA_VERSION

  - name: kustomize
    version: 5.2.1
    refPaths:
    - path: Makefile
      match: KUSTOMIZE_VERSION

  - name: operator-sdk
    version: v1.25.0
    refPaths:
    - path: Makefile
      match: OPERATOR_SDK_VERSION

  - name: olm
    version: v0.18.2
    refPaths:
    - path: hack/ci/e2e-olm.sh
      match: OLM_VERSION

  - name: cert-manager
    version: 1.13.2
    refPaths:
    - path: test/e2e_test.go
      match: cert-manager/cert-manager
    - path: installation-usage.md
      match: cert-manager/cert-manager
    - path: hack/ci/e2e-olm.sh
      match: cert-manager/cert-manager
    - path: hack/ci/baseprofiles.sh
      match: cert-manager/cert-manager

  - name: kind
    version: 0.23.0
    refPaths:
    - path: test/suite_test.go
      match: kindVersion

  - name: kind-image
    version: 1.30.0
    refPaths:
    - path: test/suite_test.go
      match: kindImage
    - path: .github/workflows/olm_tests.yaml
      match: KIND_IMG_TAG

  - name: qemu
    version: 7.2.0-1
    refPaths:
    - path: hack/image-cross.sh
      match: QEMUVERSION

  - name: e2e-kubernetes
    version: 1.30
    refPaths:
    - path: hack/ci/Vagrantfile-fedora
      match: KUBERNETES_VERSION
    - path: hack/ci/Vagrantfile-ubuntu
      match: KUBERNETES_VERSION

  - name: e2e-fedora
    version: 38
    refPaths:
    - path: hack/ci/Vagrantfile-fedora
      match: fedora

  - name: e2e-ubuntu
    version: ubuntu2204
    refPaths:
    - path: hack/ci/Vagrantfile-ubuntu
      match: config.vm.box

  - name: debian-base-digest
    version: sha256:b30608f5a81f8ba99b287322d0bfb77ec506adcce396147aa4a59699d69be3e0
    refPaths:
    - path: Dockerfile.build-image
      match: registry.k8s.io/build-image/debian-base

  - name: debian-base
    version: bookworm-v1.0.3
    refPaths:
    - path: Dockerfile.build-image
      match: tag

<<<<<<< HEAD
  - name: ubi8-minimal
    version: sha256:a49924d9d685a35b2d0817ffe9c84f3429d97e9ad29ed3816c389f45564c9e19
    refPaths:
    - path: Dockerfile.ubi
      match: registry.access.redhat.com/ubi8/ubi-minimal

  - name: ubi8-go-toolset
    version: sha256:3f9754728f2ae36083badb14d57fa384ee7ce482f9bfa07d8b8967ea4f8a782a
    refPaths:
    - path: Dockerfile.ubi
      match: registry.access.redhat.com/ubi8/go-toolset

=======
>>>>>>> 4c0611e2
  - name: nix
    version: 2.18.1
    refPaths:
    - path: Dockerfile.build-image
      match: NIX_VERSION
    - path: .github/workflows/build.yml
      match: NIX_VERSION

  - name: kube-rbac-proxy
    version: 0.15.0
    refPaths:
    - path: internal/pkg/manager/spod/bindata/spod.go
      match: gcr.io/kubebuilder/kube-rbac-proxy
    - path: deploy/kustomize-deployment/manager_deployment.yaml
      match: gcr.io/kubebuilder/kube-rbac-proxy
    - path: deploy/helm/templates/deployment.yaml
      match: gcr.io/kubebuilder/kube-rbac-proxy
    - path: bundle/manifests/security-profiles-operator.clusterserviceversion.yaml
      match: gcr.io/kubebuilder/kube-rbac-proxy
    - path: deploy/openshift-downstream.yaml
      match: gcr.io/kubebuilder/kube-rbac-proxy
    - path: deploy/operator.yaml
      match: gcr.io/kubebuilder/kube-rbac-proxy
    - path: deploy/webhook-operator.yaml
      match: gcr.io/kubebuilder/kube-rbac-proxy
    - path: deploy/openshift-dev.yaml
      match: gcr.io/kubebuilder/kube-rbac-proxy
    - path: deploy/namespace-operator.yaml
      match: gcr.io/kubebuilder/kube-rbac-proxy

  - name: gcb-docker-gcloud
    version: v20231105-52c482caa0
    refPaths:
    - path: cloudbuild.yaml
      match: gcr.io/k8s-staging-test-infra/gcb-docker-gcloud

  - name: libbpf
    version: 1.4.0
    refPaths:
    - path: hack/install-libbpf.sh
      match: VERSION

  - name: fedora-vmlinux
    version: 37
    refPaths:
    - path: hack/update-vmlinux
      match: VERSION

  - name: crun
    version: 1.15
    refPaths:
    - path: examples/baseprofile-crun.yaml
      match: name
    - path: test/tc_base_profiles_test.go
      match: baseProfileNameCrun
    - path: hack/install-crun
      match: CRUN_VERSION

  - name: runc
    version: v1.1.12
    refPaths:
    - path: examples/baseprofile-runc.yaml
      match: name
    - path: test/tc_base_profiles_test.go
      match: baseProfileNameRunc
    - path: installation-usage.md
      match: baseProfileName

  - name: cosign
    version: v2.2.1
    refPaths:
    - path: hack/ci/Vagrantfile-ubuntu
      match: COSIGN_VERSION

  - name: bom
    version: v0.5.1
    refPaths:
    - path: .github/workflows/build.yml
      match: BOM_VERSION

  - name: spo-current
<<<<<<< HEAD
    version: 0.8.1
=======
    version: 0.8.4
>>>>>>> 4c0611e2
    refPaths:
    - path: VERSION
      match: ^.*
    - path: bundle/manifests/security-profiles-operator.clusterserviceversion.yaml
      match: "^  name: security-profiles-operator"
    - path: deploy/helm/Chart.yaml
      match: "^appVersion: "
    - path: deploy/helm/Chart.yaml
      match: "^version: "

  - name: clang
    version: 18
    refPaths:
    - path: nix/derivation-bpf.nix
      match: llvmPackages_\d+.clang-unwrapped
    - path: nix/derivation-bpf.nix
      match: llvm_\d+

  # TODO: update to the latest clang of debian 12 packages are available.
  - name: clang-debian-12
    version: 16
    refPaths:
    - path: hack/pull-security-profiles-operator-verify
      match: CLANG_VERSION

  - name: btfhub
    version: 12d2b6bb4664b6b1d15076f8090dcb0e55696d34
    refPaths:
    - path: hack/update-btf
      match: BTFHUB_COMMIT

  - name: flatcar
    version: 3510.2.3
    refPaths:
    - path: hack/ci/Vagrantfile-flatcar
      match: flatcar_production_vagrant
    - path: hack/ci/Vagrantfile-flatcar
      match: flatcar_developer_container

  - name: zeitgeist
    version: 0.5.3
    refPaths:
      - path: Makefile
        match: ZEITGEIST_VERSION

  - name: yq
    version: 4.35.2
    refPaths:
      - path: hack/ci/baseprofiles.sh
        match: YQ_VERSION<|MERGE_RESOLUTION|>--- conflicted
+++ resolved
@@ -105,21 +105,18 @@
     - path: Dockerfile.build-image
       match: tag
 
-<<<<<<< HEAD
-  - name: ubi8-minimal
-    version: sha256:a49924d9d685a35b2d0817ffe9c84f3429d97e9ad29ed3816c389f45564c9e19
+  - name: ubi9-minimal
+    version: sha256:ef6fb6b3b38ef6c85daebeabebc7ff3151b9dd1500056e6abc9c3295e4b78a51
     refPaths:
     - path: Dockerfile.ubi
-      match: registry.access.redhat.com/ubi8/ubi-minimal
-
-  - name: ubi8-go-toolset
-    version: sha256:3f9754728f2ae36083badb14d57fa384ee7ce482f9bfa07d8b8967ea4f8a782a
+      match: registry.access.redhat.com/ubi9/ubi-minimal
+
+  - name: ubi9-go-toolset
+    version: sha256:d1911ff6e8b3d17175dafe00aa466e83c3ceec45903b01a7cc18e9e417781263
     refPaths:
     - path: Dockerfile.ubi
-      match: registry.access.redhat.com/ubi8/go-toolset
-
-=======
->>>>>>> 4c0611e2
+      match: registry.access.redhat.com/ubi9/go-toolset
+
   - name: nix
     version: 2.18.1
     refPaths:
@@ -201,11 +198,7 @@
       match: BOM_VERSION
 
   - name: spo-current
-<<<<<<< HEAD
-    version: 0.8.1
-=======
     version: 0.8.4
->>>>>>> 4c0611e2
     refPaths:
     - path: VERSION
       match: ^.*

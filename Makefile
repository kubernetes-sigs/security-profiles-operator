# Copyright 2020 The Kubernetes Authors.
#
# Licensed under the Apache License, Version 2.0 (the "License");
# you may not use this file except in compliance with the License.
# You may obtain a copy of the License at
#
#     http://www.apache.org/licenses/LICENSE-2.0
#
# Unless required by applicable law or agreed to in writing, software
# distributed under the License is distributed on an "AS IS" BASIS,
# WITHOUT WARRANTIES OR CONDITIONS OF ANY KIND, either express or implied.
# See the License for the specific language governing permissions and
# limitations under the License.

GO ?= go

PROJECT := seccomp-operator
BUILD_DIR := build
BUILD_PATH := $(shell pwd)/$(BUILD_DIR)

BUILDTAGS := netgo
LDFLAGS := -s -w -linkmode external -extldflags "-static"
BUILD_FILES := $(shell find . -type f -name '*.go' -or -name '*.mod' -or -name '*.sum' -not -name '*_test.go')

all: $(BUILD_DIR)/$(PROJECT)

$(BUILD_PATH):
	mkdir -p $(BUILD_PATH)

$(BUILD_DIR)/$(PROJECT): $(BUILD_PATH) $(BUILD_FILES)
	$(GO) build -ldflags '$(LDFLAGS)' -tags '$(BUILDTAGS)' -o $@ ./cmd/seccomp-operator

.PHONY: clean
clean:
	rm -rf $(BUILD_PATH)

.PHONY: go-mod
go-mod:
	export GO111MODULE=on \
		$(GO) mod tidy && \
		$(GO) mod verify

.PHONY: verify-boilerplate
verify-boilerplate: $(BUILD_PATH)/verify_boilerplate.py
	$(BUILD_PATH)/verify_boilerplate.py --boilerplate-dir hack/boilerplate

$(BUILD_PATH)/verify_boilerplate.py: $(BUILD_PATH)
	curl -sfL https://raw.githubusercontent.com/kubernetes/repo-infra/v0.0.6/hack/verify_boilerplate.py \
		-o $(BUILD_PATH)/verify_boilerplate.py
	chmod +x $(BUILD_PATH)/verify_boilerplate.py

.PHONY: verify-go-mod
verify-go-mod: go-mod
	hack/tree-status

<<<<<<< HEAD
.PHONY: test-e2e
test-e2e:
	$(GO) test ./test/... -v
=======
$(BUILD_DIR)/golangci-lint:
	export \
		VERSION=v1.27.0 \
		URL=https://raw.githubusercontent.com/golangci/golangci-lint \
		BINDIR=$(BUILD_DIR) && \
	curl -sfL $$URL/$$VERSION/install.sh | sh -s $$VERSION
	$(BUILD_DIR)/golangci-lint version
	$(BUILD_DIR)/golangci-lint linters

.PHONY: verify-go-lint
verify-go-lint: $(BUILD_DIR)/golangci-lint
	$(BUILD_DIR)/golangci-lint run
>>>>>>> 25c10d34
<|MERGE_RESOLUTION|>--- conflicted
+++ resolved
@@ -53,11 +53,10 @@
 verify-go-mod: go-mod
 	hack/tree-status
 
-<<<<<<< HEAD
 .PHONY: test-e2e
 test-e2e:
 	$(GO) test ./test/... -v
-=======
+
 $(BUILD_DIR)/golangci-lint:
 	export \
 		VERSION=v1.27.0 \
@@ -69,5 +68,4 @@
 
 .PHONY: verify-go-lint
 verify-go-lint: $(BUILD_DIR)/golangci-lint
-	$(BUILD_DIR)/golangci-lint run
->>>>>>> 25c10d34
+	$(BUILD_DIR)/golangci-lint run
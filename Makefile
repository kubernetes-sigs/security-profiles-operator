# Copyright 2020 The Kubernetes Authors.
#
# Licensed under the Apache License, Version 2.0 (the "License");
# you may not use this file except in compliance with the License.
# You may obtain a copy of the License at
#
#     http://www.apache.org/licenses/LICENSE-2.0
#
# Unless required by applicable law or agreed to in writing, software
# distributed under the License is distributed on an "AS IS" BASIS,
# WITHOUT WARRANTIES OR CONDITIONS OF ANY KIND, either express or implied.
# See the License for the specific language governing permissions and
# limitations under the License.

GO ?= go

PROJECT := seccomp-operator
BUILD_DIR := build
BUILD_PATH := $(shell pwd)/$(BUILD_DIR)

BUILDTAGS := netgo
LDFLAGS := -s -w -linkmode external -extldflags "-static"

all: $(BUILD_DIR)/$(PROJECT)

$(BUILD_PATH):
	mkdir -p $(BUILD_PATH)

$(BUILD_DIR)/$(PROJECT): $(BUILD_PATH)
<<<<<<< HEAD
	$(GO) build $(LDFLAGS) -o $@ ./cmd/seccomp-operator
=======
	$(GO) build -ldflags '$(LDFLAGS)' -tags '$(BUILDTAGS)' -o $@
>>>>>>> 8e18988e

.PHONY: clean
clean:
	rm -rf $(BUILD_PATH)

.PHONY: go-mod
go-mod:
	export GO111MODULE=on \
		$(GO) mod tidy && \
		$(GO) mod verify

.PHONY: verify-boilerplate
verify-boilerplate: $(BUILD_PATH)/verify_boilerplate.py
	$(BUILD_PATH)/verify_boilerplate.py --boilerplate-dir hack/boilerplate

$(BUILD_PATH)/verify_boilerplate.py: $(BUILD_PATH)
	curl -sfL https://raw.githubusercontent.com/kubernetes/repo-infra/v0.0.6/hack/verify_boilerplate.py \
		-o $(BUILD_PATH)/verify_boilerplate.py
	chmod +x $(BUILD_PATH)/verify_boilerplate.py<|MERGE_RESOLUTION|>--- conflicted
+++ resolved
@@ -27,11 +27,7 @@
 	mkdir -p $(BUILD_PATH)
 
 $(BUILD_DIR)/$(PROJECT): $(BUILD_PATH)
-<<<<<<< HEAD
-	$(GO) build $(LDFLAGS) -o $@ ./cmd/seccomp-operator
-=======
-	$(GO) build -ldflags '$(LDFLAGS)' -tags '$(BUILDTAGS)' -o $@
->>>>>>> 8e18988e
+	$(GO) build -ldflags '$(LDFLAGS)' -tags '$(BUILDTAGS)' -o $@ ./cmd/seccomp-operator
 
 .PHONY: clean
 clean:
